/*
 * FPGA Framework
 *
 *  Copyright (C) 2013-2015 Altera Corporation
 *
 * This program is free software; you can redistribute it and/or modify it
 * under the terms and conditions of the GNU General Public License,
 * version 2, as published by the Free Software Foundation.
 *
 * This program is distributed in the hope it will be useful, but WITHOUT
 * ANY WARRANTY; without even the implied warranty of MERCHANTABILITY or
 * FITNESS FOR A PARTICULAR PURPOSE.  See the GNU General Public License for
 * more details.
 *
 * You should have received a copy of the GNU General Public License along with
 * this program.  If not, see <http://www.gnu.org/licenses/>.
 */
#include <linux/mutex.h>
#include <linux/platform_device.h>

#ifndef _LINUX_FPGA_MGR_H
#define _LINUX_FPGA_MGR_H

#define ENCRYPTED_KEY_LEN	64 /* Bytes */
#define ENCRYPTED_IV_LEN	24 /* Bytes */
#define SIGNATURE_LEN		512 /* Bytes */
#define PUBLIC_KEY_LEN		516 /* Bytes */

struct fpga_manager;

/**
 * enum fpga_mgr_states - fpga framework states
 * @FPGA_MGR_STATE_UNKNOWN: can't determine state
 * @FPGA_MGR_STATE_POWER_OFF: FPGA power is off
 * @FPGA_MGR_STATE_POWER_UP: FPGA reports power is up
 * @FPGA_MGR_STATE_RESET: FPGA in reset state
 * @FPGA_MGR_STATE_FIRMWARE_REQ: firmware request in progress
 * @FPGA_MGR_STATE_FIRMWARE_REQ_ERR: firmware request failed
 * @FPGA_MGR_STATE_WRITE_INIT: preparing FPGA for programming
 * @FPGA_MGR_STATE_WRITE_INIT_ERR: Error during WRITE_INIT stage
 * @FPGA_MGR_STATE_WRITE: writing image to FPGA
 * @FPGA_MGR_STATE_WRITE_ERR: Error while writing FPGA
 * @FPGA_MGR_STATE_WRITE_COMPLETE: Doing post programming steps
 * @FPGA_MGR_STATE_WRITE_COMPLETE_ERR: Error during WRITE_COMPLETE
 * @FPGA_MGR_STATE_OPERATING: FPGA is programmed and operating
 */
enum fpga_mgr_states {
	/* default FPGA states */
	FPGA_MGR_STATE_UNKNOWN,
	FPGA_MGR_STATE_POWER_OFF,
	FPGA_MGR_STATE_POWER_UP,
	FPGA_MGR_STATE_RESET,

	/* getting an image for loading */
	FPGA_MGR_STATE_FIRMWARE_REQ,
	FPGA_MGR_STATE_FIRMWARE_REQ_ERR,

	/* write sequence: init, write, complete */
	FPGA_MGR_STATE_WRITE_INIT,
	FPGA_MGR_STATE_WRITE_INIT_ERR,
	FPGA_MGR_STATE_WRITE,
	FPGA_MGR_STATE_WRITE_ERR,
	FPGA_MGR_STATE_WRITE_COMPLETE,
	FPGA_MGR_STATE_WRITE_COMPLETE_ERR,

	/* fpga is programmed and operating */
	FPGA_MGR_STATE_OPERATING,
};

/*
 * FPGA Manager flags
 * FPGA_MGR_PARTIAL_RECONFIG: do partial reconfiguration if supported
 * FPGA_MGR_EXTERNAL_CONFIG: FPGA has been configured prior to Linux booting
 */
#define FPGA_MGR_PARTIAL_RECONFIG	BIT(0)
#define FPGA_MGR_EXTERNAL_CONFIG	BIT(1)

/**
 * struct fpga_image_info - information specific to a FPGA image
 * @flags: boolean flags as defined above
 * @enable_timeout_us: maximum time to enable traffic through bridge (uSec)
 * @disable_timeout_us: maximum time to disable traffic through bridge (uSec)
<<<<<<< HEAD
 * @config_complete_timeout_us: maximum time for FPGA to switch to operating
 *	   status in the write_complete op.
=======
>>>>>>> 863b8ff9
 */
struct fpga_image_info {
	u32 flags;
	u32 enable_timeout_us;
	u32 disable_timeout_us;
<<<<<<< HEAD
	u32 config_complete_timeout_us;
=======
>>>>>>> 863b8ff9
};

/**
 * struct fpga_manager_ops - ops for low level fpga manager drivers
 * @state: returns an enum value of the FPGA's state
 * @write_init: prepare the FPGA to receive confuration data
 * @write: write count bytes of configuration data to the FPGA
 * @write_complete: set FPGA to operating state after writing is done
 * @fpga_remove: optional: Set FPGA into a specific state during driver remove
 *
 * fpga_manager_ops are the low level functions implemented by a specific
 * fpga manager driver.  The optional ones are tested for NULL before being
 * called, so leaving them out is fine.
 */
struct fpga_manager_ops {
	enum fpga_mgr_states (*state)(struct fpga_manager *mgr);
	int (*write_init)(struct fpga_manager *mgr,
			  struct fpga_image_info *info,
			  const char *buf, size_t count);
	int (*write)(struct fpga_manager *mgr, const char *buf, size_t count);
	int (*write_complete)(struct fpga_manager *mgr,
			      struct fpga_image_info *info);
	void (*fpga_remove)(struct fpga_manager *mgr);
};

/**
 * struct fpga_manager - fpga manager structure
 * @name: name of low level fpga manager
 * @dev: fpga manager device
 * @ref_mutex: only allows one reference to fpga manager
 * @state: state of fpga manager
 * @mops: pointer to struct of fpga manager ops
 * @priv: low level driver private date
 */
struct fpga_manager {
	const char *name;
	long int flags;
	char key[ENCRYPTED_KEY_LEN];
	char iv[ENCRYPTED_IV_LEN];
	char signature[SIGNATURE_LEN];
	char pubkey[PUBLIC_KEY_LEN];
	struct device dev;
	struct mutex ref_mutex;
	enum fpga_mgr_states state;
	const struct fpga_manager_ops *mops;
	void *priv;
#if IS_ENABLED(CONFIG_FPGA_MGR_DEBUG_FS)
	void *debugfs;
#endif
};

#define to_fpga_manager(d) container_of(d, struct fpga_manager, dev)

int fpga_mgr_buf_load(struct fpga_manager *mgr, struct fpga_image_info *info,
		      const char *buf, size_t count);

int fpga_mgr_firmware_load(struct fpga_manager *mgr,
			   struct fpga_image_info *info,
			   const char *image_name);

struct fpga_manager *of_fpga_mgr_get(struct device_node *node);

struct fpga_manager *fpga_mgr_get(struct device *dev);

void fpga_mgr_put(struct fpga_manager *mgr);

int fpga_mgr_register(struct device *dev, const char *name,
		      const struct fpga_manager_ops *mops, void *priv);

void fpga_mgr_unregister(struct device *dev);

#endif /*_LINUX_FPGA_MGR_H */<|MERGE_RESOLUTION|>--- conflicted
+++ resolved
@@ -80,20 +80,14 @@
  * @flags: boolean flags as defined above
  * @enable_timeout_us: maximum time to enable traffic through bridge (uSec)
  * @disable_timeout_us: maximum time to disable traffic through bridge (uSec)
-<<<<<<< HEAD
  * @config_complete_timeout_us: maximum time for FPGA to switch to operating
  *	   status in the write_complete op.
-=======
->>>>>>> 863b8ff9
  */
 struct fpga_image_info {
 	u32 flags;
 	u32 enable_timeout_us;
 	u32 disable_timeout_us;
-<<<<<<< HEAD
 	u32 config_complete_timeout_us;
-=======
->>>>>>> 863b8ff9
 };
 
 /**
