--- conflicted
+++ resolved
@@ -453,10 +453,7 @@
  * @last_cs_mode_high: was (mode & SPI_CS_HIGH) true on the last call to set_cs.
  * @last_cs: the last chip_select that is recorded by set_cs, -1 on non chip
  *           selected
-<<<<<<< HEAD
-=======
  * @last_cs_index_mask: bit mask the last chip selects that were used
->>>>>>> 0c383648
  * @xfer_completion: used by core transfer_one_message()
  * @busy: message pump is busy
  * @running: message pump is running
@@ -963,13 +960,8 @@
  * struct spi_transfer - a read/write buffer pair
  * @tx_buf: data to be written (DMA-safe memory), or NULL
  * @rx_buf: data to be read (DMA-safe memory), or NULL
-<<<<<<< HEAD
- * @tx_dma: DMA address of tx_buf, if @spi_message.is_dma_mapped
- * @rx_dma: DMA address of rx_buf, if @spi_message.is_dma_mapped
-=======
  * @tx_dma: DMA address of tx_buf, currently not for client use
  * @rx_dma: DMA address of rx_buf, currently not for client use
->>>>>>> 0c383648
  * @tx_nbits: number of bits used for writing. If 0 the default
  *      (SPI_NBITS_SINGLE) is used.
  * @rx_nbits: number of bits used for reading. If 0 the default
@@ -1079,12 +1071,7 @@
 	/*
 	 * It's okay if tx_buf == rx_buf (right?).
 	 * For MicroWire, one buffer must be NULL.
-<<<<<<< HEAD
-	 * Buffers must work with dma_*map_single() calls, unless
-	 * spi_message.is_dma_mapped reports a pre-existing mapping.
-=======
 	 * Buffers must work with dma_*map_single() calls.
->>>>>>> 0c383648
 	 */
 	const void	*tx_buf;
 	void		*rx_buf;
@@ -1108,10 +1095,7 @@
 #define	SPI_NBITS_SINGLE	0x01 /* 1-bit transfer */
 #define	SPI_NBITS_DUAL		0x02 /* 2-bit transfer */
 #define	SPI_NBITS_QUAD		0x04 /* 4-bit transfer */
-<<<<<<< HEAD
-=======
 #define	SPI_NBITS_OCTAL	0x08 /* 8-bit transfer */
->>>>>>> 0c383648
 	u8		bits_per_word;
 	struct spi_delay	delay;
 	struct spi_delay	cs_change_delay;
@@ -1132,11 +1116,6 @@
  * struct spi_message - one multi-segment SPI transaction
  * @transfers: list of transfer segments in this transaction
  * @spi: SPI device to which the transaction is queued
-<<<<<<< HEAD
- * @is_dma_mapped: if true, the caller provided both DMA and CPU virtual
- *	addresses for each transfer buffer
-=======
->>>>>>> 0c383648
  * @pre_optimized: peripheral driver pre-optimized the message
  * @optimized: the message is in the optimized state
  * @prepared: spi_prepare_message was called for the this message
@@ -1169,11 +1148,6 @@
 	struct list_head	transfers;
 
 	struct spi_device	*spi;
-
-	/* spi_optimize_message() was called for this message */
-	bool			pre_optimized;
-	/* __spi_optimize_message() was called for this message */
-	bool			optimized;
 
 	/* spi_optimize_message() was called for this message */
 	bool			pre_optimized;
