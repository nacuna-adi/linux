/* SPDX-License-Identifier: GPL-2.0-or-later */
/*
 *  V4L2 sub-device support header.
 *
 *  Copyright (C) 2008  Hans Verkuil <hverkuil@xs4all.nl>
 */

#ifndef _V4L2_SUBDEV_H
#define _V4L2_SUBDEV_H

#include <linux/types.h>
#include <linux/v4l2-subdev.h>
#include <media/media-entity.h>
#include <media/v4l2-async.h>
#include <media/v4l2-common.h>
#include <media/v4l2-dev.h>
#include <media/v4l2-fh.h>
#include <media/v4l2-mediabus.h>

/* generic v4l2_device notify callback notification values */
#define V4L2_SUBDEV_IR_RX_NOTIFY		_IOW('v', 0, u32)
#define V4L2_SUBDEV_IR_RX_FIFO_SERVICE_REQ	0x00000001
#define V4L2_SUBDEV_IR_RX_END_OF_RX_DETECTED	0x00000002
#define V4L2_SUBDEV_IR_RX_HW_FIFO_OVERRUN	0x00000004
#define V4L2_SUBDEV_IR_RX_SW_FIFO_OVERRUN	0x00000008

#define V4L2_SUBDEV_IR_TX_NOTIFY		_IOW('v', 1, u32)
#define V4L2_SUBDEV_IR_TX_FIFO_SERVICE_REQ	0x00000001

#define	V4L2_DEVICE_NOTIFY_EVENT		_IOW('v', 2, struct v4l2_event)

struct v4l2_device;
struct v4l2_ctrl_handler;
struct v4l2_event;
struct v4l2_event_subscription;
struct v4l2_fh;
struct v4l2_subdev;
struct v4l2_subdev_fh;
struct tuner_setup;
struct v4l2_mbus_frame_desc;

/**
 * struct v4l2_decode_vbi_line - used to decode_vbi_line
 *
 * @is_second_field: Set to 0 for the first (odd) field;
 *	set to 1 for the second (even) field.
 * @p: Pointer to the sliced VBI data from the decoder. On exit, points to
 *	the start of the payload.
 * @line: Line number of the sliced VBI data (1-23)
 * @type: VBI service type (V4L2_SLICED_*). 0 if no service found
 */
struct v4l2_decode_vbi_line {
	u32 is_second_field;
	u8 *p;
	u32 line;
	u32 type;
};

/*
 * Sub-devices are devices that are connected somehow to the main bridge
 * device. These devices are usually audio/video muxers/encoders/decoders or
 * sensors and webcam controllers.
 *
 * Usually these devices are controlled through an i2c bus, but other buses
 * may also be used.
 *
 * The v4l2_subdev struct provides a way of accessing these devices in a
 * generic manner. Most operations that these sub-devices support fall in
 * a few categories: core ops, audio ops, video ops and tuner ops.
 *
 * More categories can be added if needed, although this should remain a
 * limited set (no more than approx. 8 categories).
 *
 * Each category has its own set of ops that subdev drivers can implement.
 *
 * A subdev driver can leave the pointer to the category ops NULL if
 * it does not implement them (e.g. an audio subdev will generally not
 * implement the video category ops). The exception is the core category:
 * this must always be present.
 *
 * These ops are all used internally so it is no problem to change, remove
 * or add ops or move ops from one to another category. Currently these
 * ops are based on the original ioctls, but since ops are not limited to
 * one argument there is room for improvement here once all i2c subdev
 * drivers are converted to use these ops.
 */

/*
 * Core ops: it is highly recommended to implement at least these ops:
 *
 * log_status
 * g_register
 * s_register
 *
 * This provides basic debugging support.
 *
 * The ioctl ops is meant for generic ioctl-like commands. Depending on
 * the use-case it might be better to use subdev-specific ops (currently
 * not yet implemented) since ops provide proper type-checking.
 */

/**
 * enum v4l2_subdev_io_pin_bits - Subdevice external IO pin configuration
 *	bits
 *
 * @V4L2_SUBDEV_IO_PIN_DISABLE: disables a pin config. ENABLE assumed.
 * @V4L2_SUBDEV_IO_PIN_OUTPUT: set it if pin is an output.
 * @V4L2_SUBDEV_IO_PIN_INPUT: set it if pin is an input.
 * @V4L2_SUBDEV_IO_PIN_SET_VALUE: to set the output value via
 *				  &struct v4l2_subdev_io_pin_config->value.
 * @V4L2_SUBDEV_IO_PIN_ACTIVE_LOW: pin active is bit 0.
 *				   Otherwise, ACTIVE HIGH is assumed.
 */
enum v4l2_subdev_io_pin_bits {
	V4L2_SUBDEV_IO_PIN_DISABLE	= 0,
	V4L2_SUBDEV_IO_PIN_OUTPUT	= 1,
	V4L2_SUBDEV_IO_PIN_INPUT	= 2,
	V4L2_SUBDEV_IO_PIN_SET_VALUE	= 3,
	V4L2_SUBDEV_IO_PIN_ACTIVE_LOW	= 4,
};

/**
 * struct v4l2_subdev_io_pin_config - Subdevice external IO pin configuration
 *
 * @flags: bitmask with flags for this pin's config, whose bits are defined by
 *	   &enum v4l2_subdev_io_pin_bits.
 * @pin: Chip external IO pin to configure
 * @function: Internal signal pad/function to route to IO pin
 * @value: Initial value for pin - e.g. GPIO output value
 * @strength: Pin drive strength
 */
struct v4l2_subdev_io_pin_config {
	u32 flags;
	u8 pin;
	u8 function;
	u8 value;
	u8 strength;
};

/**
 * struct v4l2_subdev_core_ops - Define core ops callbacks for subdevs
 *
 * @log_status: callback for VIDIOC_LOG_STATUS() ioctl handler code.
 *
 * @s_io_pin_config: configure one or more chip I/O pins for chips that
 *	multiplex different internal signal pads out to IO pins.  This function
 *	takes a pointer to an array of 'n' pin configuration entries, one for
 *	each pin being configured.  This function could be called at times
 *	other than just subdevice initialization.
 *
 * @init: initialize the sensor registers to some sort of reasonable default
 *	values. Do not use for new drivers and should be removed in existing
 *	drivers.
 *
 * @load_fw: load firmware.
 *
 * @reset: generic reset command. The argument selects which subsystems to
 *	reset. Passing 0 will always reset the whole chip. Do not use for new
 *	drivers without discussing this first on the linux-media mailinglist.
 *	There should be no reason normally to reset a device.
 *
 * @s_gpio: set GPIO pins. Very simple right now, might need to be extended with
 *	a direction argument if needed.
 *
 * @command: called by in-kernel drivers in order to call functions internal
 *	   to subdev drivers driver that have a separate callback.
 *
 * @ioctl: called at the end of ioctl() syscall handler at the V4L2 core.
 *	   used to provide support for private ioctls used on the driver.
 *
 * @compat_ioctl32: called when a 32 bits application uses a 64 bits Kernel,
 *		    in order to fix data passed from/to userspace.
 *
 * @g_register: callback for VIDIOC_DBG_G_REGISTER() ioctl handler code.
 *
 * @s_register: callback for VIDIOC_DBG_S_REGISTER() ioctl handler code.
 *
 * @s_power: puts subdevice in power saving mode (on == 0) or normal operation
 *	mode (on == 1).
 *
 * @interrupt_service_routine: Called by the bridge chip's interrupt service
 *	handler, when an interrupt status has be raised due to this subdev,
 *	so that this subdev can handle the details.  It may schedule work to be
 *	performed later.  It must not sleep. **Called from an IRQ context**.
 *
 * @subscribe_event: used by the drivers to request the control framework that
 *		     for it to be warned when the value of a control changes.
 *
 * @unsubscribe_event: remove event subscription from the control framework.
 */
struct v4l2_subdev_core_ops {
	int (*log_status)(struct v4l2_subdev *sd);
	int (*s_io_pin_config)(struct v4l2_subdev *sd, size_t n,
				      struct v4l2_subdev_io_pin_config *pincfg);
	int (*init)(struct v4l2_subdev *sd, u32 val);
	int (*load_fw)(struct v4l2_subdev *sd);
	int (*reset)(struct v4l2_subdev *sd, u32 val);
	int (*s_gpio)(struct v4l2_subdev *sd, u32 val);
	long (*command)(struct v4l2_subdev *sd, unsigned int cmd, void *arg);
	long (*ioctl)(struct v4l2_subdev *sd, unsigned int cmd, void *arg);
#ifdef CONFIG_COMPAT
	long (*compat_ioctl32)(struct v4l2_subdev *sd, unsigned int cmd,
			       unsigned long arg);
#endif
#ifdef CONFIG_VIDEO_ADV_DEBUG
	int (*g_register)(struct v4l2_subdev *sd, struct v4l2_dbg_register *reg);
	int (*s_register)(struct v4l2_subdev *sd, const struct v4l2_dbg_register *reg);
#endif
	int (*s_power)(struct v4l2_subdev *sd, int on);
	int (*interrupt_service_routine)(struct v4l2_subdev *sd,
						u32 status, bool *handled);
	int (*subscribe_event)(struct v4l2_subdev *sd, struct v4l2_fh *fh,
			       struct v4l2_event_subscription *sub);
	int (*unsubscribe_event)(struct v4l2_subdev *sd, struct v4l2_fh *fh,
				 struct v4l2_event_subscription *sub);
};

/**
 * struct v4l2_subdev_tuner_ops - Callbacks used when v4l device was opened
 *	in radio mode.
 *
 * @standby: puts the tuner in standby mode. It will be woken up
 *	     automatically the next time it is used.
 *
 * @s_radio: callback that switches the tuner to radio mode.
 *	     drivers should explicitly call it when a tuner ops should
 *	     operate on radio mode, before being able to handle it.
 *	     Used on devices that have both AM/FM radio receiver and TV.
 *
 * @s_frequency: callback for VIDIOC_S_FREQUENCY() ioctl handler code.
 *
 * @g_frequency: callback for VIDIOC_G_FREQUENCY() ioctl handler code.
 *		 freq->type must be filled in. Normally done by video_ioctl2()
 *		 or the bridge driver.
 *
 * @enum_freq_bands: callback for VIDIOC_ENUM_FREQ_BANDS() ioctl handler code.
 *
 * @g_tuner: callback for VIDIOC_G_TUNER() ioctl handler code.
 *
 * @s_tuner: callback for VIDIOC_S_TUNER() ioctl handler code. @vt->type must be
 *	     filled in. Normally done by video_ioctl2 or the
 *	     bridge driver.
 *
 * @g_modulator: callback for VIDIOC_G_MODULATOR() ioctl handler code.
 *
 * @s_modulator: callback for VIDIOC_S_MODULATOR() ioctl handler code.
 *
 * @s_type_addr: sets tuner type and its I2C addr.
 *
 * @s_config: sets tda9887 specific stuff, like port1, port2 and qss
 *
 * .. note::
 *
 *	On devices that have both AM/FM and TV, it is up to the driver
 *	to explicitly call s_radio when the tuner should be switched to
 *	radio mode, before handling other &struct v4l2_subdev_tuner_ops
 *	that would require it. An example of such usage is::
 *
 *	  static void s_frequency(void *priv, const struct v4l2_frequency *f)
 *	  {
 *		...
 *		if (f.type == V4L2_TUNER_RADIO)
 *			v4l2_device_call_all(v4l2_dev, 0, tuner, s_radio);
 *		...
 *		v4l2_device_call_all(v4l2_dev, 0, tuner, s_frequency);
 *	  }
 */
struct v4l2_subdev_tuner_ops {
	int (*standby)(struct v4l2_subdev *sd);
	int (*s_radio)(struct v4l2_subdev *sd);
	int (*s_frequency)(struct v4l2_subdev *sd, const struct v4l2_frequency *freq);
	int (*g_frequency)(struct v4l2_subdev *sd, struct v4l2_frequency *freq);
	int (*enum_freq_bands)(struct v4l2_subdev *sd, struct v4l2_frequency_band *band);
	int (*g_tuner)(struct v4l2_subdev *sd, struct v4l2_tuner *vt);
	int (*s_tuner)(struct v4l2_subdev *sd, const struct v4l2_tuner *vt);
	int (*g_modulator)(struct v4l2_subdev *sd, struct v4l2_modulator *vm);
	int (*s_modulator)(struct v4l2_subdev *sd, const struct v4l2_modulator *vm);
	int (*s_type_addr)(struct v4l2_subdev *sd, struct tuner_setup *type);
	int (*s_config)(struct v4l2_subdev *sd, const struct v4l2_priv_tun_config *config);
};

/**
 * struct v4l2_subdev_audio_ops - Callbacks used for audio-related settings
 *
 * @s_clock_freq: set the frequency (in Hz) of the audio clock output.
 *	Used to slave an audio processor to the video decoder, ensuring that
 *	audio and video remain synchronized. Usual values for the frequency
 *	are 48000, 44100 or 32000 Hz. If the frequency is not supported, then
 *	-EINVAL is returned.
 *
 * @s_i2s_clock_freq: sets I2S speed in bps. This is used to provide a standard
 *	way to select I2S clock used by driving digital audio streams at some
 *	board designs. Usual values for the frequency are 1024000 and 2048000.
 *	If the frequency is not supported, then %-EINVAL is returned.
 *
 * @s_routing: used to define the input and/or output pins of an audio chip,
 *	and any additional configuration data.
 *	Never attempt to use user-level input IDs (e.g. Composite, S-Video,
 *	Tuner) at this level. An i2c device shouldn't know about whether an
 *	input pin is connected to a Composite connector, become on another
 *	board or platform it might be connected to something else entirely.
 *	The calling driver is responsible for mapping a user-level input to
 *	the right pins on the i2c device.
 *
 * @s_stream: used to notify the audio code that stream will start or has
 *	stopped.
 */
struct v4l2_subdev_audio_ops {
	int (*s_clock_freq)(struct v4l2_subdev *sd, u32 freq);
	int (*s_i2s_clock_freq)(struct v4l2_subdev *sd, u32 freq);
	int (*s_routing)(struct v4l2_subdev *sd, u32 input, u32 output, u32 config);
	int (*s_stream)(struct v4l2_subdev *sd, int enable);
};

/**
 * struct v4l2_mbus_frame_desc_entry_csi2
 *
 * @vc: CSI-2 virtual channel
 * @dt: CSI-2 data type ID
 */
struct v4l2_mbus_frame_desc_entry_csi2 {
	u8 vc;
	u8 dt;
};

/**
 * enum v4l2_mbus_frame_desc_flags - media bus frame description flags
 *
 * @V4L2_MBUS_FRAME_DESC_FL_LEN_MAX:
 *	Indicates that &struct v4l2_mbus_frame_desc_entry->length field
 *	specifies maximum data length.
 * @V4L2_MBUS_FRAME_DESC_FL_BLOB:
 *	Indicates that the format does not have line offsets, i.e.
 *	the receiver should use 1D DMA.
 */
enum v4l2_mbus_frame_desc_flags {
	V4L2_MBUS_FRAME_DESC_FL_LEN_MAX	= BIT(0),
	V4L2_MBUS_FRAME_DESC_FL_BLOB	= BIT(1),
};

/**
 * struct v4l2_mbus_frame_desc_entry - media bus frame description structure
 *
 * @flags:	bitmask flags, as defined by &enum v4l2_mbus_frame_desc_flags.
 * @pixelcode:	media bus pixel code, valid if @flags
 *		%FRAME_DESC_FL_BLOB is not set.
 * @length:	number of octets per frame, valid if @flags
 *		%V4L2_MBUS_FRAME_DESC_FL_LEN_MAX is set.
 * @bus:	Bus-specific frame descriptor parameters
 * @bus.csi2:	CSI-2-specific bus configuration
 */
struct v4l2_mbus_frame_desc_entry {
	enum v4l2_mbus_frame_desc_flags flags;
	u32 pixelcode;
	u32 length;
	union {
		struct v4l2_mbus_frame_desc_entry_csi2 csi2;
	} bus;
};

 /*
  * If this number is too small, it should be dropped altogether and the
  * API switched to a dynamic number of frame descriptor entries.
  */
#define V4L2_FRAME_DESC_ENTRY_MAX	8

/**
 * enum v4l2_mbus_frame_desc_type - media bus frame description type
 *
 * @V4L2_MBUS_FRAME_DESC_TYPE_UNDEFINED:
 *	Undefined frame desc type. Drivers should not use this, it is
 *	for backwards compatibility.
 * @V4L2_MBUS_FRAME_DESC_TYPE_PARALLEL:
 *	Parallel media bus.
 * @V4L2_MBUS_FRAME_DESC_TYPE_CSI2:
 *	CSI-2 media bus. Frame desc parameters must be set in
 *	&struct v4l2_mbus_frame_desc_entry->csi2.
 */
enum v4l2_mbus_frame_desc_type {
	V4L2_MBUS_FRAME_DESC_TYPE_UNDEFINED = 0,
	V4L2_MBUS_FRAME_DESC_TYPE_PARALLEL,
	V4L2_MBUS_FRAME_DESC_TYPE_CSI2,
};

/**
 * struct v4l2_mbus_frame_desc - media bus data frame description
 * @type: type of the bus (enum v4l2_mbus_frame_desc_type)
 * @entry: frame descriptors array
 * @num_entries: number of entries in @entry array
 */
struct v4l2_mbus_frame_desc {
	enum v4l2_mbus_frame_desc_type type;
	struct v4l2_mbus_frame_desc_entry entry[V4L2_FRAME_DESC_ENTRY_MAX];
	unsigned short num_entries;
};

/**
 * enum v4l2_subdev_pre_streamon_flags - Flags for pre_streamon subdev core op
 *
 * @V4L2_SUBDEV_PRE_STREAMON_FL_MANUAL_LP: Set the transmitter to either LP-11
 *	or LP-111 mode before call to s_stream().
 */
enum v4l2_subdev_pre_streamon_flags {
	V4L2_SUBDEV_PRE_STREAMON_FL_MANUAL_LP = BIT(0),
};

/**
 * struct v4l2_subdev_video_ops - Callbacks used when v4l device was opened
 *				  in video mode.
 *
 * @s_routing: see s_routing in audio_ops, except this version is for video
 *	devices.
 *
 * @s_crystal_freq: sets the frequency of the crystal used to generate the
 *	clocks in Hz. An extra flags field allows device specific configuration
 *	regarding clock frequency dividers, etc. If not used, then set flags
 *	to 0. If the frequency is not supported, then -EINVAL is returned.
 *
 * @g_std: callback for VIDIOC_G_STD() ioctl handler code.
 *
 * @s_std: callback for VIDIOC_S_STD() ioctl handler code.
 *
 * @s_std_output: set v4l2_std_id for video OUTPUT devices. This is ignored by
 *	video input devices.
 *
 * @g_std_output: get current standard for video OUTPUT devices. This is ignored
 *	by video input devices.
 *
 * @querystd: callback for VIDIOC_QUERYSTD() ioctl handler code.
 *
 * @g_tvnorms: get &v4l2_std_id with all standards supported by the video
 *	CAPTURE device. This is ignored by video output devices.
 *
 * @g_tvnorms_output: get v4l2_std_id with all standards supported by the video
 *	OUTPUT device. This is ignored by video capture devices.
 *
 * @g_input_status: get input status. Same as the status field in the
 *	&struct v4l2_input
 *
 * @s_stream: used to notify the driver that a video stream will start or has
 *	stopped.
 *
 * @g_pixelaspect: callback to return the pixelaspect ratio.
 *
 * @g_frame_interval: callback for VIDIOC_SUBDEV_G_FRAME_INTERVAL()
 *		      ioctl handler code.
 *
 * @s_frame_interval: callback for VIDIOC_SUBDEV_S_FRAME_INTERVAL()
 *		      ioctl handler code.
 *
 * @s_dv_timings: Set custom dv timings in the sub device. This is used
 *	when sub device is capable of setting detailed timing information
 *	in the hardware to generate/detect the video signal.
 *
 * @g_dv_timings: Get custom dv timings in the sub device.
 *
 * @query_dv_timings: callback for VIDIOC_QUERY_DV_TIMINGS() ioctl handler code.
 *
 * @s_rx_buffer: set a host allocated memory buffer for the subdev. The subdev
 *	can adjust @size to a lower value and must not write more data to the
 *	buffer starting at @data than the original value of @size.
 *
 * @pre_streamon: May be called before streaming is actually started, to help
 *	initialising the bus. Current usage is to set a CSI-2 transmitter to
 *	LP-11 or LP-111 mode before streaming. See &enum
 *	v4l2_subdev_pre_streamon_flags.
 *
 *	pre_streamon shall return error if it cannot perform the operation as
 *	indicated by the flags argument. In particular, -EACCES indicates lack
 *	of support for the operation. The caller shall call post_streamoff for
 *	each successful call of pre_streamon.
 *
 * @post_streamoff: Called after streaming is stopped, but if and only if
 *	pre_streamon was called earlier.
 */
struct v4l2_subdev_video_ops {
	int (*s_routing)(struct v4l2_subdev *sd, u32 input, u32 output, u32 config);
	int (*s_crystal_freq)(struct v4l2_subdev *sd, u32 freq, u32 flags);
	int (*g_std)(struct v4l2_subdev *sd, v4l2_std_id *norm);
	int (*s_std)(struct v4l2_subdev *sd, v4l2_std_id norm);
	int (*s_std_output)(struct v4l2_subdev *sd, v4l2_std_id std);
	int (*g_std_output)(struct v4l2_subdev *sd, v4l2_std_id *std);
	int (*querystd)(struct v4l2_subdev *sd, v4l2_std_id *std);
	int (*g_tvnorms)(struct v4l2_subdev *sd, v4l2_std_id *std);
	int (*g_tvnorms_output)(struct v4l2_subdev *sd, v4l2_std_id *std);
	int (*g_input_status)(struct v4l2_subdev *sd, u32 *status);
	int (*s_stream)(struct v4l2_subdev *sd, int enable);
	int (*g_pixelaspect)(struct v4l2_subdev *sd, struct v4l2_fract *aspect);
	int (*g_frame_interval)(struct v4l2_subdev *sd,
				struct v4l2_subdev_frame_interval *interval);
	int (*s_frame_interval)(struct v4l2_subdev *sd,
				struct v4l2_subdev_frame_interval *interval);
	int (*s_dv_timings)(struct v4l2_subdev *sd,
			struct v4l2_dv_timings *timings);
	int (*g_dv_timings)(struct v4l2_subdev *sd,
			struct v4l2_dv_timings *timings);
	int (*query_dv_timings)(struct v4l2_subdev *sd,
			struct v4l2_dv_timings *timings);
	int (*s_rx_buffer)(struct v4l2_subdev *sd, void *buf,
			   unsigned int *size);
	int (*pre_streamon)(struct v4l2_subdev *sd, u32 flags);
	int (*post_streamoff)(struct v4l2_subdev *sd);
};

/**
 * struct v4l2_subdev_vbi_ops - Callbacks used when v4l device was opened
 *				  in video mode via the vbi device node.
 *
 *  @decode_vbi_line: video decoders that support sliced VBI need to implement
 *	this ioctl. Field p of the &struct v4l2_decode_vbi_line is set to the
 *	start of the VBI data that was generated by the decoder. The driver
 *	then parses the sliced VBI data and sets the other fields in the
 *	struct accordingly. The pointer p is updated to point to the start of
 *	the payload which can be copied verbatim into the data field of the
 *	&struct v4l2_sliced_vbi_data. If no valid VBI data was found, then the
 *	type field is set to 0 on return.
 *
 * @s_vbi_data: used to generate VBI signals on a video signal.
 *	&struct v4l2_sliced_vbi_data is filled with the data packets that
 *	should be output. Note that if you set the line field to 0, then that
 *	VBI signal is disabled. If no valid VBI data was found, then the type
 *	field is set to 0 on return.
 *
 * @g_vbi_data: used to obtain the sliced VBI packet from a readback register.
 *	Not all video decoders support this. If no data is available because
 *	the readback register contains invalid or erroneous data %-EIO is
 *	returned. Note that you must fill in the 'id' member and the 'field'
 *	member (to determine whether CC data from the first or second field
 *	should be obtained).
 *
 * @g_sliced_vbi_cap: callback for VIDIOC_G_SLICED_VBI_CAP() ioctl handler
 *		      code.
 *
 * @s_raw_fmt: setup the video encoder/decoder for raw VBI.
 *
 * @g_sliced_fmt: retrieve the current sliced VBI settings.
 *
 * @s_sliced_fmt: setup the sliced VBI settings.
 */
struct v4l2_subdev_vbi_ops {
	int (*decode_vbi_line)(struct v4l2_subdev *sd, struct v4l2_decode_vbi_line *vbi_line);
	int (*s_vbi_data)(struct v4l2_subdev *sd, const struct v4l2_sliced_vbi_data *vbi_data);
	int (*g_vbi_data)(struct v4l2_subdev *sd, struct v4l2_sliced_vbi_data *vbi_data);
	int (*g_sliced_vbi_cap)(struct v4l2_subdev *sd, struct v4l2_sliced_vbi_cap *cap);
	int (*s_raw_fmt)(struct v4l2_subdev *sd, struct v4l2_vbi_format *fmt);
	int (*g_sliced_fmt)(struct v4l2_subdev *sd, struct v4l2_sliced_vbi_format *fmt);
	int (*s_sliced_fmt)(struct v4l2_subdev *sd, struct v4l2_sliced_vbi_format *fmt);
};

/**
 * struct v4l2_subdev_sensor_ops - v4l2-subdev sensor operations
 * @g_skip_top_lines: number of lines at the top of the image to be skipped.
 *		      This is needed for some sensors, which always corrupt
 *		      several top lines of the output image, or which send their
 *		      metadata in them.
 * @g_skip_frames: number of frames to skip at stream start. This is needed for
 *		   buggy sensors that generate faulty frames when they are
 *		   turned on.
 */
struct v4l2_subdev_sensor_ops {
	int (*g_skip_top_lines)(struct v4l2_subdev *sd, u32 *lines);
	int (*g_skip_frames)(struct v4l2_subdev *sd, u32 *frames);
};

/**
 * enum v4l2_subdev_ir_mode- describes the type of IR supported
 *
 * @V4L2_SUBDEV_IR_MODE_PULSE_WIDTH: IR uses struct ir_raw_event records
 */
enum v4l2_subdev_ir_mode {
	V4L2_SUBDEV_IR_MODE_PULSE_WIDTH,
};

/**
 * struct v4l2_subdev_ir_parameters - Parameters for IR TX or TX
 *
 * @bytes_per_data_element: bytes per data element of data in read or
 *	write call.
 * @mode: IR mode as defined by &enum v4l2_subdev_ir_mode.
 * @enable: device is active if true
 * @interrupt_enable: IR interrupts are enabled if true
 * @shutdown: if true: set hardware to low/no power, false: normal mode
 *
 * @modulation: if true, it uses carrier, if false: baseband
 * @max_pulse_width:  maximum pulse width in ns, valid only for baseband signal
 * @carrier_freq: carrier frequency in Hz, valid only for modulated signal
 * @duty_cycle: duty cycle percentage, valid only for modulated signal
 * @invert_level: invert signal level
 *
 * @invert_carrier_sense: Send 0/space as a carrier burst. used only in TX.
 *
 * @noise_filter_min_width: min time of a valid pulse, in ns. Used only for RX.
 * @carrier_range_lower: Lower carrier range, in Hz, valid only for modulated
 *	signal. Used only for RX.
 * @carrier_range_upper: Upper carrier range, in Hz, valid only for modulated
 *	signal. Used only for RX.
 * @resolution: The receive resolution, in ns . Used only for RX.
 */
struct v4l2_subdev_ir_parameters {
	unsigned int bytes_per_data_element;
	enum v4l2_subdev_ir_mode mode;

	bool enable;
	bool interrupt_enable;
	bool shutdown;

	bool modulation;
	u32 max_pulse_width;
	unsigned int carrier_freq;
	unsigned int duty_cycle;
	bool invert_level;

	/* Tx only */
	bool invert_carrier_sense;

	/* Rx only */
	u32 noise_filter_min_width;
	unsigned int carrier_range_lower;
	unsigned int carrier_range_upper;
	u32 resolution;
};

/**
 * struct v4l2_subdev_ir_ops - operations for IR subdevices
 *
 * @rx_read: Reads received codes or pulse width data.
 *	The semantics are similar to a non-blocking read() call.
 * @rx_g_parameters: Get the current operating parameters and state of
 *	the IR receiver.
 * @rx_s_parameters: Set the current operating parameters and state of
 *	the IR receiver.  It is recommended to call
 *	[rt]x_g_parameters first to fill out the current state, and only change
 *	the fields that need to be changed.  Upon return, the actual device
 *	operating parameters and state will be returned.  Note that hardware
 *	limitations may prevent the actual settings from matching the requested
 *	settings - e.g. an actual carrier setting of 35,904 Hz when 36,000 Hz
 *	was requested.  An exception is when the shutdown parameter is true.
 *	The last used operational parameters will be returned, but the actual
 *	state of the hardware be different to minimize power consumption and
 *	processing when shutdown is true.
 *
 * @tx_write: Writes codes or pulse width data for transmission.
 *	The semantics are similar to a non-blocking write() call.
 * @tx_g_parameters: Get the current operating parameters and state of
 *	the IR transmitter.
 * @tx_s_parameters: Set the current operating parameters and state of
 *	the IR transmitter.  It is recommended to call
 *	[rt]x_g_parameters first to fill out the current state, and only change
 *	the fields that need to be changed.  Upon return, the actual device
 *	operating parameters and state will be returned.  Note that hardware
 *	limitations may prevent the actual settings from matching the requested
 *	settings - e.g. an actual carrier setting of 35,904 Hz when 36,000 Hz
 *	was requested.  An exception is when the shutdown parameter is true.
 *	The last used operational parameters will be returned, but the actual
 *	state of the hardware be different to minimize power consumption and
 *	processing when shutdown is true.
 */
struct v4l2_subdev_ir_ops {
	/* Receiver */
	int (*rx_read)(struct v4l2_subdev *sd, u8 *buf, size_t count,
				ssize_t *num);

	int (*rx_g_parameters)(struct v4l2_subdev *sd,
				struct v4l2_subdev_ir_parameters *params);
	int (*rx_s_parameters)(struct v4l2_subdev *sd,
				struct v4l2_subdev_ir_parameters *params);

	/* Transmitter */
	int (*tx_write)(struct v4l2_subdev *sd, u8 *buf, size_t count,
				ssize_t *num);

	int (*tx_g_parameters)(struct v4l2_subdev *sd,
				struct v4l2_subdev_ir_parameters *params);
	int (*tx_s_parameters)(struct v4l2_subdev *sd,
				struct v4l2_subdev_ir_parameters *params);
};

/**
 * struct v4l2_subdev_pad_config - Used for storing subdev pad information.
 *
 * @try_fmt: &struct v4l2_mbus_framefmt
 * @try_crop: &struct v4l2_rect to be used for crop
 * @try_compose: &struct v4l2_rect to be used for compose
 *
 * This structure only needs to be passed to the pad op if the 'which' field
 * of the main argument is set to %V4L2_SUBDEV_FORMAT_TRY. For
 * %V4L2_SUBDEV_FORMAT_ACTIVE it is safe to pass %NULL.
 *
 * Note: This struct is also used in active state, and the 'try' prefix is
 * historical and to be removed.
 */
struct v4l2_subdev_pad_config {
	struct v4l2_mbus_framefmt try_fmt;
	struct v4l2_rect try_crop;
	struct v4l2_rect try_compose;
};

/**
 * struct v4l2_subdev_state - Used for storing subdev state information.
 *
 * @_lock: default for 'lock'
 * @lock: mutex for the state. May be replaced by the user.
 * @pads: &struct v4l2_subdev_pad_config array
 *
 * This structure only needs to be passed to the pad op if the 'which' field
 * of the main argument is set to %V4L2_SUBDEV_FORMAT_TRY. For
 * %V4L2_SUBDEV_FORMAT_ACTIVE it is safe to pass %NULL.
 */
struct v4l2_subdev_state {
	/* lock for the struct v4l2_subdev_state fields */
	struct mutex _lock;
	struct mutex *lock;
	struct v4l2_subdev_pad_config *pads;
};

/**
 * struct v4l2_subdev_pad_ops - v4l2-subdev pad level operations
 *
 * @init_cfg: initialize the pad config to default values
 * @enum_mbus_code: callback for VIDIOC_SUBDEV_ENUM_MBUS_CODE() ioctl handler
 *		    code.
 * @enum_frame_size: callback for VIDIOC_SUBDEV_ENUM_FRAME_SIZE() ioctl handler
 *		     code.
 *
 * @enum_frame_interval: callback for VIDIOC_SUBDEV_ENUM_FRAME_INTERVAL() ioctl
 *			 handler code.
 *
 * @get_fmt: callback for VIDIOC_SUBDEV_G_FMT() ioctl handler code.
 *
 * @set_fmt: callback for VIDIOC_SUBDEV_S_FMT() ioctl handler code.
 *
 * @get_selection: callback for VIDIOC_SUBDEV_G_SELECTION() ioctl handler code.
 *
 * @set_selection: callback for VIDIOC_SUBDEV_S_SELECTION() ioctl handler code.
 *
 * @get_edid: callback for VIDIOC_SUBDEV_G_EDID() ioctl handler code.
 *
 * @set_edid: callback for VIDIOC_SUBDEV_S_EDID() ioctl handler code.
 *
 * @dv_timings_cap: callback for VIDIOC_SUBDEV_DV_TIMINGS_CAP() ioctl handler
 *		    code.
 *
 * @enum_dv_timings: callback for VIDIOC_SUBDEV_ENUM_DV_TIMINGS() ioctl handler
 *		     code.
 *
 * @link_validate: used by the media controller code to check if the links
 *		   that belongs to a pipeline can be used for stream.
 *
 * @get_frame_desc: get the current low level media bus frame parameters.
 *
 * @set_frame_desc: set the low level media bus frame parameters, @fd array
 *                  may be adjusted by the subdev driver to device capabilities.
 *
 * @get_mbus_config: get the media bus configuration of a remote sub-device.
 *		     The media bus configuration is usually retrieved from the
 *		     firmware interface at sub-device probe time, immediately
 *		     applied to the hardware and eventually adjusted by the
 *		     driver. Remote sub-devices (usually video receivers) shall
 *		     use this operation to query the transmitting end bus
 *		     configuration in order to adjust their own one accordingly.
 *		     Callers should make sure they get the most up-to-date as
 *		     possible configuration from the remote end, likely calling
 *		     this operation as close as possible to stream on time. The
 *		     operation shall fail if the pad index it has been called on
 *		     is not valid or in case of unrecoverable failures.
 */
struct v4l2_subdev_pad_ops {
	int (*init_cfg)(struct v4l2_subdev *sd,
			struct v4l2_subdev_state *state);
	int (*enum_mbus_code)(struct v4l2_subdev *sd,
			      struct v4l2_subdev_state *state,
			      struct v4l2_subdev_mbus_code_enum *code);
	int (*enum_frame_size)(struct v4l2_subdev *sd,
			       struct v4l2_subdev_state *state,
			       struct v4l2_subdev_frame_size_enum *fse);
	int (*enum_frame_interval)(struct v4l2_subdev *sd,
				   struct v4l2_subdev_state *state,
				   struct v4l2_subdev_frame_interval_enum *fie);
	int (*get_fmt)(struct v4l2_subdev *sd,
		       struct v4l2_subdev_state *state,
		       struct v4l2_subdev_format *format);
	int (*set_fmt)(struct v4l2_subdev *sd,
		       struct v4l2_subdev_state *state,
		       struct v4l2_subdev_format *format);
	int (*get_selection)(struct v4l2_subdev *sd,
			     struct v4l2_subdev_state *state,
			     struct v4l2_subdev_selection *sel);
	int (*set_selection)(struct v4l2_subdev *sd,
			     struct v4l2_subdev_state *state,
			     struct v4l2_subdev_selection *sel);
	int (*get_edid)(struct v4l2_subdev *sd, struct v4l2_edid *edid);
	int (*set_edid)(struct v4l2_subdev *sd, struct v4l2_edid *edid);
	int (*dv_timings_cap)(struct v4l2_subdev *sd,
			      struct v4l2_dv_timings_cap *cap);
	int (*enum_dv_timings)(struct v4l2_subdev *sd,
			       struct v4l2_enum_dv_timings *timings);
#ifdef CONFIG_MEDIA_CONTROLLER
	int (*link_validate)(struct v4l2_subdev *sd, struct media_link *link,
			     struct v4l2_subdev_format *source_fmt,
			     struct v4l2_subdev_format *sink_fmt);
#endif /* CONFIG_MEDIA_CONTROLLER */
	int (*get_frame_desc)(struct v4l2_subdev *sd, unsigned int pad,
			      struct v4l2_mbus_frame_desc *fd);
	int (*set_frame_desc)(struct v4l2_subdev *sd, unsigned int pad,
			      struct v4l2_mbus_frame_desc *fd);
	int (*get_mbus_config)(struct v4l2_subdev *sd, unsigned int pad,
			       struct v4l2_mbus_config *config);
<<<<<<< HEAD
	int (*set_mbus_config)(struct v4l2_subdev *sd, unsigned int pad,
			       struct v4l2_mbus_config *config);
=======
>>>>>>> d82b0891
	int (*get_routing)(struct v4l2_subdev *sd,
			   struct v4l2_subdev_routing *route);
	int (*set_routing)(struct v4l2_subdev *sd,
			   struct v4l2_subdev_routing *route);
};

/**
 * struct v4l2_subdev_ops - Subdev operations
 *
 * @core: pointer to &struct v4l2_subdev_core_ops. Can be %NULL
 * @tuner: pointer to &struct v4l2_subdev_tuner_ops. Can be %NULL
 * @audio: pointer to &struct v4l2_subdev_audio_ops. Can be %NULL
 * @video: pointer to &struct v4l2_subdev_video_ops. Can be %NULL
 * @vbi: pointer to &struct v4l2_subdev_vbi_ops. Can be %NULL
 * @ir: pointer to &struct v4l2_subdev_ir_ops. Can be %NULL
 * @sensor: pointer to &struct v4l2_subdev_sensor_ops. Can be %NULL
 * @pad: pointer to &struct v4l2_subdev_pad_ops. Can be %NULL
 */
struct v4l2_subdev_ops {
	const struct v4l2_subdev_core_ops	*core;
	const struct v4l2_subdev_tuner_ops	*tuner;
	const struct v4l2_subdev_audio_ops	*audio;
	const struct v4l2_subdev_video_ops	*video;
	const struct v4l2_subdev_vbi_ops	*vbi;
	const struct v4l2_subdev_ir_ops		*ir;
	const struct v4l2_subdev_sensor_ops	*sensor;
	const struct v4l2_subdev_pad_ops	*pad;
};

/**
 * struct v4l2_subdev_internal_ops - V4L2 subdev internal ops
 *
 * @registered: called when this subdev is registered. When called the v4l2_dev
 *	field is set to the correct v4l2_device.
 *
 * @unregistered: called when this subdev is unregistered. When called the
 *	v4l2_dev field is still set to the correct v4l2_device.
 *
 * @open: called when the subdev device node is opened by an application.
 *
 * @close: called when the subdev device node is closed. Please note that
 *	it is possible for @close to be called after @unregistered!
 *
 * @release: called when the last user of the subdev device is gone. This
 *	happens after the @unregistered callback and when the last open
 *	filehandle to the v4l-subdevX device node was closed. If no device
 *	node was created for this sub-device, then the @release callback
 *	is called right after the @unregistered callback.
 *	The @release callback is typically used to free the memory containing
 *	the v4l2_subdev structure. It is almost certainly required for any
 *	sub-device that sets the V4L2_SUBDEV_FL_HAS_DEVNODE flag.
 *
 * .. note::
 *	Never call this from drivers, only the v4l2 framework can call
 *	these ops.
 */
struct v4l2_subdev_internal_ops {
	int (*registered)(struct v4l2_subdev *sd);
	void (*unregistered)(struct v4l2_subdev *sd);
	int (*open)(struct v4l2_subdev *sd, struct v4l2_subdev_fh *fh);
	int (*close)(struct v4l2_subdev *sd, struct v4l2_subdev_fh *fh);
	void (*release)(struct v4l2_subdev *sd);
};

#define V4L2_SUBDEV_NAME_SIZE 32

/* Set this flag if this subdev is a i2c device. */
#define V4L2_SUBDEV_FL_IS_I2C			(1U << 0)
/* Set this flag if this subdev is a spi device. */
#define V4L2_SUBDEV_FL_IS_SPI			(1U << 1)
/* Set this flag if this subdev needs a device node. */
#define V4L2_SUBDEV_FL_HAS_DEVNODE		(1U << 2)
/*
 * Set this flag if this subdev generates events.
 * Note controls can send events, thus drivers exposing controls
 * should set this flag.
 */
#define V4L2_SUBDEV_FL_HAS_EVENTS		(1U << 3)

struct regulator_bulk_data;

/**
 * struct v4l2_subdev_platform_data - regulators config struct
 *
 * @regulators: Optional regulators used to power on/off the subdevice
 * @num_regulators: Number of regululators
 * @host_priv: Per-subdevice data, specific for a certain video host device
 */
struct v4l2_subdev_platform_data {
	struct regulator_bulk_data *regulators;
	int num_regulators;

	void *host_priv;
};

/**
 * struct v4l2_subdev - describes a V4L2 sub-device
 *
 * @entity: pointer to &struct media_entity
 * @list: List of sub-devices
 * @owner: The owner is the same as the driver's &struct device owner.
 * @owner_v4l2_dev: true if the &sd->owner matches the owner of @v4l2_dev->dev
 *	owner. Initialized by v4l2_device_register_subdev().
 * @flags: subdev flags. Can be:
 *   %V4L2_SUBDEV_FL_IS_I2C - Set this flag if this subdev is a i2c device;
 *   %V4L2_SUBDEV_FL_IS_SPI - Set this flag if this subdev is a spi device;
 *   %V4L2_SUBDEV_FL_HAS_DEVNODE - Set this flag if this subdev needs a
 *   device node;
 *   %V4L2_SUBDEV_FL_HAS_EVENTS -  Set this flag if this subdev generates
 *   events.
 *
 * @v4l2_dev: pointer to struct &v4l2_device
 * @ops: pointer to struct &v4l2_subdev_ops
 * @internal_ops: pointer to struct &v4l2_subdev_internal_ops.
 *	Never call these internal ops from within a driver!
 * @ctrl_handler: The control handler of this subdev. May be NULL.
 * @name: Name of the sub-device. Please notice that the name must be unique.
 * @grp_id: can be used to group similar subdevs. Value is driver-specific
 * @dev_priv: pointer to private data
 * @host_priv: pointer to private data used by the device where the subdev
 *	is attached.
 * @devnode: subdev device node
 * @dev: pointer to the physical device, if any
 * @fwnode: The fwnode_handle of the subdev, usually the same as
 *	    either dev->of_node->fwnode or dev->fwnode (whichever is non-NULL).
 * @async_list: Links this subdev to a global subdev_list or @notifier->done
 *	list.
 * @asd: Pointer to respective &struct v4l2_async_subdev.
 * @notifier: Pointer to the managing notifier.
 * @subdev_notifier: A sub-device notifier implicitly registered for the sub-
 *		     device using v4l2_async_register_subdev_sensor().
 * @pdata: common part of subdevice platform data
 * @state_lock: A pointer to a lock used for all the subdev's states, set by the
 *		driver. This is	optional. If NULL, each state instance will get
 *		a lock of its own.
 * @active_state: Active state for the subdev (NULL for subdevs tracking the
 *		  state internally). Initialized by calling
 *		  v4l2_subdev_init_finalize().
 *
 * Each instance of a subdev driver should create this struct, either
 * stand-alone or embedded in a larger struct.
 *
 * This structure should be initialized by v4l2_subdev_init() or one of
 * its variants: v4l2_spi_subdev_init(), v4l2_i2c_subdev_init().
 */
struct v4l2_subdev {
#if defined(CONFIG_MEDIA_CONTROLLER)
	struct media_entity entity;
#endif
	struct list_head list;
	struct module *owner;
	bool owner_v4l2_dev;
	u32 flags;
	struct v4l2_device *v4l2_dev;
	const struct v4l2_subdev_ops *ops;
	const struct v4l2_subdev_internal_ops *internal_ops;
	struct v4l2_ctrl_handler *ctrl_handler;
	char name[V4L2_SUBDEV_NAME_SIZE];
	u32 grp_id;
	void *dev_priv;
	void *host_priv;
	struct video_device *devnode;
	struct device *dev;
	struct fwnode_handle *fwnode;
	struct list_head async_list;
	struct v4l2_async_subdev *asd;
	struct v4l2_async_notifier *notifier;
	struct v4l2_async_notifier *subdev_notifier;
	struct v4l2_subdev_platform_data *pdata;
	struct mutex *state_lock;

	/*
	 * The fields below are private, and should only be accessed via
	 * appropriate functions.
	 */

	/*
	 * TODO: active_state should most likely be changed from a pointer to an
	 * embedded field. For the time being it's kept as a pointer to more
	 * easily catch uses of active_state in the cases where the driver
	 * doesn't support it.
	 */
	struct v4l2_subdev_state *active_state;
};


/**
 * media_entity_to_v4l2_subdev - Returns a &struct v4l2_subdev from
 *    the &struct media_entity embedded in it.
 *
 * @ent: pointer to &struct media_entity.
 */
#define media_entity_to_v4l2_subdev(ent)				\
({									\
	typeof(ent) __me_sd_ent = (ent);				\
									\
	__me_sd_ent ?							\
		container_of(__me_sd_ent, struct v4l2_subdev, entity) :	\
		NULL;							\
})

/**
 * vdev_to_v4l2_subdev - Returns a &struct v4l2_subdev from
 *	the &struct video_device embedded on it.
 *
 * @vdev: pointer to &struct video_device
 */
#define vdev_to_v4l2_subdev(vdev) \
	((struct v4l2_subdev *)video_get_drvdata(vdev))

/**
 * struct v4l2_subdev_fh - Used for storing subdev information per file handle
 *
 * @vfh: pointer to &struct v4l2_fh
 * @state: pointer to &struct v4l2_subdev_state
 * @owner: module pointer to the owner of this file handle
 */
struct v4l2_subdev_fh {
	struct v4l2_fh vfh;
	struct module *owner;
#if defined(CONFIG_VIDEO_V4L2_SUBDEV_API)
	struct v4l2_subdev_state *state;
#endif
};

/**
 * to_v4l2_subdev_fh - Returns a &struct v4l2_subdev_fh from
 *	the &struct v4l2_fh embedded on it.
 *
 * @fh: pointer to &struct v4l2_fh
 */
#define to_v4l2_subdev_fh(fh)	\
	container_of(fh, struct v4l2_subdev_fh, vfh)

#if defined(CONFIG_VIDEO_V4L2_SUBDEV_API)

/**
 * v4l2_subdev_get_pad_format - ancillary routine to call
 *	&struct v4l2_subdev_pad_config->try_fmt
 *
 * @sd: pointer to &struct v4l2_subdev
 * @state: pointer to &struct v4l2_subdev_state
 * @pad: index of the pad in the &struct v4l2_subdev_state->pads array
 */
static inline struct v4l2_mbus_framefmt *
v4l2_subdev_get_pad_format(struct v4l2_subdev *sd,
			   struct v4l2_subdev_state *state,
			   unsigned int pad)
{
	if (WARN_ON(!state))
		return NULL;
	if (WARN_ON(pad >= sd->entity.num_pads))
		pad = 0;
	return &state->pads[pad].try_fmt;
}

/**
 * v4l2_subdev_get_pad_crop - ancillary routine to call
 *	&struct v4l2_subdev_pad_config->try_crop
 *
 * @sd: pointer to &struct v4l2_subdev
 * @state: pointer to &struct v4l2_subdev_state.
 * @pad: index of the pad in the &struct v4l2_subdev_state->pads array.
 */
static inline struct v4l2_rect *
v4l2_subdev_get_pad_crop(struct v4l2_subdev *sd,
			 struct v4l2_subdev_state *state,
			 unsigned int pad)
{
	if (WARN_ON(!state))
		return NULL;
	if (WARN_ON(pad >= sd->entity.num_pads))
		pad = 0;
	return &state->pads[pad].try_crop;
}

/**
 * v4l2_subdev_get_pad_compose - ancillary routine to call
 *	&struct v4l2_subdev_pad_config->try_compose
 *
 * @sd: pointer to &struct v4l2_subdev
 * @state: pointer to &struct v4l2_subdev_state.
 * @pad: index of the pad in the &struct v4l2_subdev_state->pads array.
 */
static inline struct v4l2_rect *
v4l2_subdev_get_pad_compose(struct v4l2_subdev *sd,
			    struct v4l2_subdev_state *state,
			    unsigned int pad)
{
	if (WARN_ON(!state))
		return NULL;
	if (WARN_ON(pad >= sd->entity.num_pads))
		pad = 0;
	return &state->pads[pad].try_compose;
}

/*
 * Temprary helpers until uses of v4l2_subdev_get_try_* functions have been
 * renamed
 */
#define v4l2_subdev_get_try_format(sd, state, pad) \
	v4l2_subdev_get_pad_format(sd, state, pad)

#define v4l2_subdev_get_try_crop(sd, state, pad) \
	v4l2_subdev_get_pad_crop(sd, state, pad)

#define v4l2_subdev_get_try_compose(sd, state, pad) \
	v4l2_subdev_get_pad_compose(sd, state, pad)

#endif /* CONFIG_VIDEO_V4L2_SUBDEV_API */

extern const struct v4l2_file_operations v4l2_subdev_fops;

/**
 * v4l2_set_subdevdata - Sets V4L2 dev private device data
 *
 * @sd: pointer to &struct v4l2_subdev
 * @p: pointer to the private device data to be stored.
 */
static inline void v4l2_set_subdevdata(struct v4l2_subdev *sd, void *p)
{
	sd->dev_priv = p;
}

/**
 * v4l2_get_subdevdata - Gets V4L2 dev private device data
 *
 * @sd: pointer to &struct v4l2_subdev
 *
 * Returns the pointer to the private device data to be stored.
 */
static inline void *v4l2_get_subdevdata(const struct v4l2_subdev *sd)
{
	return sd->dev_priv;
}

/**
 * v4l2_set_subdev_hostdata - Sets V4L2 dev private host data
 *
 * @sd: pointer to &struct v4l2_subdev
 * @p: pointer to the private data to be stored.
 */
static inline void v4l2_set_subdev_hostdata(struct v4l2_subdev *sd, void *p)
{
	sd->host_priv = p;
}

/**
 * v4l2_get_subdev_hostdata - Gets V4L2 dev private data
 *
 * @sd: pointer to &struct v4l2_subdev
 *
 * Returns the pointer to the private host data to be stored.
 */
static inline void *v4l2_get_subdev_hostdata(const struct v4l2_subdev *sd)
{
	return sd->host_priv;
}

#ifdef CONFIG_MEDIA_CONTROLLER

/**
 * v4l2_subdev_get_fwnode_pad_1_to_1 - Get pad number from a subdev fwnode
 *                                     endpoint, assuming 1:1 port:pad
 *
 * @entity: Pointer to the subdev entity
 * @endpoint: Pointer to a parsed fwnode endpoint
 *
 * This function can be used as the .get_fwnode_pad operation for
 * subdevices that map port numbers and pad indexes 1:1. If the endpoint
 * is owned by the subdevice, the function returns the endpoint port
 * number.
 *
 * Returns the endpoint port number on success or a negative error code.
 */
int v4l2_subdev_get_fwnode_pad_1_to_1(struct media_entity *entity,
				      struct fwnode_endpoint *endpoint);

/**
 * v4l2_subdev_link_validate_default - validates a media link
 *
 * @sd: pointer to &struct v4l2_subdev
 * @link: pointer to &struct media_link
 * @source_fmt: pointer to &struct v4l2_subdev_format
 * @sink_fmt: pointer to &struct v4l2_subdev_format
 *
 * This function ensures that width, height and the media bus pixel
 * code are equal on both source and sink of the link.
 */
int v4l2_subdev_link_validate_default(struct v4l2_subdev *sd,
				      struct media_link *link,
				      struct v4l2_subdev_format *source_fmt,
				      struct v4l2_subdev_format *sink_fmt);

/**
 * v4l2_subdev_link_validate - validates a media link
 *
 * @link: pointer to &struct media_link
 *
 * This function calls the subdev's link_validate ops to validate
 * if a media link is valid for streaming. It also internally
 * calls v4l2_subdev_link_validate_default() to ensure that
 * width, height and the media bus pixel code are equal on both
 * source and sink of the link.
 */
int v4l2_subdev_link_validate(struct media_link *link);

/**
 * __v4l2_subdev_state_alloc - allocate v4l2_subdev_state
 *
 * @sd: pointer to &struct v4l2_subdev for which the state is being allocated.
 * @lock_name: name of the state lock
 * @key: lock_class_key for the lock
 *
 * Must call __v4l2_subdev_state_free() when state is no longer needed.
 *
 * Not to be called directly by the drivers.
 */
struct v4l2_subdev_state *__v4l2_subdev_state_alloc(struct v4l2_subdev *sd,
						    const char *lock_name,
						    struct lock_class_key *key);

/**
 * __v4l2_subdev_state_free - free a v4l2_subdev_state
 *
 * @state: v4l2_subdev_state to be freed.
 *
 * Not to be called directly by the drivers.
 */
void __v4l2_subdev_state_free(struct v4l2_subdev_state *state);

/**
 * v4l2_subdev_init_finalize() - Finalizes the initialization of the subdevice
 * @sd: The subdev
 *
 * This function finalizes the initialization of the subdev, including
 * allocation of the active state for the subdev.
 *
 * This function must be called by the subdev drivers that use the centralized
 * active state, after the subdev struct has been initialized and
 * media_entity_pads_init() has been called, but before registering the
 * subdev.
 *
 * The user must call v4l2_subdev_cleanup() when the subdev is being removed.
 */
#define v4l2_subdev_init_finalize(sd)                                          \
	({                                                                     \
		static struct lock_class_key __key;                            \
		const char *name = KBUILD_BASENAME                             \
			":" __stringify(__LINE__) ":sd->active_state->lock";   \
		__v4l2_subdev_init_finalize(sd, name, &__key);                 \
	})

int __v4l2_subdev_init_finalize(struct v4l2_subdev *sd, const char *name,
				struct lock_class_key *key);

/**
 * v4l2_subdev_cleanup() - Releases the resources allocated by the subdevice
 * @sd: The subdevice
 *
 * This function will release the resources allocated in
 * v4l2_subdev_init_finalize.
 */
void v4l2_subdev_cleanup(struct v4l2_subdev *sd);

/**
 * v4l2_subdev_lock_state() - Locks the subdev state
 * @state: The subdevice state
 *
 * Locks the given subdev state.
 *
 * The state must be unlocked with v4l2_subdev_unlock_state() after use.
 */
static inline void v4l2_subdev_lock_state(struct v4l2_subdev_state *state)
{
	mutex_lock(state->lock);
}

/**
 * v4l2_subdev_unlock_state() - Unlocks the subdev state
 * @state: The subdevice state
 *
 * Unlocks the given subdev state.
 */
static inline void v4l2_subdev_unlock_state(struct v4l2_subdev_state *state)
{
	mutex_unlock(state->lock);
}

/**
 * v4l2_subdev_get_unlocked_active_state() - Checks that the active subdev state
 *					     is unlocked and returns it
 * @sd: The subdevice
 *
 * Returns the active state for the subdevice, or NULL if the subdev does not
 * support active state. If the state is not NULL, calls
 * lockdep_assert_not_held() to issue a warning if the state is locked.
 *
 * This function is to be used e.g. when getting the active state for the sole
 * purpose of passing it forward, without accessing the state fields.
 */
static inline struct v4l2_subdev_state *
v4l2_subdev_get_unlocked_active_state(struct v4l2_subdev *sd)
{
	if (sd->active_state)
		lockdep_assert_not_held(sd->active_state->lock);
	return sd->active_state;
}

/**
 * v4l2_subdev_get_locked_active_state() - Checks that the active subdev state
 *					   is locked and returns it
 *
 * @sd: The subdevice
 *
 * Returns the active state for the subdevice, or NULL if the subdev does not
 * support active state. If the state is not NULL, calls lockdep_assert_held()
 * to issue a warning if the state is not locked.
 *
 * This function is to be used when the caller knows that the active state is
 * already locked.
 */
static inline struct v4l2_subdev_state *
v4l2_subdev_get_locked_active_state(struct v4l2_subdev *sd)
{
	if (sd->active_state)
		lockdep_assert_held(sd->active_state->lock);
	return sd->active_state;
}

/**
 * v4l2_subdev_lock_and_get_active_state() - Locks and returns the active subdev
 *					     state for the subdevice
 * @sd: The subdevice
 *
 * Returns the locked active state for the subdevice, or NULL if the subdev
 * does not support active state.
 *
 * The state must be unlocked with v4l2_subdev_unlock_state() after use.
 */
static inline struct v4l2_subdev_state *
v4l2_subdev_lock_and_get_active_state(struct v4l2_subdev *sd)
{
	if (sd->active_state)
		v4l2_subdev_lock_state(sd->active_state);
	return sd->active_state;
}

#if defined(CONFIG_VIDEO_V4L2_SUBDEV_API)

/**
 * v4l2_subdev_get_fmt() - Fill format based on state
 * @sd: subdevice
 * @state: subdevice state
 * @format: pointer to &struct v4l2_subdev_format
 *
 * Fill @format->format field based on the information in the @format struct.
 *
 * This function can be used by the subdev drivers which support active state to
 * implement v4l2_subdev_pad_ops.get_fmt if the subdev driver does not need to
 * do anything special in their get_fmt op.
 *
 * Returns 0 on success, error value otherwise.
 */
int v4l2_subdev_get_fmt(struct v4l2_subdev *sd, struct v4l2_subdev_state *state,
			struct v4l2_subdev_format *format);

#endif /* CONFIG_VIDEO_V4L2_SUBDEV_API */

#endif /* CONFIG_MEDIA_CONTROLLER */

/**
 * v4l2_subdev_init - initializes the sub-device struct
 *
 * @sd: pointer to the &struct v4l2_subdev to be initialized
 * @ops: pointer to &struct v4l2_subdev_ops.
 */
void v4l2_subdev_init(struct v4l2_subdev *sd,
		      const struct v4l2_subdev_ops *ops);

extern const struct v4l2_subdev_ops v4l2_subdev_call_wrappers;

/**
 * v4l2_subdev_call - call an operation of a v4l2_subdev.
 *
 * @sd: pointer to the &struct v4l2_subdev
 * @o: name of the element at &struct v4l2_subdev_ops that contains @f.
 *     Each element there groups a set of callbacks functions.
 * @f: callback function to be called.
 *     The callback functions are defined in groups, according to
 *     each element at &struct v4l2_subdev_ops.
 * @args: arguments for @f.
 *
 * Example: err = v4l2_subdev_call(sd, video, s_std, norm);
 */
#define v4l2_subdev_call(sd, o, f, args...)				\
	({								\
		struct v4l2_subdev *__sd = (sd);			\
		int __result;						\
		if (!__sd)						\
			__result = -ENODEV;				\
		else if (!(__sd->ops->o && __sd->ops->o->f))		\
			__result = -ENOIOCTLCMD;			\
		else if (v4l2_subdev_call_wrappers.o &&			\
			 v4l2_subdev_call_wrappers.o->f)		\
			__result = v4l2_subdev_call_wrappers.o->f(	\
							__sd, ##args);	\
		else							\
			__result = __sd->ops->o->f(__sd, ##args);	\
		__result;						\
	})

/**
 * v4l2_subdev_call_state_active - call an operation of a v4l2_subdev which
 *				   takes state as a parameter, passing the
 *				   subdev its active state.
 *
 * @sd: pointer to the &struct v4l2_subdev
 * @o: name of the element at &struct v4l2_subdev_ops that contains @f.
 *     Each element there groups a set of callbacks functions.
 * @f: callback function to be called.
 *     The callback functions are defined in groups, according to
 *     each element at &struct v4l2_subdev_ops.
 * @args: arguments for @f.
 *
 * This is similar to v4l2_subdev_call(), except that this version can only be
 * used for ops that take a subdev state as a parameter. The macro will get the
 * active state, lock it before calling the op and unlock it after the call.
 */
#define v4l2_subdev_call_state_active(sd, o, f, args...)		\
	({								\
		int __result;						\
		struct v4l2_subdev_state *state;			\
		state = v4l2_subdev_get_unlocked_active_state(sd);	\
		if (state)						\
			v4l2_subdev_lock_state(state);			\
		__result = v4l2_subdev_call(sd, o, f, state, ##args);	\
		if (state)						\
			v4l2_subdev_unlock_state(state);		\
		__result;						\
	})

/**
 * v4l2_subdev_call_state_try - call an operation of a v4l2_subdev which
 *				takes state as a parameter, passing the
 *				subdev a newly allocated try state.
 *
 * @sd: pointer to the &struct v4l2_subdev
 * @o: name of the element at &struct v4l2_subdev_ops that contains @f.
 *     Each element there groups a set of callbacks functions.
 * @f: callback function to be called.
 *     The callback functions are defined in groups, according to
 *     each element at &struct v4l2_subdev_ops.
 * @args: arguments for @f.
 *
 * This is similar to v4l2_subdev_call_state_active(), except that as this
 * version allocates a new state, this is only usable for
 * V4L2_SUBDEV_FORMAT_TRY use cases.
 *
 * Note: only legacy non-MC drivers may need this macro.
 */
#define v4l2_subdev_call_state_try(sd, o, f, args...)                 \
	({                                                            \
		int __result;                                         \
		static struct lock_class_key __key;                   \
		const char *name = KBUILD_BASENAME                    \
			":" __stringify(__LINE__) ":state->lock";     \
		struct v4l2_subdev_state *state =                     \
			__v4l2_subdev_state_alloc(sd, name, &__key);  \
		v4l2_subdev_lock_state(state);                        \
		__result = v4l2_subdev_call(sd, o, f, state, ##args); \
		v4l2_subdev_unlock_state(state);                      \
		__v4l2_subdev_state_free(state);                      \
		__result;                                             \
	})

/**
 * v4l2_subdev_has_op - Checks if a subdev defines a certain operation.
 *
 * @sd: pointer to the &struct v4l2_subdev
 * @o: The group of callback functions in &struct v4l2_subdev_ops
 * which @f is a part of.
 * @f: callback function to be checked for its existence.
 */
#define v4l2_subdev_has_op(sd, o, f) \
	((sd)->ops->o && (sd)->ops->o->f)

/**
 * v4l2_subdev_notify_event() - Delivers event notification for subdevice
 * @sd: The subdev for which to deliver the event
 * @ev: The event to deliver
 *
 * Will deliver the specified event to all userspace event listeners which are
 * subscribed to the v42l subdev event queue as well as to the bridge driver
 * using the notify callback. The notification type for the notify callback
 * will be %V4L2_DEVICE_NOTIFY_EVENT.
 */
void v4l2_subdev_notify_event(struct v4l2_subdev *sd,
			      const struct v4l2_event *ev);

#endif /* _V4L2_SUBDEV_H */<|MERGE_RESOLUTION|>--- conflicted
+++ resolved
@@ -805,11 +805,6 @@
 			      struct v4l2_mbus_frame_desc *fd);
 	int (*get_mbus_config)(struct v4l2_subdev *sd, unsigned int pad,
 			       struct v4l2_mbus_config *config);
-<<<<<<< HEAD
-	int (*set_mbus_config)(struct v4l2_subdev *sd, unsigned int pad,
-			       struct v4l2_mbus_config *config);
-=======
->>>>>>> d82b0891
 	int (*get_routing)(struct v4l2_subdev *sd,
 			   struct v4l2_subdev_routing *route);
 	int (*set_routing)(struct v4l2_subdev *sd,
