/* SPDX-License-Identifier: ((GPL-2.0+ WITH Linux-syscall-note) OR BSD-3-Clause) */
/*
 *  Video for Linux Two header file
 *
 *  Copyright (C) 1999-2012 the contributors
 *
 *  This program is free software; you can redistribute it and/or modify
 *  it under the terms of the GNU General Public License as published by
 *  the Free Software Foundation; either version 2 of the License, or
 *  (at your option) any later version.
 *
 *  This program is distributed in the hope that it will be useful,
 *  but WITHOUT ANY WARRANTY; without even the implied warranty of
 *  MERCHANTABILITY or FITNESS FOR A PARTICULAR PURPOSE.  See the
 *  GNU General Public License for more details.
 *
 *  Alternatively you can redistribute this file under the terms of the
 *  BSD license as stated below:
 *
 *  Redistribution and use in source and binary forms, with or without
 *  modification, are permitted provided that the following conditions
 *  are met:
 *  1. Redistributions of source code must retain the above copyright
 *     notice, this list of conditions and the following disclaimer.
 *  2. Redistributions in binary form must reproduce the above copyright
 *     notice, this list of conditions and the following disclaimer in
 *     the documentation and/or other materials provided with the
 *     distribution.
 *  3. The names of its contributors may not be used to endorse or promote
 *     products derived from this software without specific prior written
 *     permission.
 *
 *  THIS SOFTWARE IS PROVIDED BY THE COPYRIGHT HOLDERS AND CONTRIBUTORS
 *  "AS IS" AND ANY EXPRESS OR IMPLIED WARRANTIES, INCLUDING, BUT NOT
 *  LIMITED TO, THE IMPLIED WARRANTIES OF MERCHANTABILITY AND FITNESS FOR
 *  A PARTICULAR PURPOSE ARE DISCLAIMED. IN NO EVENT SHALL THE COPYRIGHT
 *  OWNER OR CONTRIBUTORS BE LIABLE FOR ANY DIRECT, INDIRECT, INCIDENTAL,
 *  SPECIAL, EXEMPLARY, OR CONSEQUENTIAL DAMAGES (INCLUDING, BUT NOT LIMITED
 *  TO, PROCUREMENT OF SUBSTITUTE GOODS OR SERVICES; LOSS OF USE, DATA, OR
 *  PROFITS; OR BUSINESS INTERRUPTION) HOWEVER CAUSED AND ON ANY THEORY OF
 *  LIABILITY, WHETHER IN CONTRACT, STRICT LIABILITY, OR TORT (INCLUDING
 *  NEGLIGENCE OR OTHERWISE) ARISING IN ANY WAY OUT OF THE USE OF THIS
 *  SOFTWARE, EVEN IF ADVISED OF THE POSSIBILITY OF SUCH DAMAGE.
 *
 *	Header file for v4l or V4L2 drivers and applications
 * with public API.
 * All kernel-specific stuff were moved to media/v4l2-dev.h, so
 * no #if __KERNEL tests are allowed here
 *
 *	See https://linuxtv.org for more info
 *
 *	Author: Bill Dirks <bill@thedirks.org>
 *		Justin Schoeman
 *              Hans Verkuil <hverkuil@xs4all.nl>
 *		et al.
 */
#ifndef _UAPI__LINUX_VIDEODEV2_H
#define _UAPI__LINUX_VIDEODEV2_H

#ifndef __KERNEL__
#include <sys/time.h>
#endif
#include <linux/compiler.h>
#include <linux/ioctl.h>
#include <linux/types.h>
#include <linux/v4l2-common.h>
#include <linux/v4l2-controls.h>

/*
 * Common stuff for both V4L1 and V4L2
 * Moved from videodev.h
 */
#define VIDEO_MAX_FRAME               32
#define VIDEO_MAX_PLANES               8

/*
 *	M I S C E L L A N E O U S
 */

/*  Four-character-code (FOURCC) */
#define v4l2_fourcc(a, b, c, d)\
	((__u32)(a) | ((__u32)(b) << 8) | ((__u32)(c) << 16) | ((__u32)(d) << 24))
#define v4l2_fourcc_be(a, b, c, d)	(v4l2_fourcc(a, b, c, d) | (1U << 31))

/*
 *	E N U M S
 */
enum v4l2_field {
	V4L2_FIELD_ANY           = 0, /* driver can choose from none,
					 top, bottom, interlaced
					 depending on whatever it thinks
					 is approximate ... */
	V4L2_FIELD_NONE          = 1, /* this device has no fields ... */
	V4L2_FIELD_TOP           = 2, /* top field only */
	V4L2_FIELD_BOTTOM        = 3, /* bottom field only */
	V4L2_FIELD_INTERLACED    = 4, /* both fields interlaced */
	V4L2_FIELD_SEQ_TB        = 5, /* both fields sequential into one
					 buffer, top-bottom order */
	V4L2_FIELD_SEQ_BT        = 6, /* same as above + bottom-top order */
	V4L2_FIELD_ALTERNATE     = 7, /* both fields alternating into
					 separate buffers */
	V4L2_FIELD_INTERLACED_TB = 8, /* both fields interlaced, top field
					 first and the top field is
					 transmitted first */
	V4L2_FIELD_INTERLACED_BT = 9, /* both fields interlaced, top field
					 first and the bottom field is
					 transmitted first */
};
#define V4L2_FIELD_HAS_TOP(field)	\
	((field) == V4L2_FIELD_TOP	||\
	 (field) == V4L2_FIELD_INTERLACED ||\
	 (field) == V4L2_FIELD_INTERLACED_TB ||\
	 (field) == V4L2_FIELD_INTERLACED_BT ||\
	 (field) == V4L2_FIELD_SEQ_TB	||\
	 (field) == V4L2_FIELD_SEQ_BT)
#define V4L2_FIELD_HAS_BOTTOM(field)	\
	((field) == V4L2_FIELD_BOTTOM	||\
	 (field) == V4L2_FIELD_INTERLACED ||\
	 (field) == V4L2_FIELD_INTERLACED_TB ||\
	 (field) == V4L2_FIELD_INTERLACED_BT ||\
	 (field) == V4L2_FIELD_SEQ_TB	||\
	 (field) == V4L2_FIELD_SEQ_BT)
#define V4L2_FIELD_HAS_BOTH(field)	\
	((field) == V4L2_FIELD_INTERLACED ||\
	 (field) == V4L2_FIELD_INTERLACED_TB ||\
	 (field) == V4L2_FIELD_INTERLACED_BT ||\
	 (field) == V4L2_FIELD_SEQ_TB ||\
	 (field) == V4L2_FIELD_SEQ_BT)
#define V4L2_FIELD_HAS_T_OR_B(field)	\
	((field) == V4L2_FIELD_BOTTOM ||\
	 (field) == V4L2_FIELD_TOP ||\
	 (field) == V4L2_FIELD_ALTERNATE)
#define V4L2_FIELD_IS_INTERLACED(field) \
	((field) == V4L2_FIELD_INTERLACED ||\
	 (field) == V4L2_FIELD_INTERLACED_TB ||\
	 (field) == V4L2_FIELD_INTERLACED_BT)
#define V4L2_FIELD_IS_SEQUENTIAL(field) \
	((field) == V4L2_FIELD_SEQ_TB ||\
	 (field) == V4L2_FIELD_SEQ_BT)

enum v4l2_buf_type {
	V4L2_BUF_TYPE_VIDEO_CAPTURE        = 1,
	V4L2_BUF_TYPE_VIDEO_OUTPUT         = 2,
	V4L2_BUF_TYPE_VIDEO_OVERLAY        = 3,
	V4L2_BUF_TYPE_VBI_CAPTURE          = 4,
	V4L2_BUF_TYPE_VBI_OUTPUT           = 5,
	V4L2_BUF_TYPE_SLICED_VBI_CAPTURE   = 6,
	V4L2_BUF_TYPE_SLICED_VBI_OUTPUT    = 7,
	V4L2_BUF_TYPE_VIDEO_OUTPUT_OVERLAY = 8,
	V4L2_BUF_TYPE_VIDEO_CAPTURE_MPLANE = 9,
	V4L2_BUF_TYPE_VIDEO_OUTPUT_MPLANE  = 10,
	V4L2_BUF_TYPE_SDR_CAPTURE          = 11,
	V4L2_BUF_TYPE_SDR_OUTPUT           = 12,
	V4L2_BUF_TYPE_META_CAPTURE         = 13,
	V4L2_BUF_TYPE_META_OUTPUT	   = 14,
	/* Deprecated, do not use */
	V4L2_BUF_TYPE_PRIVATE              = 0x80,
};

#define V4L2_TYPE_IS_MULTIPLANAR(type)			\
	((type) == V4L2_BUF_TYPE_VIDEO_CAPTURE_MPLANE	\
	 || (type) == V4L2_BUF_TYPE_VIDEO_OUTPUT_MPLANE)

#define V4L2_TYPE_IS_OUTPUT(type)				\
	((type) == V4L2_BUF_TYPE_VIDEO_OUTPUT			\
	 || (type) == V4L2_BUF_TYPE_VIDEO_OUTPUT_MPLANE		\
	 || (type) == V4L2_BUF_TYPE_VIDEO_OVERLAY		\
	 || (type) == V4L2_BUF_TYPE_VIDEO_OUTPUT_OVERLAY	\
	 || (type) == V4L2_BUF_TYPE_VBI_OUTPUT			\
	 || (type) == V4L2_BUF_TYPE_SLICED_VBI_OUTPUT		\
	 || (type) == V4L2_BUF_TYPE_SDR_OUTPUT			\
	 || (type) == V4L2_BUF_TYPE_META_OUTPUT)

#define V4L2_TYPE_IS_CAPTURE(type) (!V4L2_TYPE_IS_OUTPUT(type))

enum v4l2_tuner_type {
	V4L2_TUNER_RADIO	     = 1,
	V4L2_TUNER_ANALOG_TV	     = 2,
	V4L2_TUNER_DIGITAL_TV	     = 3,
	V4L2_TUNER_SDR               = 4,
	V4L2_TUNER_RF                = 5,
};

/* Deprecated, do not use */
#define V4L2_TUNER_ADC  V4L2_TUNER_SDR

enum v4l2_memory {
	V4L2_MEMORY_MMAP             = 1,
	V4L2_MEMORY_USERPTR          = 2,
	V4L2_MEMORY_OVERLAY          = 3,
	V4L2_MEMORY_DMABUF           = 4,
};

/* see also http://vektor.theorem.ca/graphics/ycbcr/ */
enum v4l2_colorspace {
	/*
	 * Default colorspace, i.e. let the driver figure it out.
	 * Can only be used with video capture.
	 */
	V4L2_COLORSPACE_DEFAULT       = 0,

	/* SMPTE 170M: used for broadcast NTSC/PAL SDTV */
	V4L2_COLORSPACE_SMPTE170M     = 1,

	/* Obsolete pre-1998 SMPTE 240M HDTV standard, superseded by Rec 709 */
	V4L2_COLORSPACE_SMPTE240M     = 2,

	/* Rec.709: used for HDTV */
	V4L2_COLORSPACE_REC709        = 3,

	/*
	 * Deprecated, do not use. No driver will ever return this. This was
	 * based on a misunderstanding of the bt878 datasheet.
	 */
	V4L2_COLORSPACE_BT878         = 4,

	/*
	 * NTSC 1953 colorspace. This only makes sense when dealing with
	 * really, really old NTSC recordings. Superseded by SMPTE 170M.
	 */
	V4L2_COLORSPACE_470_SYSTEM_M  = 5,

	/*
	 * EBU Tech 3213 PAL/SECAM colorspace.
	 */
	V4L2_COLORSPACE_470_SYSTEM_BG = 6,

	/*
	 * Effectively shorthand for V4L2_COLORSPACE_SRGB, V4L2_YCBCR_ENC_601
	 * and V4L2_QUANTIZATION_FULL_RANGE. To be used for (Motion-)JPEG.
	 */
	V4L2_COLORSPACE_JPEG          = 7,

	/* For RGB colorspaces such as produces by most webcams. */
	V4L2_COLORSPACE_SRGB          = 8,

	/* opRGB colorspace */
	V4L2_COLORSPACE_OPRGB         = 9,

	/* BT.2020 colorspace, used for UHDTV. */
	V4L2_COLORSPACE_BT2020        = 10,

	/* Raw colorspace: for RAW unprocessed images */
	V4L2_COLORSPACE_RAW           = 11,

	/* DCI-P3 colorspace, used by cinema projectors */
	V4L2_COLORSPACE_DCI_P3        = 12,

#ifdef __KERNEL__
	/*
	 * Largest supported colorspace value, assigned by the compiler, used
	 * by the framework to check for invalid values.
	 */
	V4L2_COLORSPACE_LAST,
#endif
};

/*
 * Determine how COLORSPACE_DEFAULT should map to a proper colorspace.
 * This depends on whether this is a SDTV image (use SMPTE 170M), an
 * HDTV image (use Rec. 709), or something else (use sRGB).
 */
#define V4L2_MAP_COLORSPACE_DEFAULT(is_sdtv, is_hdtv) \
	((is_sdtv) ? V4L2_COLORSPACE_SMPTE170M : \
	 ((is_hdtv) ? V4L2_COLORSPACE_REC709 : V4L2_COLORSPACE_SRGB))

enum v4l2_xfer_func {
	/*
	 * Mapping of V4L2_XFER_FUNC_DEFAULT to actual transfer functions
	 * for the various colorspaces:
	 *
	 * V4L2_COLORSPACE_SMPTE170M, V4L2_COLORSPACE_470_SYSTEM_M,
	 * V4L2_COLORSPACE_470_SYSTEM_BG, V4L2_COLORSPACE_REC709 and
	 * V4L2_COLORSPACE_BT2020: V4L2_XFER_FUNC_709
	 *
	 * V4L2_COLORSPACE_SRGB, V4L2_COLORSPACE_JPEG: V4L2_XFER_FUNC_SRGB
	 *
	 * V4L2_COLORSPACE_OPRGB: V4L2_XFER_FUNC_OPRGB
	 *
	 * V4L2_COLORSPACE_SMPTE240M: V4L2_XFER_FUNC_SMPTE240M
	 *
	 * V4L2_COLORSPACE_RAW: V4L2_XFER_FUNC_NONE
	 *
	 * V4L2_COLORSPACE_DCI_P3: V4L2_XFER_FUNC_DCI_P3
	 */
	V4L2_XFER_FUNC_DEFAULT     = 0,
	V4L2_XFER_FUNC_709         = 1,
	V4L2_XFER_FUNC_SRGB        = 2,
	V4L2_XFER_FUNC_OPRGB       = 3,
	V4L2_XFER_FUNC_SMPTE240M   = 4,
	V4L2_XFER_FUNC_NONE        = 5,
	V4L2_XFER_FUNC_DCI_P3      = 6,
	V4L2_XFER_FUNC_SMPTE2084   = 7,
	V4L2_XFER_FUNC_HLG         = 8,
<<<<<<< HEAD
=======
#ifdef __KERNEL__
	/*
	 * Largest supported transfer function value, assigned by the compiler,
	 * used by the framework to check for invalid values.
	 */
	V4L2_XFER_FUNC_LAST,
#endif
>>>>>>> d82b0891
};

/*
 * Determine how XFER_FUNC_DEFAULT should map to a proper transfer function.
 * This depends on the colorspace.
 */
#define V4L2_MAP_XFER_FUNC_DEFAULT(colsp) \
	((colsp) == V4L2_COLORSPACE_OPRGB ? V4L2_XFER_FUNC_OPRGB : \
	 ((colsp) == V4L2_COLORSPACE_SMPTE240M ? V4L2_XFER_FUNC_SMPTE240M : \
	  ((colsp) == V4L2_COLORSPACE_DCI_P3 ? V4L2_XFER_FUNC_DCI_P3 : \
	   ((colsp) == V4L2_COLORSPACE_RAW ? V4L2_XFER_FUNC_NONE : \
	    ((colsp) == V4L2_COLORSPACE_SRGB || (colsp) == V4L2_COLORSPACE_JPEG ? \
	     V4L2_XFER_FUNC_SRGB : V4L2_XFER_FUNC_709)))))

enum v4l2_ycbcr_encoding {
	/*
	 * Mapping of V4L2_YCBCR_ENC_DEFAULT to actual encodings for the
	 * various colorspaces:
	 *
	 * V4L2_COLORSPACE_SMPTE170M, V4L2_COLORSPACE_470_SYSTEM_M,
	 * V4L2_COLORSPACE_470_SYSTEM_BG, V4L2_COLORSPACE_SRGB,
	 * V4L2_COLORSPACE_OPRGB and V4L2_COLORSPACE_JPEG: V4L2_YCBCR_ENC_601
	 *
	 * V4L2_COLORSPACE_REC709 and V4L2_COLORSPACE_DCI_P3: V4L2_YCBCR_ENC_709
	 *
	 * V4L2_COLORSPACE_BT2020: V4L2_YCBCR_ENC_BT2020
	 *
	 * V4L2_COLORSPACE_SMPTE240M: V4L2_YCBCR_ENC_SMPTE240M
	 */
	V4L2_YCBCR_ENC_DEFAULT        = 0,

	/* ITU-R 601 -- SDTV */
	V4L2_YCBCR_ENC_601            = 1,

	/* Rec. 709 -- HDTV */
	V4L2_YCBCR_ENC_709            = 2,

	/* ITU-R 601/EN 61966-2-4 Extended Gamut -- SDTV */
	V4L2_YCBCR_ENC_XV601          = 3,

	/* Rec. 709/EN 61966-2-4 Extended Gamut -- HDTV */
	V4L2_YCBCR_ENC_XV709          = 4,

#ifndef __KERNEL__
	/*
	 * sYCC (Y'CbCr encoding of sRGB), identical to ENC_601. It was added
	 * originally due to a misunderstanding of the sYCC standard. It should
	 * not be used, instead use V4L2_YCBCR_ENC_601.
	 */
	V4L2_YCBCR_ENC_SYCC           = 5,
#endif

	/* BT.2020 Non-constant Luminance Y'CbCr */
	V4L2_YCBCR_ENC_BT2020         = 6,

	/* BT.2020 Constant Luminance Y'CbcCrc */
	V4L2_YCBCR_ENC_BT2020_CONST_LUM = 7,

	/* SMPTE 240M -- Obsolete HDTV */
	V4L2_YCBCR_ENC_SMPTE240M      = 8,
#ifdef __KERNEL__
	/*
	 * Largest supported encoding value, assigned by the compiler, used by
	 * the framework to check for invalid values.
	 */
	V4L2_YCBCR_ENC_LAST,
#endif
};

/*
 * enum v4l2_hsv_encoding values should not collide with the ones from
 * enum v4l2_ycbcr_encoding.
 */
enum v4l2_hsv_encoding {

	/* Hue mapped to 0 - 179 */
	V4L2_HSV_ENC_180		= 128,

	/* Hue mapped to 0-255 */
	V4L2_HSV_ENC_256		= 129,
};

/*
 * Determine how YCBCR_ENC_DEFAULT should map to a proper Y'CbCr encoding.
 * This depends on the colorspace.
 */
#define V4L2_MAP_YCBCR_ENC_DEFAULT(colsp) \
	(((colsp) == V4L2_COLORSPACE_REC709 || \
	  (colsp) == V4L2_COLORSPACE_DCI_P3) ? V4L2_YCBCR_ENC_709 : \
	 ((colsp) == V4L2_COLORSPACE_BT2020 ? V4L2_YCBCR_ENC_BT2020 : \
	  ((colsp) == V4L2_COLORSPACE_SMPTE240M ? V4L2_YCBCR_ENC_SMPTE240M : \
	   V4L2_YCBCR_ENC_601)))

enum v4l2_quantization {
	/*
	 * The default for R'G'B' quantization is always full range.
	 * For Y'CbCr the quantization is always limited range, except
	 * for COLORSPACE_JPEG: this is full range.
	 */
	V4L2_QUANTIZATION_DEFAULT     = 0,
	V4L2_QUANTIZATION_FULL_RANGE  = 1,
	V4L2_QUANTIZATION_LIM_RANGE   = 2,
};

/*
 * Determine how QUANTIZATION_DEFAULT should map to a proper quantization.
 * This depends on whether the image is RGB or not, the colorspace.
 * The Y'CbCr encoding is not used anymore, but is still there for backwards
 * compatibility.
 */
#define V4L2_MAP_QUANTIZATION_DEFAULT(is_rgb_or_hsv, colsp, ycbcr_enc) \
	(((is_rgb_or_hsv) || (colsp) == V4L2_COLORSPACE_JPEG) ? \
	 V4L2_QUANTIZATION_FULL_RANGE : V4L2_QUANTIZATION_LIM_RANGE)

/*
 * Deprecated names for opRGB colorspace (IEC 61966-2-5)
 *
 * WARNING: Please don't use these deprecated defines in your code, as
 * there is a chance we have to remove them in the future.
 */
#ifndef __KERNEL__
#define V4L2_COLORSPACE_ADOBERGB V4L2_COLORSPACE_OPRGB
#define V4L2_XFER_FUNC_ADOBERGB  V4L2_XFER_FUNC_OPRGB
#endif

enum v4l2_priority {
	V4L2_PRIORITY_UNSET       = 0,  /* not initialized */
	V4L2_PRIORITY_BACKGROUND  = 1,
	V4L2_PRIORITY_INTERACTIVE = 2,
	V4L2_PRIORITY_RECORD      = 3,
	V4L2_PRIORITY_DEFAULT     = V4L2_PRIORITY_INTERACTIVE,
};

struct v4l2_rect {
	__s32   left;
	__s32   top;
	__u32   width;
	__u32   height;
};

struct v4l2_fract {
	__u32   numerator;
	__u32   denominator;
};

struct v4l2_area {
	__u32   width;
	__u32   height;
};

/**
  * struct v4l2_capability - Describes V4L2 device caps returned by VIDIOC_QUERYCAP
  *
  * @driver:	   name of the driver module (e.g. "bttv")
  * @card:	   name of the card (e.g. "Hauppauge WinTV")
  * @bus_info:	   name of the bus (e.g. "PCI:" + pci_name(pci_dev) )
  * @version:	   KERNEL_VERSION
  * @capabilities: capabilities of the physical device as a whole
  * @device_caps:  capabilities accessed via this particular device (node)
  * @reserved:	   reserved fields for future extensions
  */
struct v4l2_capability {
	__u8	driver[16];
	__u8	card[32];
	__u8	bus_info[32];
	__u32   version;
	__u32	capabilities;
	__u32	device_caps;
	__u32	reserved[3];
};

/* Values for 'capabilities' field */
#define V4L2_CAP_VIDEO_CAPTURE		0x00000001  /* Is a video capture device */
#define V4L2_CAP_VIDEO_OUTPUT		0x00000002  /* Is a video output device */
#define V4L2_CAP_VIDEO_OVERLAY		0x00000004  /* Can do video overlay */
#define V4L2_CAP_VBI_CAPTURE		0x00000010  /* Is a raw VBI capture device */
#define V4L2_CAP_VBI_OUTPUT		0x00000020  /* Is a raw VBI output device */
#define V4L2_CAP_SLICED_VBI_CAPTURE	0x00000040  /* Is a sliced VBI capture device */
#define V4L2_CAP_SLICED_VBI_OUTPUT	0x00000080  /* Is a sliced VBI output device */
#define V4L2_CAP_RDS_CAPTURE		0x00000100  /* RDS data capture */
#define V4L2_CAP_VIDEO_OUTPUT_OVERLAY	0x00000200  /* Can do video output overlay */
#define V4L2_CAP_HW_FREQ_SEEK		0x00000400  /* Can do hardware frequency seek  */
#define V4L2_CAP_RDS_OUTPUT		0x00000800  /* Is an RDS encoder */

/* Is a video capture device that supports multiplanar formats */
#define V4L2_CAP_VIDEO_CAPTURE_MPLANE	0x00001000
/* Is a video output device that supports multiplanar formats */
#define V4L2_CAP_VIDEO_OUTPUT_MPLANE	0x00002000
/* Is a video mem-to-mem device that supports multiplanar formats */
#define V4L2_CAP_VIDEO_M2M_MPLANE	0x00004000
/* Is a video mem-to-mem device */
#define V4L2_CAP_VIDEO_M2M		0x00008000

#define V4L2_CAP_TUNER			0x00010000  /* has a tuner */
#define V4L2_CAP_AUDIO			0x00020000  /* has audio support */
#define V4L2_CAP_RADIO			0x00040000  /* is a radio device */
#define V4L2_CAP_MODULATOR		0x00080000  /* has a modulator */

#define V4L2_CAP_SDR_CAPTURE		0x00100000  /* Is a SDR capture device */
#define V4L2_CAP_EXT_PIX_FORMAT		0x00200000  /* Supports the extended pixel format */
#define V4L2_CAP_SDR_OUTPUT		0x00400000  /* Is a SDR output device */
#define V4L2_CAP_META_CAPTURE		0x00800000  /* Is a metadata capture device */

#define V4L2_CAP_READWRITE              0x01000000  /* read/write systemcalls */
#define V4L2_CAP_STREAMING              0x04000000  /* streaming I/O ioctls */
#define V4L2_CAP_META_OUTPUT		0x08000000  /* Is a metadata output device */

#define V4L2_CAP_TOUCH                  0x10000000  /* Is a touch device */

#define V4L2_CAP_IO_MC			0x20000000  /* Is input/output controlled by the media controller */

#define V4L2_CAP_DEVICE_CAPS            0x80000000  /* sets device capabilities field */

/*
 *	V I D E O   I M A G E   F O R M A T
 */
struct v4l2_pix_format {
	__u32			width;
	__u32			height;
	__u32			pixelformat;
	__u32			field;		/* enum v4l2_field */
	__u32			bytesperline;	/* for padding, zero if unused */
	__u32			sizeimage;
	__u32			colorspace;	/* enum v4l2_colorspace */
	__u32			priv;		/* private data, depends on pixelformat */
	__u32			flags;		/* format flags (V4L2_PIX_FMT_FLAG_*) */
	union {
		/* enum v4l2_ycbcr_encoding */
		__u32			ycbcr_enc;
		/* enum v4l2_hsv_encoding */
		__u32			hsv_enc;
	};
	__u32			quantization;	/* enum v4l2_quantization */
	__u32			xfer_func;	/* enum v4l2_xfer_func */
};

/*      Pixel format         FOURCC                          depth  Description  */

/* RGB formats (1 or 2 bytes per pixel) */
#define V4L2_PIX_FMT_RGB332  v4l2_fourcc('R', 'G', 'B', '1') /*  8  RGB-3-3-2     */
#define V4L2_PIX_FMT_RGB444  v4l2_fourcc('R', '4', '4', '4') /* 16  xxxxrrrr ggggbbbb */
#define V4L2_PIX_FMT_ARGB444 v4l2_fourcc('A', 'R', '1', '2') /* 16  aaaarrrr ggggbbbb */
#define V4L2_PIX_FMT_XRGB444 v4l2_fourcc('X', 'R', '1', '2') /* 16  xxxxrrrr ggggbbbb */
#define V4L2_PIX_FMT_RGBA444 v4l2_fourcc('R', 'A', '1', '2') /* 16  rrrrgggg bbbbaaaa */
#define V4L2_PIX_FMT_RGBX444 v4l2_fourcc('R', 'X', '1', '2') /* 16  rrrrgggg bbbbxxxx */
#define V4L2_PIX_FMT_ABGR444 v4l2_fourcc('A', 'B', '1', '2') /* 16  aaaabbbb ggggrrrr */
#define V4L2_PIX_FMT_XBGR444 v4l2_fourcc('X', 'B', '1', '2') /* 16  xxxxbbbb ggggrrrr */
#define V4L2_PIX_FMT_BGRA444 v4l2_fourcc('G', 'A', '1', '2') /* 16  bbbbgggg rrrraaaa */
#define V4L2_PIX_FMT_BGRX444 v4l2_fourcc('B', 'X', '1', '2') /* 16  bbbbgggg rrrrxxxx */
#define V4L2_PIX_FMT_RGB555  v4l2_fourcc('R', 'G', 'B', 'O') /* 16  RGB-5-5-5     */
#define V4L2_PIX_FMT_ARGB555 v4l2_fourcc('A', 'R', '1', '5') /* 16  ARGB-1-5-5-5  */
#define V4L2_PIX_FMT_XRGB555 v4l2_fourcc('X', 'R', '1', '5') /* 16  XRGB-1-5-5-5  */
#define V4L2_PIX_FMT_RGBA555 v4l2_fourcc('R', 'A', '1', '5') /* 16  RGBA-5-5-5-1  */
#define V4L2_PIX_FMT_RGBX555 v4l2_fourcc('R', 'X', '1', '5') /* 16  RGBX-5-5-5-1  */
#define V4L2_PIX_FMT_ABGR555 v4l2_fourcc('A', 'B', '1', '5') /* 16  ABGR-1-5-5-5  */
#define V4L2_PIX_FMT_XBGR555 v4l2_fourcc('X', 'B', '1', '5') /* 16  XBGR-1-5-5-5  */
#define V4L2_PIX_FMT_BGRA555 v4l2_fourcc('B', 'A', '1', '5') /* 16  BGRA-5-5-5-1  */
#define V4L2_PIX_FMT_BGRX555 v4l2_fourcc('B', 'X', '1', '5') /* 16  BGRX-5-5-5-1  */
#define V4L2_PIX_FMT_RGB565  v4l2_fourcc('R', 'G', 'B', 'P') /* 16  RGB-5-6-5     */
#define V4L2_PIX_FMT_RGB555X v4l2_fourcc('R', 'G', 'B', 'Q') /* 16  RGB-5-5-5 BE  */
#define V4L2_PIX_FMT_ARGB555X v4l2_fourcc_be('A', 'R', '1', '5') /* 16  ARGB-5-5-5 BE */
#define V4L2_PIX_FMT_XRGB555X v4l2_fourcc_be('X', 'R', '1', '5') /* 16  XRGB-5-5-5 BE */
#define V4L2_PIX_FMT_RGB565X v4l2_fourcc('R', 'G', 'B', 'R') /* 16  RGB-5-6-5 BE  */

/* RGB formats (3 or 4 bytes per pixel) */
#define V4L2_PIX_FMT_BGR666  v4l2_fourcc('B', 'G', 'R', 'H') /* 18  BGR-6-6-6	  */
#define V4L2_PIX_FMT_BGR24   v4l2_fourcc('B', 'G', 'R', '3') /* 24  BGR-8-8-8     */
#define V4L2_PIX_FMT_RGB24   v4l2_fourcc('R', 'G', 'B', '3') /* 24  RGB-8-8-8     */
#define V4L2_PIX_FMT_BGR32   v4l2_fourcc('B', 'G', 'R', '4') /* 32  BGR-8-8-8-8   */
#define V4L2_PIX_FMT_ABGR32  v4l2_fourcc('A', 'R', '2', '4') /* 32  BGRA-8-8-8-8  */
#define V4L2_PIX_FMT_XBGR32  v4l2_fourcc('X', 'R', '2', '4') /* 32  BGRX-8-8-8-8  */
#define V4L2_PIX_FMT_BGRA32  v4l2_fourcc('R', 'A', '2', '4') /* 32  ABGR-8-8-8-8  */
#define V4L2_PIX_FMT_BGRX32  v4l2_fourcc('R', 'X', '2', '4') /* 32  XBGR-8-8-8-8  */
#define V4L2_PIX_FMT_RGB32   v4l2_fourcc('R', 'G', 'B', '4') /* 32  RGB-8-8-8-8   */
#define V4L2_PIX_FMT_RGBA32  v4l2_fourcc('A', 'B', '2', '4') /* 32  RGBA-8-8-8-8  */
#define V4L2_PIX_FMT_RGBX32  v4l2_fourcc('X', 'B', '2', '4') /* 32  RGBX-8-8-8-8  */
#define V4L2_PIX_FMT_ARGB32  v4l2_fourcc('B', 'A', '2', '4') /* 32  ARGB-8-8-8-8  */
#define V4L2_PIX_FMT_XRGB32  v4l2_fourcc('B', 'X', '2', '4') /* 32  XRGB-8-8-8-8  */
#define V4L2_PIX_FMT_XBGR30  v4l2_fourcc('R', 'X', '3', '0') /* 32  XBGR-2-10-10-10 */
#define V4L2_PIX_FMT_XBGR40  v4l2_fourcc('R', 'X', '4', '0') /* 40  XBGR-4-12-12-12 */
#define V4L2_PIX_FMT_BGR48   v4l2_fourcc('R', 'G', '4', '8') /* 32  BGR-16-16-16 */

/* Grey formats */
#define V4L2_PIX_FMT_GREY    v4l2_fourcc('G', 'R', 'E', 'Y') /*  8  Greyscale     */
#define V4L2_PIX_FMT_Y4      v4l2_fourcc('Y', '0', '4', ' ') /*  4  Greyscale     */
#define V4L2_PIX_FMT_Y6      v4l2_fourcc('Y', '0', '6', ' ') /*  6  Greyscale     */
#define V4L2_PIX_FMT_Y10     v4l2_fourcc('Y', '1', '0', ' ') /* 10  Greyscale     */
#define V4L2_PIX_FMT_XY10    v4l2_fourcc('X', 'Y', '1', '0') /* 10  Greyscale 2-10-10-10 */
#define V4L2_PIX_FMT_Y12     v4l2_fourcc('Y', '1', '2', ' ') /* 12  Greyscale     */
#define V4L2_PIX_FMT_XY12    v4l2_fourcc('X', 'Y', '1', '2') /* 12  Greyscale 4-12-12-12 */
#define V4L2_PIX_FMT_Y14     v4l2_fourcc('Y', '1', '4', ' ') /* 14  Greyscale     */
#define V4L2_PIX_FMT_Y16     v4l2_fourcc('Y', '1', '6', ' ') /* 16  Greyscale     */
#define V4L2_PIX_FMT_Y16_BE  v4l2_fourcc_be('Y', '1', '6', ' ') /* 16  Greyscale BE  */

/* Grey bit-packed formats */
#define V4L2_PIX_FMT_Y10BPACK    v4l2_fourcc('Y', '1', '0', 'B') /* 10  Greyscale bit-packed */
#define V4L2_PIX_FMT_Y10P    v4l2_fourcc('Y', '1', '0', 'P') /* 10  Greyscale, MIPI RAW10 packed */
#define V4L2_PIX_FMT_IPU3_Y10		v4l2_fourcc('i', 'p', '3', 'y') /* IPU3 packed 10-bit greyscale */

/* Palette formats */
#define V4L2_PIX_FMT_PAL8    v4l2_fourcc('P', 'A', 'L', '8') /*  8  8-bit palette */

/* Chrominance formats */
#define V4L2_PIX_FMT_UV8     v4l2_fourcc('U', 'V', '8', ' ') /*  8  UV 4:4 */

/* Luminance+Chrominance formats */
#define V4L2_PIX_FMT_YUYV    v4l2_fourcc('Y', 'U', 'Y', 'V') /* 16  YUV 4:2:2     */
#define V4L2_PIX_FMT_YYUV    v4l2_fourcc('Y', 'Y', 'U', 'V') /* 16  YUV 4:2:2     */
#define V4L2_PIX_FMT_YVYU    v4l2_fourcc('Y', 'V', 'Y', 'U') /* 16 YVU 4:2:2 */
#define V4L2_PIX_FMT_UYVY    v4l2_fourcc('U', 'Y', 'V', 'Y') /* 16  YUV 4:2:2     */
#define V4L2_PIX_FMT_VYUY    v4l2_fourcc('V', 'Y', 'U', 'Y') /* 16  YUV 4:2:2     */
#define V4L2_PIX_FMT_Y41P    v4l2_fourcc('Y', '4', '1', 'P') /* 12  YUV 4:1:1     */
#define V4L2_PIX_FMT_YUV444  v4l2_fourcc('Y', '4', '4', '4') /* 16  xxxxyyyy uuuuvvvv */
#define V4L2_PIX_FMT_XVUY32  v4l2_fourcc('X', 'V', '3', '2') /* 32  XVUY 8:8:8:8 */
#define V4L2_PIX_FMT_AVUY32  v4l2_fourcc('A', 'V', '3', '2') /* 32  AVUY 8:8:8:8 */
#define V4L2_PIX_FMT_VUY24   v4l2_fourcc('V', 'U', '2', '4') /* 24  VUY 8:8:8 */
#define V4L2_PIX_FMT_YUV555  v4l2_fourcc('Y', 'U', 'V', 'O') /* 16  YUV-5-5-5     */
#define V4L2_PIX_FMT_YUV565  v4l2_fourcc('Y', 'U', 'V', 'P') /* 16  YUV-5-6-5     */
#define V4L2_PIX_FMT_YUV24   v4l2_fourcc('Y', 'U', 'V', '3') /* 24  YUV-8-8-8     */
#define V4L2_PIX_FMT_YUV32   v4l2_fourcc('Y', 'U', 'V', '4') /* 32  YUV-8-8-8-8   */
#define V4L2_PIX_FMT_AYUV32  v4l2_fourcc('A', 'Y', 'U', 'V') /* 32  AYUV-8-8-8-8  */
#define V4L2_PIX_FMT_XYUV32  v4l2_fourcc('X', 'Y', 'U', 'V') /* 32  XYUV-8-8-8-8  */
#define V4L2_PIX_FMT_VUYA32  v4l2_fourcc('V', 'U', 'Y', 'A') /* 32  VUYA-8-8-8-8  */
#define V4L2_PIX_FMT_VUYX32  v4l2_fourcc('V', 'U', 'Y', 'X') /* 32  VUYX-8-8-8-8  */
#define V4L2_PIX_FMT_YUVA32  v4l2_fourcc('Y', 'U', 'V', 'A') /* 32  YUVA-8-8-8-8  */
#define V4L2_PIX_FMT_YUVX32  v4l2_fourcc('Y', 'U', 'V', 'X') /* 32  YUVX-8-8-8-8  */
#define V4L2_PIX_FMT_M420    v4l2_fourcc('M', '4', '2', '0') /* 12  YUV 4:2:0 2 lines y, 1 line uv interleaved */
#define V4L2_PIX_FMT_XVUY10  v4l2_fourcc('X', '4', '1', '0') /* 32  XVUY 2-10-10-10 */

/* two planes -- one Y, one Cr + Cb interleaved  */
#define V4L2_PIX_FMT_NV12    v4l2_fourcc('N', 'V', '1', '2') /* 12  Y/CbCr 4:2:0  */
#define V4L2_PIX_FMT_NV21    v4l2_fourcc('N', 'V', '2', '1') /* 12  Y/CrCb 4:2:0  */
#define V4L2_PIX_FMT_NV16    v4l2_fourcc('N', 'V', '1', '6') /* 16  Y/CbCr 4:2:2  */
#define V4L2_PIX_FMT_NV61    v4l2_fourcc('N', 'V', '6', '1') /* 16  Y/CrCb 4:2:2  */
#define V4L2_PIX_FMT_NV24    v4l2_fourcc('N', 'V', '2', '4') /* 24  Y/CbCr 4:4:4  */
#define V4L2_PIX_FMT_NV42    v4l2_fourcc('N', 'V', '4', '2') /* 24  Y/CrCb 4:4:4  */
<<<<<<< HEAD
=======
#define V4L2_PIX_FMT_P010    v4l2_fourcc('P', '0', '1', '0') /* 24  Y/CbCr 4:2:0 10-bit per component */
>>>>>>> d82b0891
#define V4L2_PIX_FMT_XV20    v4l2_fourcc('X', 'V', '2', '0') /* 32  XY/UV 4:2:2 10-bit */
#define V4L2_PIX_FMT_XV15    v4l2_fourcc('X', 'V', '1', '5') /* 32  XY/UV 4:2:0 10-bit */
#define V4L2_PIX_FMT_X012    v4l2_fourcc('X', '0', '1', '2') /* 40  XY/UV 4:2:0 12-bit 4-12-12-12 */
#define V4L2_PIX_FMT_X212    v4l2_fourcc('X', '2', '1', '2') /* 40  XY/UV 4:2:2 12-bit 4-12-12-12 */
#define V4L2_PIX_FMT_X412    v4l2_fourcc('X', '4', '1', '2') /* 40  XY/UV 4:4:4 12-bit 4-12-12-12 */
#define V4L2_PIX_FMT_X016    v4l2_fourcc('X', '0', '1', '6') /* 32  XY/UV 4:2:0 16-bit */
#define V4L2_PIX_FMT_X216    v4l2_fourcc('X', '2', '1', '6') /* 32  XY/UV 4:2:2 16-bit */
#define V4L2_PIX_FMT_X416    v4l2_fourcc('X', '4', '1', '6') /* 32  XY/UV 4:4:4 16-bit */
#define V4L2_PIX_FMT_HM12    v4l2_fourcc('H', 'M', '1', '2') /*  8  YUV 4:2:0 16x16 macroblocks */

/* two non contiguous planes - one Y, one Cr + Cb interleaved  */
#define V4L2_PIX_FMT_NV12M   v4l2_fourcc('N', 'M', '1', '2') /* 12  Y/CbCr 4:2:0  */
#define V4L2_PIX_FMT_NV21M   v4l2_fourcc('N', 'M', '2', '1') /* 21  Y/CrCb 4:2:0  */
#define V4L2_PIX_FMT_NV16M   v4l2_fourcc('N', 'M', '1', '6') /* 16  Y/CbCr 4:2:2  */
#define V4L2_PIX_FMT_NV61M   v4l2_fourcc('N', 'M', '6', '1') /* 16  Y/CrCb 4:2:2  */
#define V4L2_PIX_FMT_NV12MT  v4l2_fourcc('T', 'M', '1', '2') /* 12  Y/CbCr 4:2:0 64x32 macroblocks */
#define V4L2_PIX_FMT_XV20M   v4l2_fourcc('X', 'M', '2', '0') /* 32  XY/UV 4:2:2 10-bit */
#define V4L2_PIX_FMT_XV15M   v4l2_fourcc('X', 'M', '1', '5') /* 32  XY/UV 4:2:0 10-bit */
#define V4L2_PIX_FMT_X012M   v4l2_fourcc('M', '0', '1', '2') /* 40  XY/UV 4:2:0 12-bit 4-12-12-12 */
#define V4L2_PIX_FMT_X212M   v4l2_fourcc('M', '2', '1', '2') /* 40  XY/UV 4:2:2 12-bit 4-12-12-12 */
#define V4L2_PIX_FMT_X412M   v4l2_fourcc('M', '4', '1', '2') /* 40  XY/UV 4:4:4 12-bit 4-12-12-12 */
#define V4L2_PIX_FMT_X016M   v4l2_fourcc('M', '0', '1', '6') /* 32  XY/UV 4:2:0 16-bit */
#define V4L2_PIX_FMT_X216M   v4l2_fourcc('M', '2', '1', '6') /* 32  XY/UV 4:2:2 16-bit */
#define V4L2_PIX_FMT_X416M   v4l2_fourcc('M', '4', '1', '6') /* 32  XY/UV 4:4:4 16-bit */
#define V4L2_PIX_FMT_NV12MT_16X16 v4l2_fourcc('V', 'M', '1', '2') /* 12  Y/CbCr 4:2:0 16x16 macroblocks */

/* three planes - Y Cb, Cr */
#define V4L2_PIX_FMT_YUV410  v4l2_fourcc('Y', 'U', 'V', '9') /*  9  YUV 4:1:0     */
#define V4L2_PIX_FMT_YVU410  v4l2_fourcc('Y', 'V', 'U', '9') /*  9  YVU 4:1:0     */
#define V4L2_PIX_FMT_YUV411P v4l2_fourcc('4', '1', '1', 'P') /* 12  YVU411 planar */
#define V4L2_PIX_FMT_YUV420  v4l2_fourcc('Y', 'U', '1', '2') /* 12  YUV 4:2:0     */
#define V4L2_PIX_FMT_YVU420  v4l2_fourcc('Y', 'V', '1', '2') /* 12  YVU 4:2:0     */
#define V4L2_PIX_FMT_YUV422P v4l2_fourcc('4', '2', '2', 'P') /* 16  YVU422 planar */
#define V4L2_PIX_FMT_YUV444P v4l2_fourcc('4', '4', '4', 'P') /* 24  YUV444 planar */
#define V4L2_PIX_FMT_X403    v4l2_fourcc('X', '4', '0', '3') /* 32  XYUV 4:4:4 10-bit */

/* three non contiguous planes - Y, Cb, Cr */
#define V4L2_PIX_FMT_YUV420M v4l2_fourcc('Y', 'M', '1', '2') /* 12  YUV420 planar */
#define V4L2_PIX_FMT_YVU420M v4l2_fourcc('Y', 'M', '2', '1') /* 12  YVU420 planar */
#define V4L2_PIX_FMT_YUV422M v4l2_fourcc('Y', 'M', '1', '6') /* 16  YUV422 planar */
#define V4L2_PIX_FMT_YVU422M v4l2_fourcc('Y', 'M', '6', '1') /* 16  YVU422 planar */
#define V4L2_PIX_FMT_YUV444M v4l2_fourcc('Y', 'M', '2', '4') /* 24  YUV444 planar */
#define V4L2_PIX_FMT_YVU444M v4l2_fourcc('Y', 'M', '4', '2') /* 24  YVU444 planar */

/* Tiled YUV formats */
#define V4L2_PIX_FMT_NV12_4L4 v4l2_fourcc('V', 'T', '1', '2')   /* 12  Y/CbCr 4:2:0  4x4 tiles */
#define V4L2_PIX_FMT_NV12_16L16 v4l2_fourcc('H', 'M', '1', '2') /* 12  Y/CbCr 4:2:0 16x16 tiles */
#define V4L2_PIX_FMT_NV12_32L32 v4l2_fourcc('S', 'T', '1', '2') /* 12  Y/CbCr 4:2:0 32x32 tiles */
#define V4L2_PIX_FMT_P010_4L4 v4l2_fourcc('T', '0', '1', '0') /* 12  Y/CbCr 4:2:0 10-bit 4x4 macroblocks */

/* Tiled YUV formats, non contiguous planes */
#define V4L2_PIX_FMT_NV12MT  v4l2_fourcc('T', 'M', '1', '2') /* 12  Y/CbCr 4:2:0 64x32 tiles */
#define V4L2_PIX_FMT_NV12MT_16X16 v4l2_fourcc('V', 'M', '1', '2') /* 12  Y/CbCr 4:2:0 16x16 tiles */
#define V4L2_PIX_FMT_NV12M_8L128      v4l2_fourcc('N', 'A', '1', '2') /* Y/CbCr 4:2:0 8x128 tiles */
#define V4L2_PIX_FMT_NV12M_10BE_8L128 v4l2_fourcc_be('N', 'T', '1', '2') /* Y/CbCr 4:2:0 10-bit 8x128 tiles */

/* Bayer formats - see http://www.siliconimaging.com/RGB%20Bayer.htm */
#define V4L2_PIX_FMT_SBGGR8  v4l2_fourcc('B', 'A', '8', '1') /*  8  BGBG.. GRGR.. */
#define V4L2_PIX_FMT_SGBRG8  v4l2_fourcc('G', 'B', 'R', 'G') /*  8  GBGB.. RGRG.. */
#define V4L2_PIX_FMT_SGRBG8  v4l2_fourcc('G', 'R', 'B', 'G') /*  8  GRGR.. BGBG.. */
#define V4L2_PIX_FMT_SRGGB8  v4l2_fourcc('R', 'G', 'G', 'B') /*  8  RGRG.. GBGB.. */
#define V4L2_PIX_FMT_SBGGR10 v4l2_fourcc('B', 'G', '1', '0') /* 10  BGBG.. GRGR.. */
#define V4L2_PIX_FMT_SGBRG10 v4l2_fourcc('G', 'B', '1', '0') /* 10  GBGB.. RGRG.. */
#define V4L2_PIX_FMT_SGRBG10 v4l2_fourcc('B', 'A', '1', '0') /* 10  GRGR.. BGBG.. */
#define V4L2_PIX_FMT_SRGGB10 v4l2_fourcc('R', 'G', '1', '0') /* 10  RGRG.. GBGB.. */
	/* 10bit raw bayer packed, 5 bytes for every 4 pixels */
#define V4L2_PIX_FMT_SBGGR10P v4l2_fourcc('p', 'B', 'A', 'A')
#define V4L2_PIX_FMT_SGBRG10P v4l2_fourcc('p', 'G', 'A', 'A')
#define V4L2_PIX_FMT_SGRBG10P v4l2_fourcc('p', 'g', 'A', 'A')
#define V4L2_PIX_FMT_SRGGB10P v4l2_fourcc('p', 'R', 'A', 'A')
	/* 10bit raw bayer a-law compressed to 8 bits */
#define V4L2_PIX_FMT_SBGGR10ALAW8 v4l2_fourcc('a', 'B', 'A', '8')
#define V4L2_PIX_FMT_SGBRG10ALAW8 v4l2_fourcc('a', 'G', 'A', '8')
#define V4L2_PIX_FMT_SGRBG10ALAW8 v4l2_fourcc('a', 'g', 'A', '8')
#define V4L2_PIX_FMT_SRGGB10ALAW8 v4l2_fourcc('a', 'R', 'A', '8')
	/* 10bit raw bayer DPCM compressed to 8 bits */
#define V4L2_PIX_FMT_SBGGR10DPCM8 v4l2_fourcc('b', 'B', 'A', '8')
#define V4L2_PIX_FMT_SGBRG10DPCM8 v4l2_fourcc('b', 'G', 'A', '8')
#define V4L2_PIX_FMT_SGRBG10DPCM8 v4l2_fourcc('B', 'D', '1', '0')
#define V4L2_PIX_FMT_SRGGB10DPCM8 v4l2_fourcc('b', 'R', 'A', '8')
#define V4L2_PIX_FMT_SBGGR12 v4l2_fourcc('B', 'G', '1', '2') /* 12  BGBG.. GRGR.. */
#define V4L2_PIX_FMT_SGBRG12 v4l2_fourcc('G', 'B', '1', '2') /* 12  GBGB.. RGRG.. */
#define V4L2_PIX_FMT_SGRBG12 v4l2_fourcc('B', 'A', '1', '2') /* 12  GRGR.. BGBG.. */
#define V4L2_PIX_FMT_SRGGB12 v4l2_fourcc('R', 'G', '1', '2') /* 12  RGRG.. GBGB.. */
	/* 12bit raw bayer packed, 6 bytes for every 4 pixels */
#define V4L2_PIX_FMT_SBGGR12P v4l2_fourcc('p', 'B', 'C', 'C')
#define V4L2_PIX_FMT_SGBRG12P v4l2_fourcc('p', 'G', 'C', 'C')
#define V4L2_PIX_FMT_SGRBG12P v4l2_fourcc('p', 'g', 'C', 'C')
#define V4L2_PIX_FMT_SRGGB12P v4l2_fourcc('p', 'R', 'C', 'C')
#define V4L2_PIX_FMT_SBGGR14 v4l2_fourcc('B', 'G', '1', '4') /* 14  BGBG.. GRGR.. */
#define V4L2_PIX_FMT_SGBRG14 v4l2_fourcc('G', 'B', '1', '4') /* 14  GBGB.. RGRG.. */
#define V4L2_PIX_FMT_SGRBG14 v4l2_fourcc('G', 'R', '1', '4') /* 14  GRGR.. BGBG.. */
#define V4L2_PIX_FMT_SRGGB14 v4l2_fourcc('R', 'G', '1', '4') /* 14  RGRG.. GBGB.. */
	/* 14bit raw bayer packed, 7 bytes for every 4 pixels */
#define V4L2_PIX_FMT_SBGGR14P v4l2_fourcc('p', 'B', 'E', 'E')
#define V4L2_PIX_FMT_SGBRG14P v4l2_fourcc('p', 'G', 'E', 'E')
#define V4L2_PIX_FMT_SGRBG14P v4l2_fourcc('p', 'g', 'E', 'E')
#define V4L2_PIX_FMT_SRGGB14P v4l2_fourcc('p', 'R', 'E', 'E')
#define V4L2_PIX_FMT_SBGGR16 v4l2_fourcc('B', 'Y', 'R', '2') /* 16  BGBG.. GRGR.. */
#define V4L2_PIX_FMT_SGBRG16 v4l2_fourcc('G', 'B', '1', '6') /* 16  GBGB.. RGRG.. */
#define V4L2_PIX_FMT_SGRBG16 v4l2_fourcc('G', 'R', '1', '6') /* 16  GRGR.. BGBG.. */
#define V4L2_PIX_FMT_SRGGB16 v4l2_fourcc('R', 'G', '1', '6') /* 16  RGRG.. GBGB.. */

/* HSV formats */
#define V4L2_PIX_FMT_HSV24 v4l2_fourcc('H', 'S', 'V', '3')
#define V4L2_PIX_FMT_HSV32 v4l2_fourcc('H', 'S', 'V', '4')

/* compressed formats */
#define V4L2_PIX_FMT_MJPEG    v4l2_fourcc('M', 'J', 'P', 'G') /* Motion-JPEG   */
#define V4L2_PIX_FMT_JPEG     v4l2_fourcc('J', 'P', 'E', 'G') /* JFIF JPEG     */
#define V4L2_PIX_FMT_DV       v4l2_fourcc('d', 'v', 's', 'd') /* 1394          */
#define V4L2_PIX_FMT_MPEG     v4l2_fourcc('M', 'P', 'E', 'G') /* MPEG-1/2/4 Multiplexed */
#define V4L2_PIX_FMT_H264     v4l2_fourcc('H', '2', '6', '4') /* H264 with start codes */
#define V4L2_PIX_FMT_H264_NO_SC v4l2_fourcc('A', 'V', 'C', '1') /* H264 without start codes */
#define V4L2_PIX_FMT_H264_MVC v4l2_fourcc('M', '2', '6', '4') /* H264 MVC */
#define V4L2_PIX_FMT_H263     v4l2_fourcc('H', '2', '6', '3') /* H263          */
#define V4L2_PIX_FMT_MPEG1    v4l2_fourcc('M', 'P', 'G', '1') /* MPEG-1 ES     */
#define V4L2_PIX_FMT_MPEG2    v4l2_fourcc('M', 'P', 'G', '2') /* MPEG-2 ES     */
#define V4L2_PIX_FMT_MPEG2_SLICE v4l2_fourcc('M', 'G', '2', 'S') /* MPEG-2 parsed slice data */
#define V4L2_PIX_FMT_MPEG4    v4l2_fourcc('M', 'P', 'G', '4') /* MPEG-4 part 2 ES */
#define V4L2_PIX_FMT_XVID     v4l2_fourcc('X', 'V', 'I', 'D') /* Xvid           */
#define V4L2_PIX_FMT_VC1_ANNEX_G v4l2_fourcc('V', 'C', '1', 'G') /* SMPTE 421M Annex G compliant stream */
#define V4L2_PIX_FMT_VC1_ANNEX_L v4l2_fourcc('V', 'C', '1', 'L') /* SMPTE 421M Annex L compliant stream */
#define V4L2_PIX_FMT_VP8      v4l2_fourcc('V', 'P', '8', '0') /* VP8 */
#define V4L2_PIX_FMT_VP8_FRAME v4l2_fourcc('V', 'P', '8', 'F') /* VP8 parsed frame */
#define V4L2_PIX_FMT_VP9      v4l2_fourcc('V', 'P', '9', '0') /* VP9 */
#define V4L2_PIX_FMT_VP9_FRAME v4l2_fourcc('V', 'P', '9', 'F') /* VP9 parsed frame */
#define V4L2_PIX_FMT_HEVC     v4l2_fourcc('H', 'E', 'V', 'C') /* HEVC aka H.265 */
#define V4L2_PIX_FMT_FWHT     v4l2_fourcc('F', 'W', 'H', 'T') /* Fast Walsh Hadamard Transform (vicodec) */
#define V4L2_PIX_FMT_FWHT_STATELESS     v4l2_fourcc('S', 'F', 'W', 'H') /* Stateless FWHT (vicodec) */
#define V4L2_PIX_FMT_H264_SLICE v4l2_fourcc('S', '2', '6', '4') /* H264 parsed slices */
#define V4L2_PIX_FMT_HEVC_SLICE v4l2_fourcc('S', '2', '6', '5') /* HEVC parsed slices */

/*  Vendor-specific formats   */
#define V4L2_PIX_FMT_CPIA1    v4l2_fourcc('C', 'P', 'I', 'A') /* cpia1 YUV */
#define V4L2_PIX_FMT_WNVA     v4l2_fourcc('W', 'N', 'V', 'A') /* Winnov hw compress */
#define V4L2_PIX_FMT_SN9C10X  v4l2_fourcc('S', '9', '1', '0') /* SN9C10x compression */
#define V4L2_PIX_FMT_SN9C20X_I420 v4l2_fourcc('S', '9', '2', '0') /* SN9C20x YUV 4:2:0 */
#define V4L2_PIX_FMT_PWC1     v4l2_fourcc('P', 'W', 'C', '1') /* pwc older webcam */
#define V4L2_PIX_FMT_PWC2     v4l2_fourcc('P', 'W', 'C', '2') /* pwc newer webcam */
#define V4L2_PIX_FMT_ET61X251 v4l2_fourcc('E', '6', '2', '5') /* ET61X251 compression */
#define V4L2_PIX_FMT_SPCA501  v4l2_fourcc('S', '5', '0', '1') /* YUYV per line */
#define V4L2_PIX_FMT_SPCA505  v4l2_fourcc('S', '5', '0', '5') /* YYUV per line */
#define V4L2_PIX_FMT_SPCA508  v4l2_fourcc('S', '5', '0', '8') /* YUVY per line */
#define V4L2_PIX_FMT_SPCA561  v4l2_fourcc('S', '5', '6', '1') /* compressed GBRG bayer */
#define V4L2_PIX_FMT_PAC207   v4l2_fourcc('P', '2', '0', '7') /* compressed BGGR bayer */
#define V4L2_PIX_FMT_MR97310A v4l2_fourcc('M', '3', '1', '0') /* compressed BGGR bayer */
#define V4L2_PIX_FMT_JL2005BCD v4l2_fourcc('J', 'L', '2', '0') /* compressed RGGB bayer */
#define V4L2_PIX_FMT_SN9C2028 v4l2_fourcc('S', 'O', 'N', 'X') /* compressed GBRG bayer */
#define V4L2_PIX_FMT_SQ905C   v4l2_fourcc('9', '0', '5', 'C') /* compressed RGGB bayer */
#define V4L2_PIX_FMT_PJPG     v4l2_fourcc('P', 'J', 'P', 'G') /* Pixart 73xx JPEG */
#define V4L2_PIX_FMT_OV511    v4l2_fourcc('O', '5', '1', '1') /* ov511 JPEG */
#define V4L2_PIX_FMT_OV518    v4l2_fourcc('O', '5', '1', '8') /* ov518 JPEG */
#define V4L2_PIX_FMT_STV0680  v4l2_fourcc('S', '6', '8', '0') /* stv0680 bayer */
#define V4L2_PIX_FMT_TM6000   v4l2_fourcc('T', 'M', '6', '0') /* tm5600/tm60x0 */
#define V4L2_PIX_FMT_CIT_YYVYUY v4l2_fourcc('C', 'I', 'T', 'V') /* one line of Y then 1 line of VYUY */
#define V4L2_PIX_FMT_KONICA420  v4l2_fourcc('K', 'O', 'N', 'I') /* YUV420 planar in blocks of 256 pixels */
#define V4L2_PIX_FMT_JPGL	v4l2_fourcc('J', 'P', 'G', 'L') /* JPEG-Lite */
#define V4L2_PIX_FMT_SE401      v4l2_fourcc('S', '4', '0', '1') /* se401 janggu compressed rgb */
#define V4L2_PIX_FMT_S5C_UYVY_JPG v4l2_fourcc('S', '5', 'C', 'I') /* S5C73M3 interleaved UYVY/JPEG */
#define V4L2_PIX_FMT_Y8I      v4l2_fourcc('Y', '8', 'I', ' ') /* Greyscale 8-bit L/R interleaved */
#define V4L2_PIX_FMT_Y12I     v4l2_fourcc('Y', '1', '2', 'I') /* Greyscale 12-bit L/R interleaved */
#define V4L2_PIX_FMT_Z16      v4l2_fourcc('Z', '1', '6', ' ') /* Depth data 16-bit */
#define V4L2_PIX_FMT_MT21C    v4l2_fourcc('M', 'T', '2', '1') /* Mediatek compressed block mode  */
#define V4L2_PIX_FMT_MM21     v4l2_fourcc('M', 'M', '2', '1') /* Mediatek 8-bit block mode, two non-contiguous planes */
#define V4L2_PIX_FMT_INZI     v4l2_fourcc('I', 'N', 'Z', 'I') /* Intel Planar Greyscale 10-bit and Depth 16-bit */
#define V4L2_PIX_FMT_CNF4     v4l2_fourcc('C', 'N', 'F', '4') /* Intel 4-bit packed depth confidence information */
#define V4L2_PIX_FMT_HI240    v4l2_fourcc('H', 'I', '2', '4') /* BTTV 8-bit dithered RGB */
#define V4L2_PIX_FMT_QC08C    v4l2_fourcc('Q', '0', '8', 'C') /* Qualcomm 8-bit compressed */
#define V4L2_PIX_FMT_QC10C    v4l2_fourcc('Q', '1', '0', 'C') /* Qualcomm 10-bit compressed */

/* 10bit raw packed, 32 bytes for every 25 pixels, last LSB 6 bits unused */
#define V4L2_PIX_FMT_IPU3_SBGGR10	v4l2_fourcc('i', 'p', '3', 'b') /* IPU3 packed 10-bit BGGR bayer */
#define V4L2_PIX_FMT_IPU3_SGBRG10	v4l2_fourcc('i', 'p', '3', 'g') /* IPU3 packed 10-bit GBRG bayer */
#define V4L2_PIX_FMT_IPU3_SGRBG10	v4l2_fourcc('i', 'p', '3', 'G') /* IPU3 packed 10-bit GRBG bayer */
#define V4L2_PIX_FMT_IPU3_SRGGB10	v4l2_fourcc('i', 'p', '3', 'r') /* IPU3 packed 10-bit RGGB bayer */

/* SDR formats - used only for Software Defined Radio devices */
#define V4L2_SDR_FMT_CU8          v4l2_fourcc('C', 'U', '0', '8') /* IQ u8 */
#define V4L2_SDR_FMT_CU16LE       v4l2_fourcc('C', 'U', '1', '6') /* IQ u16le */
#define V4L2_SDR_FMT_CS8          v4l2_fourcc('C', 'S', '0', '8') /* complex s8 */
#define V4L2_SDR_FMT_CS14LE       v4l2_fourcc('C', 'S', '1', '4') /* complex s14le */
#define V4L2_SDR_FMT_RU12LE       v4l2_fourcc('R', 'U', '1', '2') /* real u12le */
#define V4L2_SDR_FMT_PCU16BE	  v4l2_fourcc('P', 'C', '1', '6') /* planar complex u16be */
#define V4L2_SDR_FMT_PCU18BE	  v4l2_fourcc('P', 'C', '1', '8') /* planar complex u18be */
#define V4L2_SDR_FMT_PCU20BE	  v4l2_fourcc('P', 'C', '2', '0') /* planar complex u20be */

/* Touch formats - used for Touch devices */
#define V4L2_TCH_FMT_DELTA_TD16	v4l2_fourcc('T', 'D', '1', '6') /* 16-bit signed deltas */
#define V4L2_TCH_FMT_DELTA_TD08	v4l2_fourcc('T', 'D', '0', '8') /* 8-bit signed deltas */
#define V4L2_TCH_FMT_TU16	v4l2_fourcc('T', 'U', '1', '6') /* 16-bit unsigned touch data */
#define V4L2_TCH_FMT_TU08	v4l2_fourcc('T', 'U', '0', '8') /* 8-bit unsigned touch data */

/* Meta-data formats */
#define V4L2_META_FMT_VSP1_HGO    v4l2_fourcc('V', 'S', 'P', 'H') /* R-Car VSP1 1-D Histogram */
#define V4L2_META_FMT_VSP1_HGT    v4l2_fourcc('V', 'S', 'P', 'T') /* R-Car VSP1 2-D Histogram */
#define V4L2_META_FMT_UVC         v4l2_fourcc('U', 'V', 'C', 'H') /* UVC Payload Header metadata */
#define V4L2_META_FMT_D4XX        v4l2_fourcc('D', '4', 'X', 'X') /* D4XX Payload Header metadata */
#define V4L2_META_FMT_VIVID	  v4l2_fourcc('V', 'I', 'V', 'D') /* Vivid Metadata */

/* Vendor specific - used for RK_ISP1 camera sub-system */
#define V4L2_META_FMT_RK_ISP1_PARAMS	v4l2_fourcc('R', 'K', '1', 'P') /* Rockchip ISP1 3A Parameters */
#define V4L2_META_FMT_RK_ISP1_STAT_3A	v4l2_fourcc('R', 'K', '1', 'S') /* Rockchip ISP1 3A Statistics */

/* priv field value to indicates that subsequent fields are valid. */
#define V4L2_PIX_FMT_PRIV_MAGIC		0xfeedcafe

/* Flags */
#define V4L2_PIX_FMT_FLAG_PREMUL_ALPHA	0x00000001
#define V4L2_PIX_FMT_FLAG_SET_CSC	0x00000002

/*
 *	F O R M A T   E N U M E R A T I O N
 */
struct v4l2_fmtdesc {
	__u32		    index;             /* Format number      */
	__u32		    type;              /* enum v4l2_buf_type */
	__u32               flags;
	__u8		    description[32];   /* Description string */
	__u32		    pixelformat;       /* Format fourcc      */
	__u32		    mbus_code;		/* Media bus code    */
	__u32		    reserved[3];
};

#define V4L2_FMT_FLAG_COMPRESSED		0x0001
#define V4L2_FMT_FLAG_EMULATED			0x0002
#define V4L2_FMT_FLAG_CONTINUOUS_BYTESTREAM	0x0004
#define V4L2_FMT_FLAG_DYN_RESOLUTION		0x0008
#define V4L2_FMT_FLAG_ENC_CAP_FRAME_INTERVAL	0x0010
#define V4L2_FMT_FLAG_CSC_COLORSPACE		0x0020
#define V4L2_FMT_FLAG_CSC_XFER_FUNC		0x0040
#define V4L2_FMT_FLAG_CSC_YCBCR_ENC		0x0080
#define V4L2_FMT_FLAG_CSC_HSV_ENC		V4L2_FMT_FLAG_CSC_YCBCR_ENC
#define V4L2_FMT_FLAG_CSC_QUANTIZATION		0x0100

	/* Frame Size and frame rate enumeration */
/*
 *	F R A M E   S I Z E   E N U M E R A T I O N
 */
enum v4l2_frmsizetypes {
	V4L2_FRMSIZE_TYPE_DISCRETE	= 1,
	V4L2_FRMSIZE_TYPE_CONTINUOUS	= 2,
	V4L2_FRMSIZE_TYPE_STEPWISE	= 3,
};

struct v4l2_frmsize_discrete {
	__u32			width;		/* Frame width [pixel] */
	__u32			height;		/* Frame height [pixel] */
};

struct v4l2_frmsize_stepwise {
	__u32			min_width;	/* Minimum frame width [pixel] */
	__u32			max_width;	/* Maximum frame width [pixel] */
	__u32			step_width;	/* Frame width step size [pixel] */
	__u32			min_height;	/* Minimum frame height [pixel] */
	__u32			max_height;	/* Maximum frame height [pixel] */
	__u32			step_height;	/* Frame height step size [pixel] */
};

struct v4l2_frmsizeenum {
	__u32			index;		/* Frame size number */
	__u32			pixel_format;	/* Pixel format */
	__u32			type;		/* Frame size type the device supports. */

	union {					/* Frame size */
		struct v4l2_frmsize_discrete	discrete;
		struct v4l2_frmsize_stepwise	stepwise;
	};

	__u32   reserved[2];			/* Reserved space for future use */
};

/*
 *	F R A M E   R A T E   E N U M E R A T I O N
 */
enum v4l2_frmivaltypes {
	V4L2_FRMIVAL_TYPE_DISCRETE	= 1,
	V4L2_FRMIVAL_TYPE_CONTINUOUS	= 2,
	V4L2_FRMIVAL_TYPE_STEPWISE	= 3,
};

struct v4l2_frmival_stepwise {
	struct v4l2_fract	min;		/* Minimum frame interval [s] */
	struct v4l2_fract	max;		/* Maximum frame interval [s] */
	struct v4l2_fract	step;		/* Frame interval step size [s] */
};

struct v4l2_frmivalenum {
	__u32			index;		/* Frame format index */
	__u32			pixel_format;	/* Pixel format */
	__u32			width;		/* Frame width */
	__u32			height;		/* Frame height */
	__u32			type;		/* Frame interval type the device supports. */

	union {					/* Frame interval */
		struct v4l2_fract		discrete;
		struct v4l2_frmival_stepwise	stepwise;
	};

	__u32	reserved[2];			/* Reserved space for future use */
};

/*
 *	T I M E C O D E
 */
struct v4l2_timecode {
	__u32	type;
	__u32	flags;
	__u8	frames;
	__u8	seconds;
	__u8	minutes;
	__u8	hours;
	__u8	userbits[4];
};

/*  Type  */
#define V4L2_TC_TYPE_24FPS		1
#define V4L2_TC_TYPE_25FPS		2
#define V4L2_TC_TYPE_30FPS		3
#define V4L2_TC_TYPE_50FPS		4
#define V4L2_TC_TYPE_60FPS		5

/*  Flags  */
#define V4L2_TC_FLAG_DROPFRAME		0x0001 /* "drop-frame" mode */
#define V4L2_TC_FLAG_COLORFRAME		0x0002
#define V4L2_TC_USERBITS_field		0x000C
#define V4L2_TC_USERBITS_USERDEFINED	0x0000
#define V4L2_TC_USERBITS_8BITCHARS	0x0008
/* The above is based on SMPTE timecodes */

struct v4l2_jpegcompression {
	int quality;

	int  APPn;              /* Number of APP segment to be written,
				 * must be 0..15 */
	int  APP_len;           /* Length of data in JPEG APPn segment */
	char APP_data[60];      /* Data in the JPEG APPn segment. */

	int  COM_len;           /* Length of data in JPEG COM segment */
	char COM_data[60];      /* Data in JPEG COM segment */

	__u32 jpeg_markers;     /* Which markers should go into the JPEG
				 * output. Unless you exactly know what
				 * you do, leave them untouched.
				 * Including less markers will make the
				 * resulting code smaller, but there will
				 * be fewer applications which can read it.
				 * The presence of the APP and COM marker
				 * is influenced by APP_len and COM_len
				 * ONLY, not by this property! */

#define V4L2_JPEG_MARKER_DHT (1<<3)    /* Define Huffman Tables */
#define V4L2_JPEG_MARKER_DQT (1<<4)    /* Define Quantization Tables */
#define V4L2_JPEG_MARKER_DRI (1<<5)    /* Define Restart Interval */
#define V4L2_JPEG_MARKER_COM (1<<6)    /* Comment segment */
#define V4L2_JPEG_MARKER_APP (1<<7)    /* App segment, driver will
					* always use APP0 */
};

/*
 *	M E M O R Y - M A P P I N G   B U F F E R S
 */

#ifdef __KERNEL__
/*
 * This corresponds to the user space version of timeval
 * for 64-bit time_t. sparc64 is different from everyone
 * else, using the microseconds in the wrong half of the
 * second 64-bit word.
 */
struct __kernel_v4l2_timeval {
	long long	tv_sec;
#if defined(__sparc__) && defined(__arch64__)
	int		tv_usec;
	int		__pad;
#else
	long long	tv_usec;
#endif
};
#endif

struct v4l2_requestbuffers {
	__u32			count;
	__u32			type;		/* enum v4l2_buf_type */
	__u32			memory;		/* enum v4l2_memory */
	__u32			capabilities;
	__u8			flags;
	__u8			reserved[3];
};

#define V4L2_MEMORY_FLAG_NON_COHERENT			(1 << 0)

/* capabilities for struct v4l2_requestbuffers and v4l2_create_buffers */
#define V4L2_BUF_CAP_SUPPORTS_MMAP			(1 << 0)
#define V4L2_BUF_CAP_SUPPORTS_USERPTR			(1 << 1)
#define V4L2_BUF_CAP_SUPPORTS_DMABUF			(1 << 2)
#define V4L2_BUF_CAP_SUPPORTS_REQUESTS			(1 << 3)
#define V4L2_BUF_CAP_SUPPORTS_ORPHANED_BUFS		(1 << 4)
#define V4L2_BUF_CAP_SUPPORTS_M2M_HOLD_CAPTURE_BUF	(1 << 5)
#define V4L2_BUF_CAP_SUPPORTS_MMAP_CACHE_HINTS		(1 << 6)

/**
 * struct v4l2_plane - plane info for multi-planar buffers
 * @bytesused:		number of bytes occupied by data in the plane (payload)
 * @length:		size of this plane (NOT the payload) in bytes
 * @mem_offset:		when memory in the associated struct v4l2_buffer is
 *			V4L2_MEMORY_MMAP, equals the offset from the start of
 *			the device memory for this plane (or is a "cookie" that
 *			should be passed to mmap() called on the video node)
 * @userptr:		when memory is V4L2_MEMORY_USERPTR, a userspace pointer
 *			pointing to this plane
 * @fd:			when memory is V4L2_MEMORY_DMABUF, a userspace file
 *			descriptor associated with this plane
 * @m:			union of @mem_offset, @userptr and @fd
 * @data_offset:	offset in the plane to the start of data; usually 0,
 *			unless there is a header in front of the data
 * @reserved:		drivers and applications must zero this array
 *
 * Multi-planar buffers consist of one or more planes, e.g. an YCbCr buffer
 * with two planes can have one plane for Y, and another for interleaved CbCr
 * components. Each plane can reside in a separate memory buffer, or even in
 * a completely separate memory node (e.g. in embedded devices).
 */
struct v4l2_plane {
	__u32			bytesused;
	__u32			length;
	union {
		__u32		mem_offset;
		unsigned long	userptr;
		__s32		fd;
	} m;
	__u32			data_offset;
	__u32			reserved[11];
};

/**
 * struct v4l2_buffer - video buffer info
 * @index:	id number of the buffer
 * @type:	enum v4l2_buf_type; buffer type (type == *_MPLANE for
 *		multiplanar buffers);
 * @bytesused:	number of bytes occupied by data in the buffer (payload);
 *		unused (set to 0) for multiplanar buffers
 * @flags:	buffer informational flags
 * @field:	enum v4l2_field; field order of the image in the buffer
 * @timestamp:	frame timestamp
 * @timecode:	frame timecode
 * @sequence:	sequence count of this frame
 * @memory:	enum v4l2_memory; the method, in which the actual video data is
 *		passed
 * @offset:	for non-multiplanar buffers with memory == V4L2_MEMORY_MMAP;
 *		offset from the start of the device memory for this plane,
 *		(or a "cookie" that should be passed to mmap() as offset)
 * @userptr:	for non-multiplanar buffers with memory == V4L2_MEMORY_USERPTR;
 *		a userspace pointer pointing to this buffer
 * @fd:		for non-multiplanar buffers with memory == V4L2_MEMORY_DMABUF;
 *		a userspace file descriptor associated with this buffer
 * @planes:	for multiplanar buffers; userspace pointer to the array of plane
 *		info structs for this buffer
 * @m:		union of @offset, @userptr, @planes and @fd
 * @length:	size in bytes of the buffer (NOT its payload) for single-plane
 *		buffers (when type != *_MPLANE); number of elements in the
 *		planes array for multi-plane buffers
 * @reserved2:	drivers and applications must zero this field
 * @request_fd: fd of the request that this buffer should use
 * @reserved:	for backwards compatibility with applications that do not know
 *		about @request_fd
 *
 * Contains data exchanged by application and driver using one of the Streaming
 * I/O methods.
 */
struct v4l2_buffer {
	__u32			index;
	__u32			type;
	__u32			bytesused;
	__u32			flags;
	__u32			field;
#ifdef __KERNEL__
	struct __kernel_v4l2_timeval timestamp;
#else
	struct timeval		timestamp;
#endif
	struct v4l2_timecode	timecode;
	__u32			sequence;

	/* memory location */
	__u32			memory;
	union {
		__u32           offset;
		unsigned long   userptr;
		struct v4l2_plane *planes;
		__s32		fd;
	} m;
	__u32			length;
	__u32			reserved2;
	union {
		__s32		request_fd;
		__u32		reserved;
	};
};

#ifndef __KERNEL__
/**
 * v4l2_timeval_to_ns - Convert timeval to nanoseconds
 * @tv:		pointer to the timeval variable to be converted
 *
 * Returns the scalar nanosecond representation of the timeval
 * parameter.
 */
static inline __u64 v4l2_timeval_to_ns(const struct timeval *tv)
{
	return (__u64)tv->tv_sec * 1000000000ULL + tv->tv_usec * 1000;
}
#endif

/*  Flags for 'flags' field */
/* Buffer is mapped (flag) */
#define V4L2_BUF_FLAG_MAPPED			0x00000001
/* Buffer is queued for processing */
#define V4L2_BUF_FLAG_QUEUED			0x00000002
/* Buffer is ready */
#define V4L2_BUF_FLAG_DONE			0x00000004
/* Image is a keyframe (I-frame) */
#define V4L2_BUF_FLAG_KEYFRAME			0x00000008
/* Image is a P-frame */
#define V4L2_BUF_FLAG_PFRAME			0x00000010
/* Image is a B-frame */
#define V4L2_BUF_FLAG_BFRAME			0x00000020
/* Buffer is ready, but the data contained within is corrupted. */
#define V4L2_BUF_FLAG_ERROR			0x00000040
/* Buffer is added to an unqueued request */
#define V4L2_BUF_FLAG_IN_REQUEST		0x00000080
/* timecode field is valid */
#define V4L2_BUF_FLAG_TIMECODE			0x00000100
/* Don't return the capture buffer until OUTPUT timestamp changes */
#define V4L2_BUF_FLAG_M2M_HOLD_CAPTURE_BUF	0x00000200
/* Buffer is prepared for queuing */
#define V4L2_BUF_FLAG_PREPARED			0x00000400
/* Cache handling flags */
#define V4L2_BUF_FLAG_NO_CACHE_INVALIDATE	0x00000800
#define V4L2_BUF_FLAG_NO_CACHE_CLEAN		0x00001000
/* Timestamp type */
#define V4L2_BUF_FLAG_TIMESTAMP_MASK		0x0000e000
#define V4L2_BUF_FLAG_TIMESTAMP_UNKNOWN		0x00000000
#define V4L2_BUF_FLAG_TIMESTAMP_MONOTONIC	0x00002000
#define V4L2_BUF_FLAG_TIMESTAMP_COPY		0x00004000
/* Timestamp sources. */
#define V4L2_BUF_FLAG_TSTAMP_SRC_MASK		0x00070000
#define V4L2_BUF_FLAG_TSTAMP_SRC_EOF		0x00000000
#define V4L2_BUF_FLAG_TSTAMP_SRC_SOE		0x00010000
/* mem2mem encoder/decoder */
#define V4L2_BUF_FLAG_LAST			0x00100000
/* request_fd is valid */
#define V4L2_BUF_FLAG_REQUEST_FD		0x00800000

/**
 * struct v4l2_exportbuffer - export of video buffer as DMABUF file descriptor
 *
 * @index:	id number of the buffer
 * @type:	enum v4l2_buf_type; buffer type (type == *_MPLANE for
 *		multiplanar buffers);
 * @plane:	index of the plane to be exported, 0 for single plane queues
 * @flags:	flags for newly created file, currently only O_CLOEXEC is
 *		supported, refer to manual of open syscall for more details
 * @fd:		file descriptor associated with DMABUF (set by driver)
 * @reserved:	drivers and applications must zero this array
 *
 * Contains data used for exporting a video buffer as DMABUF file descriptor.
 * The buffer is identified by a 'cookie' returned by VIDIOC_QUERYBUF
 * (identical to the cookie used to mmap() the buffer to userspace). All
 * reserved fields must be set to zero. The field reserved0 is expected to
 * become a structure 'type' allowing an alternative layout of the structure
 * content. Therefore this field should not be used for any other extensions.
 */
struct v4l2_exportbuffer {
	__u32		type; /* enum v4l2_buf_type */
	__u32		index;
	__u32		plane;
	__u32		flags;
	__s32		fd;
	__u32		reserved[11];
};

/*
 *	O V E R L A Y   P R E V I E W
 */
struct v4l2_framebuffer {
	__u32			capability;
	__u32			flags;
/* FIXME: in theory we should pass something like PCI device + memory
 * region + offset instead of some physical address */
	void                    *base;
	struct {
		__u32		width;
		__u32		height;
		__u32		pixelformat;
		__u32		field;		/* enum v4l2_field */
		__u32		bytesperline;	/* for padding, zero if unused */
		__u32		sizeimage;
		__u32		colorspace;	/* enum v4l2_colorspace */
		__u32		priv;		/* reserved field, set to 0 */
	} fmt;
};
/*  Flags for the 'capability' field. Read only */
#define V4L2_FBUF_CAP_EXTERNOVERLAY	0x0001
#define V4L2_FBUF_CAP_CHROMAKEY		0x0002
#define V4L2_FBUF_CAP_LIST_CLIPPING     0x0004
#define V4L2_FBUF_CAP_BITMAP_CLIPPING	0x0008
#define V4L2_FBUF_CAP_LOCAL_ALPHA	0x0010
#define V4L2_FBUF_CAP_GLOBAL_ALPHA	0x0020
#define V4L2_FBUF_CAP_LOCAL_INV_ALPHA	0x0040
#define V4L2_FBUF_CAP_SRC_CHROMAKEY	0x0080
/*  Flags for the 'flags' field. */
#define V4L2_FBUF_FLAG_PRIMARY		0x0001
#define V4L2_FBUF_FLAG_OVERLAY		0x0002
#define V4L2_FBUF_FLAG_CHROMAKEY	0x0004
#define V4L2_FBUF_FLAG_LOCAL_ALPHA	0x0008
#define V4L2_FBUF_FLAG_GLOBAL_ALPHA	0x0010
#define V4L2_FBUF_FLAG_LOCAL_INV_ALPHA	0x0020
#define V4L2_FBUF_FLAG_SRC_CHROMAKEY	0x0040

struct v4l2_clip {
	struct v4l2_rect        c;
	struct v4l2_clip	__user *next;
};

struct v4l2_window {
	struct v4l2_rect        w;
	__u32			field;	 /* enum v4l2_field */
	__u32			chromakey;
	struct v4l2_clip	*clips;
	__u32			clipcount;
	void			__user *bitmap;
	__u8                    global_alpha;
};

/*
 *	C A P T U R E   P A R A M E T E R S
 */
struct v4l2_captureparm {
	__u32		   capability;	  /*  Supported modes */
	__u32		   capturemode;	  /*  Current mode */
	struct v4l2_fract  timeperframe;  /*  Time per frame in seconds */
	__u32		   extendedmode;  /*  Driver-specific extensions */
	__u32              readbuffers;   /*  # of buffers for read */
	__u32		   reserved[4];
};

/*  Flags for 'capability' and 'capturemode' fields */
#define V4L2_MODE_HIGHQUALITY	0x0001	/*  High quality imaging mode */
#define V4L2_CAP_TIMEPERFRAME	0x1000	/*  timeperframe field is supported */

struct v4l2_outputparm {
	__u32		   capability;	 /*  Supported modes */
	__u32		   outputmode;	 /*  Current mode */
	struct v4l2_fract  timeperframe; /*  Time per frame in seconds */
	__u32		   extendedmode; /*  Driver-specific extensions */
	__u32              writebuffers; /*  # of buffers for write */
	__u32		   reserved[4];
};

/*
 *	I N P U T   I M A G E   C R O P P I N G
 */
struct v4l2_cropcap {
	__u32			type;	/* enum v4l2_buf_type */
	struct v4l2_rect        bounds;
	struct v4l2_rect        defrect;
	struct v4l2_fract       pixelaspect;
};

struct v4l2_crop {
	__u32			type;	/* enum v4l2_buf_type */
	struct v4l2_rect        c;
};

/**
 * struct v4l2_selection - selection info
 * @type:	buffer type (do not use *_MPLANE types)
 * @target:	Selection target, used to choose one of possible rectangles;
 *		defined in v4l2-common.h; V4L2_SEL_TGT_* .
 * @flags:	constraints flags, defined in v4l2-common.h; V4L2_SEL_FLAG_*.
 * @r:		coordinates of selection window
 * @reserved:	for future use, rounds structure size to 64 bytes, set to zero
 *
 * Hardware may use multiple helper windows to process a video stream.
 * The structure is used to exchange this selection areas between
 * an application and a driver.
 */
struct v4l2_selection {
	__u32			type;
	__u32			target;
	__u32                   flags;
	struct v4l2_rect        r;
	__u32                   reserved[9];
};


/*
 *      A N A L O G   V I D E O   S T A N D A R D
 */

typedef __u64 v4l2_std_id;

/*
 * Attention: Keep the V4L2_STD_* bit definitions in sync with
 * include/dt-bindings/display/sdtv-standards.h SDTV_STD_* bit definitions.
 */
/* one bit for each */
#define V4L2_STD_PAL_B          ((v4l2_std_id)0x00000001)
#define V4L2_STD_PAL_B1         ((v4l2_std_id)0x00000002)
#define V4L2_STD_PAL_G          ((v4l2_std_id)0x00000004)
#define V4L2_STD_PAL_H          ((v4l2_std_id)0x00000008)
#define V4L2_STD_PAL_I          ((v4l2_std_id)0x00000010)
#define V4L2_STD_PAL_D          ((v4l2_std_id)0x00000020)
#define V4L2_STD_PAL_D1         ((v4l2_std_id)0x00000040)
#define V4L2_STD_PAL_K          ((v4l2_std_id)0x00000080)

#define V4L2_STD_PAL_M          ((v4l2_std_id)0x00000100)
#define V4L2_STD_PAL_N          ((v4l2_std_id)0x00000200)
#define V4L2_STD_PAL_Nc         ((v4l2_std_id)0x00000400)
#define V4L2_STD_PAL_60         ((v4l2_std_id)0x00000800)

#define V4L2_STD_NTSC_M         ((v4l2_std_id)0x00001000)	/* BTSC */
#define V4L2_STD_NTSC_M_JP      ((v4l2_std_id)0x00002000)	/* EIA-J */
#define V4L2_STD_NTSC_443       ((v4l2_std_id)0x00004000)
#define V4L2_STD_NTSC_M_KR      ((v4l2_std_id)0x00008000)	/* FM A2 */

#define V4L2_STD_SECAM_B        ((v4l2_std_id)0x00010000)
#define V4L2_STD_SECAM_D        ((v4l2_std_id)0x00020000)
#define V4L2_STD_SECAM_G        ((v4l2_std_id)0x00040000)
#define V4L2_STD_SECAM_H        ((v4l2_std_id)0x00080000)
#define V4L2_STD_SECAM_K        ((v4l2_std_id)0x00100000)
#define V4L2_STD_SECAM_K1       ((v4l2_std_id)0x00200000)
#define V4L2_STD_SECAM_L        ((v4l2_std_id)0x00400000)
#define V4L2_STD_SECAM_LC       ((v4l2_std_id)0x00800000)

/* ATSC/HDTV */
#define V4L2_STD_ATSC_8_VSB     ((v4l2_std_id)0x01000000)
#define V4L2_STD_ATSC_16_VSB    ((v4l2_std_id)0x02000000)

/* FIXME:
   Although std_id is 64 bits, there is an issue on PPC32 architecture that
   makes switch(__u64) to break. So, there's a hack on v4l2-common.c rounding
   this value to 32 bits.
   As, currently, the max value is for V4L2_STD_ATSC_16_VSB (30 bits wide),
   it should work fine. However, if needed to add more than two standards,
   v4l2-common.c should be fixed.
 */

/*
 * Some macros to merge video standards in order to make live easier for the
 * drivers and V4L2 applications
 */

/*
 * "Common" NTSC/M - It should be noticed that V4L2_STD_NTSC_443 is
 * Missing here.
 */
#define V4L2_STD_NTSC           (V4L2_STD_NTSC_M	|\
				 V4L2_STD_NTSC_M_JP     |\
				 V4L2_STD_NTSC_M_KR)
/* Secam macros */
#define V4L2_STD_SECAM_DK	(V4L2_STD_SECAM_D	|\
				 V4L2_STD_SECAM_K	|\
				 V4L2_STD_SECAM_K1)
/* All Secam Standards */
#define V4L2_STD_SECAM		(V4L2_STD_SECAM_B	|\
				 V4L2_STD_SECAM_G	|\
				 V4L2_STD_SECAM_H	|\
				 V4L2_STD_SECAM_DK	|\
				 V4L2_STD_SECAM_L       |\
				 V4L2_STD_SECAM_LC)
/* PAL macros */
#define V4L2_STD_PAL_BG		(V4L2_STD_PAL_B		|\
				 V4L2_STD_PAL_B1	|\
				 V4L2_STD_PAL_G)
#define V4L2_STD_PAL_DK		(V4L2_STD_PAL_D		|\
				 V4L2_STD_PAL_D1	|\
				 V4L2_STD_PAL_K)
/*
 * "Common" PAL - This macro is there to be compatible with the old
 * V4L1 concept of "PAL": /BGDKHI.
 * Several PAL standards are missing here: /M, /N and /Nc
 */
#define V4L2_STD_PAL		(V4L2_STD_PAL_BG	|\
				 V4L2_STD_PAL_DK	|\
				 V4L2_STD_PAL_H		|\
				 V4L2_STD_PAL_I)
/* Chroma "agnostic" standards */
#define V4L2_STD_B		(V4L2_STD_PAL_B		|\
				 V4L2_STD_PAL_B1	|\
				 V4L2_STD_SECAM_B)
#define V4L2_STD_G		(V4L2_STD_PAL_G		|\
				 V4L2_STD_SECAM_G)
#define V4L2_STD_H		(V4L2_STD_PAL_H		|\
				 V4L2_STD_SECAM_H)
#define V4L2_STD_L		(V4L2_STD_SECAM_L	|\
				 V4L2_STD_SECAM_LC)
#define V4L2_STD_GH		(V4L2_STD_G		|\
				 V4L2_STD_H)
#define V4L2_STD_DK		(V4L2_STD_PAL_DK	|\
				 V4L2_STD_SECAM_DK)
#define V4L2_STD_BG		(V4L2_STD_B		|\
				 V4L2_STD_G)
#define V4L2_STD_MN		(V4L2_STD_PAL_M		|\
				 V4L2_STD_PAL_N		|\
				 V4L2_STD_PAL_Nc	|\
				 V4L2_STD_NTSC)

/* Standards where MTS/BTSC stereo could be found */
#define V4L2_STD_MTS		(V4L2_STD_NTSC_M	|\
				 V4L2_STD_PAL_M		|\
				 V4L2_STD_PAL_N		|\
				 V4L2_STD_PAL_Nc)

/* Standards for Countries with 60Hz Line frequency */
#define V4L2_STD_525_60		(V4L2_STD_PAL_M		|\
				 V4L2_STD_PAL_60	|\
				 V4L2_STD_NTSC		|\
				 V4L2_STD_NTSC_443)
/* Standards for Countries with 50Hz Line frequency */
#define V4L2_STD_625_50		(V4L2_STD_PAL		|\
				 V4L2_STD_PAL_N		|\
				 V4L2_STD_PAL_Nc	|\
				 V4L2_STD_SECAM)

#define V4L2_STD_ATSC           (V4L2_STD_ATSC_8_VSB    |\
				 V4L2_STD_ATSC_16_VSB)
/* Macros with none and all analog standards */
#define V4L2_STD_UNKNOWN        0
#define V4L2_STD_ALL            (V4L2_STD_525_60	|\
				 V4L2_STD_625_50)

struct v4l2_standard {
	__u32		     index;
	v4l2_std_id          id;
	__u8		     name[24];
	struct v4l2_fract    frameperiod; /* Frames, not fields */
	__u32		     framelines;
	__u32		     reserved[4];
};

/*
 *	D V	B T	T I M I N G S
 */

/** struct v4l2_bt_timings - BT.656/BT.1120 timing data
 * @width:	total width of the active video in pixels
 * @height:	total height of the active video in lines
 * @interlaced:	Interlaced or progressive
 * @polarities:	Positive or negative polarities
 * @pixelclock:	Pixel clock in HZ. Ex. 74.25MHz->74250000
 * @hfrontporch:Horizontal front porch in pixels
 * @hsync:	Horizontal Sync length in pixels
 * @hbackporch:	Horizontal back porch in pixels
 * @vfrontporch:Vertical front porch in lines
 * @vsync:	Vertical Sync length in lines
 * @vbackporch:	Vertical back porch in lines
 * @il_vfrontporch:Vertical front porch for the even field
 *		(aka field 2) of interlaced field formats
 * @il_vsync:	Vertical Sync length for the even field
 *		(aka field 2) of interlaced field formats
 * @il_vbackporch:Vertical back porch for the even field
 *		(aka field 2) of interlaced field formats
 * @standards:	Standards the timing belongs to
 * @flags:	Flags
 * @picture_aspect: The picture aspect ratio (hor/vert).
 * @cea861_vic:	VIC code as per the CEA-861 standard.
 * @hdmi_vic:	VIC code as per the HDMI standard.
 * @reserved:	Reserved fields, must be zeroed.
 *
 * A note regarding vertical interlaced timings: height refers to the total
 * height of the active video frame (= two fields). The blanking timings refer
 * to the blanking of each field. So the height of the total frame is
 * calculated as follows:
 *
 * tot_height = height + vfrontporch + vsync + vbackporch +
 *                       il_vfrontporch + il_vsync + il_vbackporch
 *
 * The active height of each field is height / 2.
 */
struct v4l2_bt_timings {
	__u32	width;
	__u32	height;
	__u32	interlaced;
	__u32	polarities;
	__u64	pixelclock;
	__u32	hfrontporch;
	__u32	hsync;
	__u32	hbackporch;
	__u32	vfrontporch;
	__u32	vsync;
	__u32	vbackporch;
	__u32	il_vfrontporch;
	__u32	il_vsync;
	__u32	il_vbackporch;
	__u32	standards;
	__u32	flags;
	struct v4l2_fract picture_aspect;
	__u8	cea861_vic;
	__u8	hdmi_vic;
	__u8	reserved[46];
} __attribute__ ((packed));

/* Interlaced or progressive format */
#define	V4L2_DV_PROGRESSIVE	0
#define	V4L2_DV_INTERLACED	1

/* Polarities. If bit is not set, it is assumed to be negative polarity */
#define V4L2_DV_VSYNC_POS_POL	0x00000001
#define V4L2_DV_HSYNC_POS_POL	0x00000002

/* Timings standards */
#define V4L2_DV_BT_STD_CEA861	(1 << 0)  /* CEA-861 Digital TV Profile */
#define V4L2_DV_BT_STD_DMT	(1 << 1)  /* VESA Discrete Monitor Timings */
#define V4L2_DV_BT_STD_CVT	(1 << 2)  /* VESA Coordinated Video Timings */
#define V4L2_DV_BT_STD_GTF	(1 << 3)  /* VESA Generalized Timings Formula */
#define V4L2_DV_BT_STD_SDI	(1 << 4)  /* SDI Timings */

/* Flags */

/*
 * CVT/GTF specific: timing uses reduced blanking (CVT) or the 'Secondary
 * GTF' curve (GTF). In both cases the horizontal and/or vertical blanking
 * intervals are reduced, allowing a higher resolution over the same
 * bandwidth. This is a read-only flag.
 */
#define V4L2_DV_FL_REDUCED_BLANKING		(1 << 0)
/*
 * CEA-861 specific: set for CEA-861 formats with a framerate of a multiple
 * of six. These formats can be optionally played at 1 / 1.001 speed.
 * This is a read-only flag.
 */
#define V4L2_DV_FL_CAN_REDUCE_FPS		(1 << 1)
/*
 * CEA-861 specific: only valid for video transmitters, the flag is cleared
 * by receivers.
 * If the framerate of the format is a multiple of six, then the pixelclock
 * used to set up the transmitter is divided by 1.001 to make it compatible
 * with 60 Hz based standards such as NTSC and PAL-M that use a framerate of
 * 29.97 Hz. Otherwise this flag is cleared. If the transmitter can't generate
 * such frequencies, then the flag will also be cleared.
 */
#define V4L2_DV_FL_REDUCED_FPS			(1 << 2)
/*
 * Specific to interlaced formats: if set, then field 1 is really one half-line
 * longer and field 2 is really one half-line shorter, so each field has
 * exactly the same number of half-lines. Whether half-lines can be detected
 * or used depends on the hardware.
 */
#define V4L2_DV_FL_HALF_LINE			(1 << 3)
/*
 * If set, then this is a Consumer Electronics (CE) video format. Such formats
 * differ from other formats (commonly called IT formats) in that if RGB
 * encoding is used then by default the RGB values use limited range (i.e.
 * use the range 16-235) as opposed to 0-255. All formats defined in CEA-861
 * except for the 640x480 format are CE formats.
 */
#define V4L2_DV_FL_IS_CE_VIDEO			(1 << 4)
/* Some formats like SMPTE-125M have an interlaced signal with a odd
 * total height. For these formats, if this flag is set, the first
 * field has the extra line. If not, it is the second field.
 */
#define V4L2_DV_FL_FIRST_FIELD_EXTRA_LINE	(1 << 5)
/*
 * If set, then the picture_aspect field is valid. Otherwise assume that the
 * pixels are square, so the picture aspect ratio is the same as the width to
 * height ratio.
 */
#define V4L2_DV_FL_HAS_PICTURE_ASPECT		(1 << 6)
/*
 * If set, then the cea861_vic field is valid and contains the Video
 * Identification Code as per the CEA-861 standard.
 */
#define V4L2_DV_FL_HAS_CEA861_VIC		(1 << 7)
/*
 * If set, then the hdmi_vic field is valid and contains the Video
 * Identification Code as per the HDMI standard (HDMI Vendor Specific
 * InfoFrame).
 */
#define V4L2_DV_FL_HAS_HDMI_VIC			(1 << 8)
/*
 * CEA-861 specific: only valid for video receivers.
 * If set, then HW can detect the difference between regular FPS and
 * 1000/1001 FPS. Note: This flag is only valid for HDMI VIC codes with
 * the V4L2_DV_FL_CAN_REDUCE_FPS flag set.
 */
#define V4L2_DV_FL_CAN_DETECT_REDUCED_FPS	(1 << 9)

/* A few useful defines to calculate the total blanking and frame sizes */
#define V4L2_DV_BT_BLANKING_WIDTH(bt) \
	((bt)->hfrontporch + (bt)->hsync + (bt)->hbackporch)
#define V4L2_DV_BT_FRAME_WIDTH(bt) \
	((bt)->width + V4L2_DV_BT_BLANKING_WIDTH(bt))
#define V4L2_DV_BT_BLANKING_HEIGHT(bt) \
	((bt)->vfrontporch + (bt)->vsync + (bt)->vbackporch + \
	 ((bt)->interlaced ? \
	  ((bt)->il_vfrontporch + (bt)->il_vsync + (bt)->il_vbackporch) : 0))
#define V4L2_DV_BT_FRAME_HEIGHT(bt) \
	((bt)->height + V4L2_DV_BT_BLANKING_HEIGHT(bt))

/** struct v4l2_dv_timings - DV timings
 * @type:	the type of the timings
 * @bt:	BT656/1120 timings
 */
struct v4l2_dv_timings {
	__u32 type;
	union {
		struct v4l2_bt_timings	bt;
		__u32	reserved[32];
	};
} __attribute__ ((packed));

/* Values for the type field */
#define V4L2_DV_BT_656_1120	0	/* BT.656/1120 timing type */


/** struct v4l2_enum_dv_timings - DV timings enumeration
 * @index:	enumeration index
 * @pad:	the pad number for which to enumerate timings (used with
 *		v4l-subdev nodes only)
 * @reserved:	must be zeroed
 * @timings:	the timings for the given index
 */
struct v4l2_enum_dv_timings {
	__u32 index;
	__u32 pad;
	__u32 reserved[2];
	struct v4l2_dv_timings timings;
};

/** struct v4l2_bt_timings_cap - BT.656/BT.1120 timing capabilities
 * @min_width:		width in pixels
 * @max_width:		width in pixels
 * @min_height:		height in lines
 * @max_height:		height in lines
 * @min_pixelclock:	Pixel clock in HZ. Ex. 74.25MHz->74250000
 * @max_pixelclock:	Pixel clock in HZ. Ex. 74.25MHz->74250000
 * @standards:		Supported standards
 * @capabilities:	Supported capabilities
 * @reserved:		Must be zeroed
 */
struct v4l2_bt_timings_cap {
	__u32	min_width;
	__u32	max_width;
	__u32	min_height;
	__u32	max_height;
	__u64	min_pixelclock;
	__u64	max_pixelclock;
	__u32	standards;
	__u32	capabilities;
	__u32	reserved[16];
} __attribute__ ((packed));

/* Supports interlaced formats */
#define V4L2_DV_BT_CAP_INTERLACED	(1 << 0)
/* Supports progressive formats */
#define V4L2_DV_BT_CAP_PROGRESSIVE	(1 << 1)
/* Supports CVT/GTF reduced blanking */
#define V4L2_DV_BT_CAP_REDUCED_BLANKING	(1 << 2)
/* Supports custom formats */
#define V4L2_DV_BT_CAP_CUSTOM		(1 << 3)

/** struct v4l2_dv_timings_cap - DV timings capabilities
 * @type:	the type of the timings (same as in struct v4l2_dv_timings)
 * @pad:	the pad number for which to query capabilities (used with
 *		v4l-subdev nodes only)
 * @bt:		the BT656/1120 timings capabilities
 */
struct v4l2_dv_timings_cap {
	__u32 type;
	__u32 pad;
	__u32 reserved[2];
	union {
		struct v4l2_bt_timings_cap bt;
		__u32 raw_data[32];
	};
};


/*
 *	V I D E O   I N P U T S
 */
struct v4l2_input {
	__u32	     index;		/*  Which input */
	__u8	     name[32];		/*  Label */
	__u32	     type;		/*  Type of input */
	__u32	     audioset;		/*  Associated audios (bitfield) */
	__u32        tuner;             /*  enum v4l2_tuner_type */
	v4l2_std_id  std;
	__u32	     status;
	__u32	     capabilities;
	__u32	     reserved[3];
};

/*  Values for the 'type' field */
#define V4L2_INPUT_TYPE_TUNER		1
#define V4L2_INPUT_TYPE_CAMERA		2
#define V4L2_INPUT_TYPE_TOUCH		3

/* field 'status' - general */
#define V4L2_IN_ST_NO_POWER    0x00000001  /* Attached device is off */
#define V4L2_IN_ST_NO_SIGNAL   0x00000002
#define V4L2_IN_ST_NO_COLOR    0x00000004

/* field 'status' - sensor orientation */
/* If sensor is mounted upside down set both bits */
#define V4L2_IN_ST_HFLIP       0x00000010 /* Frames are flipped horizontally */
#define V4L2_IN_ST_VFLIP       0x00000020 /* Frames are flipped vertically */

/* field 'status' - analog */
#define V4L2_IN_ST_NO_H_LOCK   0x00000100  /* No horizontal sync lock */
#define V4L2_IN_ST_COLOR_KILL  0x00000200  /* Color killer is active */
#define V4L2_IN_ST_NO_V_LOCK   0x00000400  /* No vertical sync lock */
#define V4L2_IN_ST_NO_STD_LOCK 0x00000800  /* No standard format lock */

/* field 'status' - digital */
#define V4L2_IN_ST_NO_SYNC     0x00010000  /* No synchronization lock */
#define V4L2_IN_ST_NO_EQU      0x00020000  /* No equalizer lock */
#define V4L2_IN_ST_NO_CARRIER  0x00040000  /* Carrier recovery failed */

/* field 'status' - VCR and set-top box */
#define V4L2_IN_ST_MACROVISION 0x01000000  /* Macrovision detected */
#define V4L2_IN_ST_NO_ACCESS   0x02000000  /* Conditional access denied */
#define V4L2_IN_ST_VTR         0x04000000  /* VTR time constant */

/* capabilities flags */
#define V4L2_IN_CAP_DV_TIMINGS		0x00000002 /* Supports S_DV_TIMINGS */
#define V4L2_IN_CAP_CUSTOM_TIMINGS	V4L2_IN_CAP_DV_TIMINGS /* For compatibility */
#define V4L2_IN_CAP_STD			0x00000004 /* Supports S_STD */
#define V4L2_IN_CAP_NATIVE_SIZE		0x00000008 /* Supports setting native size */

/*
 *	V I D E O   O U T P U T S
 */
struct v4l2_output {
	__u32	     index;		/*  Which output */
	__u8	     name[32];		/*  Label */
	__u32	     type;		/*  Type of output */
	__u32	     audioset;		/*  Associated audios (bitfield) */
	__u32	     modulator;         /*  Associated modulator */
	v4l2_std_id  std;
	__u32	     capabilities;
	__u32	     reserved[3];
};
/*  Values for the 'type' field */
#define V4L2_OUTPUT_TYPE_MODULATOR		1
#define V4L2_OUTPUT_TYPE_ANALOG			2
#define V4L2_OUTPUT_TYPE_ANALOGVGAOVERLAY	3

/* capabilities flags */
#define V4L2_OUT_CAP_DV_TIMINGS		0x00000002 /* Supports S_DV_TIMINGS */
#define V4L2_OUT_CAP_CUSTOM_TIMINGS	V4L2_OUT_CAP_DV_TIMINGS /* For compatibility */
#define V4L2_OUT_CAP_STD		0x00000004 /* Supports S_STD */
#define V4L2_OUT_CAP_NATIVE_SIZE	0x00000008 /* Supports setting native size */

/*
 *	C O N T R O L S
 */
struct v4l2_control {
	__u32		     id;
	__s32		     value;
};

struct v4l2_ext_control {
	__u32 id;
	__u32 size;
	__u32 reserved2[1];
	union {
		__s32 value;
		__s64 value64;
		char __user *string;
		__u8 __user *p_u8;
		__u16 __user *p_u16;
		__u32 __user *p_u32;
		struct v4l2_area __user *p_area;
		struct v4l2_ctrl_h264_sps __user *p_h264_sps;
		struct v4l2_ctrl_h264_pps *p_h264_pps;
		struct v4l2_ctrl_h264_scaling_matrix __user *p_h264_scaling_matrix;
		struct v4l2_ctrl_h264_pred_weights __user *p_h264_pred_weights;
		struct v4l2_ctrl_h264_slice_params __user *p_h264_slice_params;
		struct v4l2_ctrl_h264_decode_params __user *p_h264_decode_params;
		struct v4l2_ctrl_fwht_params __user *p_fwht_params;
		struct v4l2_ctrl_vp8_frame __user *p_vp8_frame;
		struct v4l2_ctrl_mpeg2_sequence __user *p_mpeg2_sequence;
		struct v4l2_ctrl_mpeg2_picture __user *p_mpeg2_picture;
		struct v4l2_ctrl_mpeg2_quantisation __user *p_mpeg2_quantisation;
		struct v4l2_ctrl_vp9_compressed_hdr __user *p_vp9_compressed_hdr_probs;
		struct v4l2_ctrl_vp9_frame __user *p_vp9_frame;
		struct v4l2_ctrl_hevc_sps __user *p_hevc_sps;
		struct v4l2_ctrl_hevc_pps __user *p_hevc_pps;
		struct v4l2_ctrl_hevc_slice_params __user *p_hevc_slice_params;
		struct v4l2_ctrl_hevc_scaling_matrix __user *p_hevc_scaling_matrix;
		struct v4l2_ctrl_hevc_decode_params __user *p_hevc_decode_params;
		void __user *ptr;
	};
} __attribute__ ((packed));

struct v4l2_ext_controls {
	union {
#ifndef __KERNEL__
		__u32 ctrl_class;
#endif
		__u32 which;
	};
	__u32 count;
	__u32 error_idx;
	__s32 request_fd;
	__u32 reserved[1];
	struct v4l2_ext_control *controls;
};

#define V4L2_CTRL_ID_MASK	  (0x0fffffff)
#ifndef __KERNEL__
#define V4L2_CTRL_ID2CLASS(id)    ((id) & 0x0fff0000UL)
#endif
#define V4L2_CTRL_ID2WHICH(id)    ((id) & 0x0fff0000UL)
#define V4L2_CTRL_DRIVER_PRIV(id) (((id) & 0xffff) >= 0x1000)
#define V4L2_CTRL_MAX_DIMS	  (4)
#define V4L2_CTRL_WHICH_CUR_VAL   0
#define V4L2_CTRL_WHICH_DEF_VAL   0x0f000000
#define V4L2_CTRL_WHICH_REQUEST_VAL 0x0f010000

enum v4l2_ctrl_type {
	V4L2_CTRL_TYPE_INTEGER	     = 1,
	V4L2_CTRL_TYPE_BOOLEAN	     = 2,
	V4L2_CTRL_TYPE_MENU	     = 3,
	V4L2_CTRL_TYPE_BUTTON	     = 4,
	V4L2_CTRL_TYPE_INTEGER64     = 5,
	V4L2_CTRL_TYPE_CTRL_CLASS    = 6,
	V4L2_CTRL_TYPE_STRING        = 7,
	V4L2_CTRL_TYPE_BITMASK       = 8,
	V4L2_CTRL_TYPE_INTEGER_MENU  = 9,

	/* Compound types are >= 0x0100 */
	V4L2_CTRL_COMPOUND_TYPES     = 0x0100,
	V4L2_CTRL_TYPE_U8	     = 0x0100,
	V4L2_CTRL_TYPE_U16	     = 0x0101,
	V4L2_CTRL_TYPE_U32	     = 0x0102,
	V4L2_CTRL_TYPE_AREA          = 0x0106,

	V4L2_CTRL_TYPE_HDR10_CLL_INFO		= 0x0110,
	V4L2_CTRL_TYPE_HDR10_MASTERING_DISPLAY	= 0x0111,

	V4L2_CTRL_TYPE_H264_SPS             = 0x0200,
	V4L2_CTRL_TYPE_H264_PPS		    = 0x0201,
	V4L2_CTRL_TYPE_H264_SCALING_MATRIX  = 0x0202,
	V4L2_CTRL_TYPE_H264_SLICE_PARAMS    = 0x0203,
	V4L2_CTRL_TYPE_H264_DECODE_PARAMS   = 0x0204,
	V4L2_CTRL_TYPE_H264_PRED_WEIGHTS    = 0x0205,

	V4L2_CTRL_TYPE_FWHT_PARAMS	    = 0x0220,

	V4L2_CTRL_TYPE_VP8_FRAME            = 0x0240,

	V4L2_CTRL_TYPE_MPEG2_QUANTISATION   = 0x0250,
	V4L2_CTRL_TYPE_MPEG2_SEQUENCE       = 0x0251,
	V4L2_CTRL_TYPE_MPEG2_PICTURE        = 0x0252,

<<<<<<< HEAD
=======
	V4L2_CTRL_TYPE_VP9_COMPRESSED_HDR	= 0x0260,
	V4L2_CTRL_TYPE_VP9_FRAME		= 0x0261,

	V4L2_CTRL_TYPE_HEVC_SPS			= 0x0270,
	V4L2_CTRL_TYPE_HEVC_PPS			= 0x0271,
	V4L2_CTRL_TYPE_HEVC_SLICE_PARAMS	= 0x0272,
	V4L2_CTRL_TYPE_HEVC_SCALING_MATRIX	= 0x0273,
	V4L2_CTRL_TYPE_HEVC_DECODE_PARAMS	= 0x0274,
>>>>>>> d82b0891
	V4L2_CTRL_TYPE_HDR	     = 0x0400,
};

/*  Used in the VIDIOC_QUERYCTRL ioctl for querying controls */
struct v4l2_queryctrl {
	__u32		     id;
	__u32		     type;	/* enum v4l2_ctrl_type */
	__u8		     name[32];	/* Whatever */
	__s32		     minimum;	/* Note signedness */
	__s32		     maximum;
	__s32		     step;
	__s32		     default_value;
	__u32                flags;
	__u32		     reserved[2];
};

/*  Used in the VIDIOC_QUERY_EXT_CTRL ioctl for querying extended controls */
struct v4l2_query_ext_ctrl {
	__u32		     id;
	__u32		     type;
	char		     name[32];
	__s64		     minimum;
	__s64		     maximum;
	__u64		     step;
	__s64		     default_value;
	__u32                flags;
	__u32                elem_size;
	__u32                elems;
	__u32                nr_of_dims;
	__u32                dims[V4L2_CTRL_MAX_DIMS];
	__u32		     reserved[32];
};

/*  Used in the VIDIOC_QUERYMENU ioctl for querying menu items */
struct v4l2_querymenu {
	__u32		id;
	__u32		index;
	union {
		__u8	name[32];	/* Whatever */
		__s64	value;
	};
	__u32		reserved;
} __attribute__ ((packed));

/*  Control flags  */
#define V4L2_CTRL_FLAG_DISABLED		0x0001
#define V4L2_CTRL_FLAG_GRABBED		0x0002
#define V4L2_CTRL_FLAG_READ_ONLY	0x0004
#define V4L2_CTRL_FLAG_UPDATE		0x0008
#define V4L2_CTRL_FLAG_INACTIVE		0x0010
#define V4L2_CTRL_FLAG_SLIDER		0x0020
#define V4L2_CTRL_FLAG_WRITE_ONLY	0x0040
#define V4L2_CTRL_FLAG_VOLATILE		0x0080
#define V4L2_CTRL_FLAG_HAS_PAYLOAD	0x0100
#define V4L2_CTRL_FLAG_EXECUTE_ON_WRITE	0x0200
#define V4L2_CTRL_FLAG_MODIFY_LAYOUT	0x0400
#define V4L2_CTRL_FLAG_DYNAMIC_ARRAY	0x0800

/*  Query flags, to be ORed with the control ID */
#define V4L2_CTRL_FLAG_NEXT_CTRL	0x80000000
#define V4L2_CTRL_FLAG_NEXT_COMPOUND	0x40000000

/*  User-class control IDs defined by V4L2 */
#define V4L2_CID_MAX_CTRLS		1024
/*  IDs reserved for driver specific controls */
#define V4L2_CID_PRIVATE_BASE		0x08000000


/*
 *	T U N I N G
 */
struct v4l2_tuner {
	__u32                   index;
	__u8			name[32];
	__u32			type;	/* enum v4l2_tuner_type */
	__u32			capability;
	__u32			rangelow;
	__u32			rangehigh;
	__u32			rxsubchans;
	__u32			audmode;
	__s32			signal;
	__s32			afc;
	__u32			reserved[4];
};

struct v4l2_modulator {
	__u32			index;
	__u8			name[32];
	__u32			capability;
	__u32			rangelow;
	__u32			rangehigh;
	__u32			txsubchans;
	__u32			type;	/* enum v4l2_tuner_type */
	__u32			reserved[3];
};

/*  Flags for the 'capability' field */
#define V4L2_TUNER_CAP_LOW		0x0001
#define V4L2_TUNER_CAP_NORM		0x0002
#define V4L2_TUNER_CAP_HWSEEK_BOUNDED	0x0004
#define V4L2_TUNER_CAP_HWSEEK_WRAP	0x0008
#define V4L2_TUNER_CAP_STEREO		0x0010
#define V4L2_TUNER_CAP_LANG2		0x0020
#define V4L2_TUNER_CAP_SAP		0x0020
#define V4L2_TUNER_CAP_LANG1		0x0040
#define V4L2_TUNER_CAP_RDS		0x0080
#define V4L2_TUNER_CAP_RDS_BLOCK_IO	0x0100
#define V4L2_TUNER_CAP_RDS_CONTROLS	0x0200
#define V4L2_TUNER_CAP_FREQ_BANDS	0x0400
#define V4L2_TUNER_CAP_HWSEEK_PROG_LIM	0x0800
#define V4L2_TUNER_CAP_1HZ		0x1000

/*  Flags for the 'rxsubchans' field */
#define V4L2_TUNER_SUB_MONO		0x0001
#define V4L2_TUNER_SUB_STEREO		0x0002
#define V4L2_TUNER_SUB_LANG2		0x0004
#define V4L2_TUNER_SUB_SAP		0x0004
#define V4L2_TUNER_SUB_LANG1		0x0008
#define V4L2_TUNER_SUB_RDS		0x0010

/*  Values for the 'audmode' field */
#define V4L2_TUNER_MODE_MONO		0x0000
#define V4L2_TUNER_MODE_STEREO		0x0001
#define V4L2_TUNER_MODE_LANG2		0x0002
#define V4L2_TUNER_MODE_SAP		0x0002
#define V4L2_TUNER_MODE_LANG1		0x0003
#define V4L2_TUNER_MODE_LANG1_LANG2	0x0004

struct v4l2_frequency {
	__u32	tuner;
	__u32	type;	/* enum v4l2_tuner_type */
	__u32	frequency;
	__u32	reserved[8];
};

#define V4L2_BAND_MODULATION_VSB	(1 << 1)
#define V4L2_BAND_MODULATION_FM		(1 << 2)
#define V4L2_BAND_MODULATION_AM		(1 << 3)

struct v4l2_frequency_band {
	__u32	tuner;
	__u32	type;	/* enum v4l2_tuner_type */
	__u32	index;
	__u32	capability;
	__u32	rangelow;
	__u32	rangehigh;
	__u32	modulation;
	__u32	reserved[9];
};

struct v4l2_hw_freq_seek {
	__u32	tuner;
	__u32	type;	/* enum v4l2_tuner_type */
	__u32	seek_upward;
	__u32	wrap_around;
	__u32	spacing;
	__u32	rangelow;
	__u32	rangehigh;
	__u32	reserved[5];
};

/*
 *	R D S
 */

struct v4l2_rds_data {
	__u8	lsb;
	__u8	msb;
	__u8	block;
} __attribute__ ((packed));

#define V4L2_RDS_BLOCK_MSK	 0x7
#define V4L2_RDS_BLOCK_A	 0
#define V4L2_RDS_BLOCK_B	 1
#define V4L2_RDS_BLOCK_C	 2
#define V4L2_RDS_BLOCK_D	 3
#define V4L2_RDS_BLOCK_C_ALT	 4
#define V4L2_RDS_BLOCK_INVALID	 7

#define V4L2_RDS_BLOCK_CORRECTED 0x40
#define V4L2_RDS_BLOCK_ERROR	 0x80

/*
 *	A U D I O
 */
struct v4l2_audio {
	__u32	index;
	__u8	name[32];
	__u32	capability;
	__u32	mode;
	__u32	reserved[2];
};

/*  Flags for the 'capability' field */
#define V4L2_AUDCAP_STEREO		0x00001
#define V4L2_AUDCAP_AVL			0x00002

/*  Flags for the 'mode' field */
#define V4L2_AUDMODE_AVL		0x00001

struct v4l2_audioout {
	__u32	index;
	__u8	name[32];
	__u32	capability;
	__u32	mode;
	__u32	reserved[2];
};

/*
 *	M P E G   S E R V I C E S
 */
#if 1
#define V4L2_ENC_IDX_FRAME_I    (0)
#define V4L2_ENC_IDX_FRAME_P    (1)
#define V4L2_ENC_IDX_FRAME_B    (2)
#define V4L2_ENC_IDX_FRAME_MASK (0xf)

struct v4l2_enc_idx_entry {
	__u64 offset;
	__u64 pts;
	__u32 length;
	__u32 flags;
	__u32 reserved[2];
};

#define V4L2_ENC_IDX_ENTRIES (64)
struct v4l2_enc_idx {
	__u32 entries;
	__u32 entries_cap;
	__u32 reserved[4];
	struct v4l2_enc_idx_entry entry[V4L2_ENC_IDX_ENTRIES];
};


#define V4L2_ENC_CMD_START      (0)
#define V4L2_ENC_CMD_STOP       (1)
#define V4L2_ENC_CMD_PAUSE      (2)
#define V4L2_ENC_CMD_RESUME     (3)

/* Flags for V4L2_ENC_CMD_STOP */
#define V4L2_ENC_CMD_STOP_AT_GOP_END    (1 << 0)

struct v4l2_encoder_cmd {
	__u32 cmd;
	__u32 flags;
	union {
		struct {
			__u32 data[8];
		} raw;
	};
};

/* Decoder commands */
#define V4L2_DEC_CMD_START       (0)
#define V4L2_DEC_CMD_STOP        (1)
#define V4L2_DEC_CMD_PAUSE       (2)
#define V4L2_DEC_CMD_RESUME      (3)
#define V4L2_DEC_CMD_FLUSH       (4)

/* Flags for V4L2_DEC_CMD_START */
#define V4L2_DEC_CMD_START_MUTE_AUDIO	(1 << 0)

/* Flags for V4L2_DEC_CMD_PAUSE */
#define V4L2_DEC_CMD_PAUSE_TO_BLACK	(1 << 0)

/* Flags for V4L2_DEC_CMD_STOP */
#define V4L2_DEC_CMD_STOP_TO_BLACK	(1 << 0)
#define V4L2_DEC_CMD_STOP_IMMEDIATELY	(1 << 1)

/* Play format requirements (returned by the driver): */

/* The decoder has no special format requirements */
#define V4L2_DEC_START_FMT_NONE		(0)
/* The decoder requires full GOPs */
#define V4L2_DEC_START_FMT_GOP		(1)

/* The structure must be zeroed before use by the application
   This ensures it can be extended safely in the future. */
struct v4l2_decoder_cmd {
	__u32 cmd;
	__u32 flags;
	union {
		struct {
			__u64 pts;
		} stop;

		struct {
			/* 0 or 1000 specifies normal speed,
			   1 specifies forward single stepping,
			   -1 specifies backward single stepping,
			   >1: playback at speed/1000 of the normal speed,
			   <-1: reverse playback at (-speed/1000) of the normal speed. */
			__s32 speed;
			__u32 format;
		} start;

		struct {
			__u32 data[16];
		} raw;
	};
};
#endif


/*
 *	D A T A   S E R V I C E S   ( V B I )
 *
 *	Data services API by Michael Schimek
 */

/* Raw VBI */
struct v4l2_vbi_format {
	__u32	sampling_rate;		/* in 1 Hz */
	__u32	offset;
	__u32	samples_per_line;
	__u32	sample_format;		/* V4L2_PIX_FMT_* */
	__s32	start[2];
	__u32	count[2];
	__u32	flags;			/* V4L2_VBI_* */
	__u32	reserved[2];		/* must be zero */
};

/*  VBI flags  */
#define V4L2_VBI_UNSYNC		(1 << 0)
#define V4L2_VBI_INTERLACED	(1 << 1)

/* ITU-R start lines for each field */
#define V4L2_VBI_ITU_525_F1_START (1)
#define V4L2_VBI_ITU_525_F2_START (264)
#define V4L2_VBI_ITU_625_F1_START (1)
#define V4L2_VBI_ITU_625_F2_START (314)

/* Sliced VBI
 *
 *    This implements is a proposal V4L2 API to allow SLICED VBI
 * required for some hardware encoders. It should change without
 * notice in the definitive implementation.
 */

struct v4l2_sliced_vbi_format {
	__u16   service_set;
	/* service_lines[0][...] specifies lines 0-23 (1-23 used) of the first field
	   service_lines[1][...] specifies lines 0-23 (1-23 used) of the second field
				 (equals frame lines 313-336 for 625 line video
				  standards, 263-286 for 525 line standards) */
	__u16   service_lines[2][24];
	__u32   io_size;
	__u32   reserved[2];            /* must be zero */
};

/* Teletext World System Teletext
   (WST), defined on ITU-R BT.653-2 */
#define V4L2_SLICED_TELETEXT_B          (0x0001)
/* Video Program System, defined on ETS 300 231*/
#define V4L2_SLICED_VPS                 (0x0400)
/* Closed Caption, defined on EIA-608 */
#define V4L2_SLICED_CAPTION_525         (0x1000)
/* Wide Screen System, defined on ITU-R BT1119.1 */
#define V4L2_SLICED_WSS_625             (0x4000)

#define V4L2_SLICED_VBI_525             (V4L2_SLICED_CAPTION_525)
#define V4L2_SLICED_VBI_625             (V4L2_SLICED_TELETEXT_B | V4L2_SLICED_VPS | V4L2_SLICED_WSS_625)

struct v4l2_sliced_vbi_cap {
	__u16   service_set;
	/* service_lines[0][...] specifies lines 0-23 (1-23 used) of the first field
	   service_lines[1][...] specifies lines 0-23 (1-23 used) of the second field
				 (equals frame lines 313-336 for 625 line video
				  standards, 263-286 for 525 line standards) */
	__u16   service_lines[2][24];
	__u32	type;		/* enum v4l2_buf_type */
	__u32   reserved[3];    /* must be 0 */
};

struct v4l2_sliced_vbi_data {
	__u32   id;
	__u32   field;          /* 0: first field, 1: second field */
	__u32   line;           /* 1-23 */
	__u32   reserved;       /* must be 0 */
	__u8    data[48];
};

/*
 * Sliced VBI data inserted into MPEG Streams
 */

/*
 * V4L2_MPEG_STREAM_VBI_FMT_IVTV:
 *
 * Structure of payload contained in an MPEG 2 Private Stream 1 PES Packet in an
 * MPEG-2 Program Pack that contains V4L2_MPEG_STREAM_VBI_FMT_IVTV Sliced VBI
 * data
 *
 * Note, the MPEG-2 Program Pack and Private Stream 1 PES packet header
 * definitions are not included here.  See the MPEG-2 specifications for details
 * on these headers.
 */

/* Line type IDs */
#define V4L2_MPEG_VBI_IVTV_TELETEXT_B     (1)
#define V4L2_MPEG_VBI_IVTV_CAPTION_525    (4)
#define V4L2_MPEG_VBI_IVTV_WSS_625        (5)
#define V4L2_MPEG_VBI_IVTV_VPS            (7)

struct v4l2_mpeg_vbi_itv0_line {
	__u8 id;	/* One of V4L2_MPEG_VBI_IVTV_* above */
	__u8 data[42];	/* Sliced VBI data for the line */
} __attribute__ ((packed));

struct v4l2_mpeg_vbi_itv0 {
	__le32 linemask[2]; /* Bitmasks of VBI service lines present */
	struct v4l2_mpeg_vbi_itv0_line line[35];
} __attribute__ ((packed));

struct v4l2_mpeg_vbi_ITV0 {
	struct v4l2_mpeg_vbi_itv0_line line[36];
} __attribute__ ((packed));

#define V4L2_MPEG_VBI_IVTV_MAGIC0	"itv0"
#define V4L2_MPEG_VBI_IVTV_MAGIC1	"ITV0"

struct v4l2_mpeg_vbi_fmt_ivtv {
	__u8 magic[4];
	union {
		struct v4l2_mpeg_vbi_itv0 itv0;
		struct v4l2_mpeg_vbi_ITV0 ITV0;
	};
} __attribute__ ((packed));

/*
 *	A G G R E G A T E   S T R U C T U R E S
 */

/**
 * struct v4l2_plane_pix_format - additional, per-plane format definition
 * @sizeimage:		maximum size in bytes required for data, for which
 *			this plane will be used
 * @bytesperline:	distance in bytes between the leftmost pixels in two
 *			adjacent lines
 * @reserved:		drivers and applications must zero this array
 */
struct v4l2_plane_pix_format {
	__u32		sizeimage;
	__u32		bytesperline;
	__u16		reserved[6];
} __attribute__ ((packed));

/**
 * struct v4l2_pix_format_mplane - multiplanar format definition
 * @width:		image width in pixels
 * @height:		image height in pixels
 * @pixelformat:	little endian four character code (fourcc)
 * @field:		enum v4l2_field; field order (for interlaced video)
 * @colorspace:		enum v4l2_colorspace; supplemental to pixelformat
 * @plane_fmt:		per-plane information
 * @num_planes:		number of planes for this format
 * @flags:		format flags (V4L2_PIX_FMT_FLAG_*)
 * @ycbcr_enc:		enum v4l2_ycbcr_encoding, Y'CbCr encoding
 * @hsv_enc:		enum v4l2_hsv_encoding, HSV encoding
 * @quantization:	enum v4l2_quantization, colorspace quantization
 * @xfer_func:		enum v4l2_xfer_func, colorspace transfer function
 * @reserved:		drivers and applications must zero this array
 */
struct v4l2_pix_format_mplane {
	__u32				width;
	__u32				height;
	__u32				pixelformat;
	__u32				field;
	__u32				colorspace;

	struct v4l2_plane_pix_format	plane_fmt[VIDEO_MAX_PLANES];
	__u8				num_planes;
	__u8				flags;
	 union {
		__u8				ycbcr_enc;
		__u8				hsv_enc;
	};
	__u8				quantization;
	__u8				xfer_func;
	__u8				reserved[7];
} __attribute__ ((packed));

/**
 * struct v4l2_sdr_format - SDR format definition
 * @pixelformat:	little endian four character code (fourcc)
 * @buffersize:		maximum size in bytes required for data
 * @reserved:		drivers and applications must zero this array
 */
struct v4l2_sdr_format {
	__u32				pixelformat;
	__u32				buffersize;
	__u8				reserved[24];
} __attribute__ ((packed));

/**
 * struct v4l2_meta_format - metadata format definition
 * @dataformat:		little endian four character code (fourcc)
 * @buffersize:		maximum size in bytes required for data
 */
struct v4l2_meta_format {
	__u32				dataformat;
	__u32				buffersize;
} __attribute__ ((packed));

/**
 * struct v4l2_format - stream data format
 * @type:	enum v4l2_buf_type; type of the data stream
 * @pix:	definition of an image format
 * @pix_mp:	definition of a multiplanar image format
 * @win:	definition of an overlaid image
 * @vbi:	raw VBI capture or output parameters
 * @sliced:	sliced VBI capture or output parameters
 * @raw_data:	placeholder for future extensions and custom formats
 * @fmt:	union of @pix, @pix_mp, @win, @vbi, @sliced, @sdr, @meta
 *		and @raw_data
 */
struct v4l2_format {
	__u32	 type;
	union {
		struct v4l2_pix_format		pix;     /* V4L2_BUF_TYPE_VIDEO_CAPTURE */
		struct v4l2_pix_format_mplane	pix_mp;  /* V4L2_BUF_TYPE_VIDEO_CAPTURE_MPLANE */
		struct v4l2_window		win;     /* V4L2_BUF_TYPE_VIDEO_OVERLAY */
		struct v4l2_vbi_format		vbi;     /* V4L2_BUF_TYPE_VBI_CAPTURE */
		struct v4l2_sliced_vbi_format	sliced;  /* V4L2_BUF_TYPE_SLICED_VBI_CAPTURE */
		struct v4l2_sdr_format		sdr;     /* V4L2_BUF_TYPE_SDR_CAPTURE */
		struct v4l2_meta_format		meta;    /* V4L2_BUF_TYPE_META_CAPTURE */
		__u8	raw_data[200];                   /* user-defined */
	} fmt;
};

/*	Stream type-dependent parameters
 */
struct v4l2_streamparm {
	__u32	 type;			/* enum v4l2_buf_type */
	union {
		struct v4l2_captureparm	capture;
		struct v4l2_outputparm	output;
		__u8	raw_data[200];  /* user-defined */
	} parm;
};

/*
 *	E V E N T S
 */

#define V4L2_EVENT_ALL				0
#define V4L2_EVENT_VSYNC			1
#define V4L2_EVENT_EOS				2
#define V4L2_EVENT_CTRL				3
#define V4L2_EVENT_FRAME_SYNC			4
#define V4L2_EVENT_SOURCE_CHANGE		5
#define V4L2_EVENT_MOTION_DET			6
#define V4L2_EVENT_PRIVATE_START		0x08000000

/* Payload for V4L2_EVENT_VSYNC */
struct v4l2_event_vsync {
	/* Can be V4L2_FIELD_ANY, _NONE, _TOP or _BOTTOM */
	__u8 field;
} __attribute__ ((packed));

/* Payload for V4L2_EVENT_CTRL */
#define V4L2_EVENT_CTRL_CH_VALUE		(1 << 0)
#define V4L2_EVENT_CTRL_CH_FLAGS		(1 << 1)
#define V4L2_EVENT_CTRL_CH_RANGE		(1 << 2)
#define V4L2_EVENT_CTRL_CH_DIMENSIONS		(1 << 3)

struct v4l2_event_ctrl {
	__u32 changes;
	__u32 type;
	union {
		__s32 value;
		__s64 value64;
	};
	__u32 flags;
	__s32 minimum;
	__s32 maximum;
	__s32 step;
	__s32 default_value;
};

struct v4l2_event_frame_sync {
	__u32 frame_sequence;
};

#define V4L2_EVENT_SRC_CH_RESOLUTION		(1 << 0)

struct v4l2_event_src_change {
	__u32 changes;
};

#define V4L2_EVENT_MD_FL_HAVE_FRAME_SEQ	(1 << 0)

/**
 * struct v4l2_event_motion_det - motion detection event
 * @flags:             if V4L2_EVENT_MD_FL_HAVE_FRAME_SEQ is set, then the
 *                     frame_sequence field is valid.
 * @frame_sequence:    the frame sequence number associated with this event.
 * @region_mask:       which regions detected motion.
 */
struct v4l2_event_motion_det {
	__u32 flags;
	__u32 frame_sequence;
	__u32 region_mask;
};

struct v4l2_event {
	__u32				type;
	union {
		struct v4l2_event_vsync		vsync;
		struct v4l2_event_ctrl		ctrl;
		struct v4l2_event_frame_sync	frame_sync;
		struct v4l2_event_src_change	src_change;
		struct v4l2_event_motion_det	motion_det;
		__u8				data[64];
	} u;
	__u32				pending;
	__u32				sequence;
#ifdef __KERNEL__
	struct __kernel_timespec	timestamp;
#else
	struct timespec			timestamp;
#endif
	__u32				id;
	__u32				reserved[8];
};

#define V4L2_EVENT_SUB_FL_SEND_INITIAL		(1 << 0)
#define V4L2_EVENT_SUB_FL_ALLOW_FEEDBACK	(1 << 1)

struct v4l2_event_subscription {
	__u32				type;
	__u32				id;
	__u32				flags;
	__u32				reserved[5];
};

/*
 *	A D V A N C E D   D E B U G G I N G
 *
 *	NOTE: EXPERIMENTAL API, NEVER RELY ON THIS IN APPLICATIONS!
 *	FOR DEBUGGING, TESTING AND INTERNAL USE ONLY!
 */

/* VIDIOC_DBG_G_REGISTER and VIDIOC_DBG_S_REGISTER */

#define V4L2_CHIP_MATCH_BRIDGE      0  /* Match against chip ID on the bridge (0 for the bridge) */
#define V4L2_CHIP_MATCH_SUBDEV      4  /* Match against subdev index */

/* The following four defines are no longer in use */
#define V4L2_CHIP_MATCH_HOST V4L2_CHIP_MATCH_BRIDGE
#define V4L2_CHIP_MATCH_I2C_DRIVER  1  /* Match against I2C driver name */
#define V4L2_CHIP_MATCH_I2C_ADDR    2  /* Match against I2C 7-bit address */
#define V4L2_CHIP_MATCH_AC97        3  /* Match against ancillary AC97 chip */

struct v4l2_dbg_match {
	__u32 type; /* Match type */
	union {     /* Match this chip, meaning determined by type */
		__u32 addr;
		char name[32];
	};
} __attribute__ ((packed));

struct v4l2_dbg_register {
	struct v4l2_dbg_match match;
	__u32 size;	/* register size in bytes */
	__u64 reg;
	__u64 val;
} __attribute__ ((packed));

#define V4L2_CHIP_FL_READABLE (1 << 0)
#define V4L2_CHIP_FL_WRITABLE (1 << 1)

/* VIDIOC_DBG_G_CHIP_INFO */
struct v4l2_dbg_chip_info {
	struct v4l2_dbg_match match;
	char name[32];
	__u32 flags;
	__u32 reserved[32];
} __attribute__ ((packed));

/**
 * struct v4l2_create_buffers - VIDIOC_CREATE_BUFS argument
 * @index:	on return, index of the first created buffer
 * @count:	entry: number of requested buffers,
 *		return: number of created buffers
 * @memory:	enum v4l2_memory; buffer memory type
 * @format:	frame format, for which buffers are requested
 * @capabilities: capabilities of this buffer type.
 * @flags:	additional buffer management attributes (ignored unless the
 *		queue has V4L2_BUF_CAP_SUPPORTS_MMAP_CACHE_HINTS capability
 *		and configured for MMAP streaming I/O).
 * @reserved:	future extensions
 */
struct v4l2_create_buffers {
	__u32			index;
	__u32			count;
	__u32			memory;
	struct v4l2_format	format;
	__u32			capabilities;
	__u32			flags;
	__u32			reserved[6];
};

/*
 *	I O C T L   C O D E S   F O R   V I D E O   D E V I C E S
 *
 */
#define VIDIOC_QUERYCAP		 _IOR('V',  0, struct v4l2_capability)
#define VIDIOC_ENUM_FMT         _IOWR('V',  2, struct v4l2_fmtdesc)
#define VIDIOC_G_FMT		_IOWR('V',  4, struct v4l2_format)
#define VIDIOC_S_FMT		_IOWR('V',  5, struct v4l2_format)
#define VIDIOC_REQBUFS		_IOWR('V',  8, struct v4l2_requestbuffers)
#define VIDIOC_QUERYBUF		_IOWR('V',  9, struct v4l2_buffer)
#define VIDIOC_G_FBUF		 _IOR('V', 10, struct v4l2_framebuffer)
#define VIDIOC_S_FBUF		 _IOW('V', 11, struct v4l2_framebuffer)
#define VIDIOC_OVERLAY		 _IOW('V', 14, int)
#define VIDIOC_QBUF		_IOWR('V', 15, struct v4l2_buffer)
#define VIDIOC_EXPBUF		_IOWR('V', 16, struct v4l2_exportbuffer)
#define VIDIOC_DQBUF		_IOWR('V', 17, struct v4l2_buffer)
#define VIDIOC_STREAMON		 _IOW('V', 18, int)
#define VIDIOC_STREAMOFF	 _IOW('V', 19, int)
#define VIDIOC_G_PARM		_IOWR('V', 21, struct v4l2_streamparm)
#define VIDIOC_S_PARM		_IOWR('V', 22, struct v4l2_streamparm)
#define VIDIOC_G_STD		 _IOR('V', 23, v4l2_std_id)
#define VIDIOC_S_STD		 _IOW('V', 24, v4l2_std_id)
#define VIDIOC_ENUMSTD		_IOWR('V', 25, struct v4l2_standard)
#define VIDIOC_ENUMINPUT	_IOWR('V', 26, struct v4l2_input)
#define VIDIOC_G_CTRL		_IOWR('V', 27, struct v4l2_control)
#define VIDIOC_S_CTRL		_IOWR('V', 28, struct v4l2_control)
#define VIDIOC_G_TUNER		_IOWR('V', 29, struct v4l2_tuner)
#define VIDIOC_S_TUNER		 _IOW('V', 30, struct v4l2_tuner)
#define VIDIOC_G_AUDIO		 _IOR('V', 33, struct v4l2_audio)
#define VIDIOC_S_AUDIO		 _IOW('V', 34, struct v4l2_audio)
#define VIDIOC_QUERYCTRL	_IOWR('V', 36, struct v4l2_queryctrl)
#define VIDIOC_QUERYMENU	_IOWR('V', 37, struct v4l2_querymenu)
#define VIDIOC_G_INPUT		 _IOR('V', 38, int)
#define VIDIOC_S_INPUT		_IOWR('V', 39, int)
#define VIDIOC_G_EDID		_IOWR('V', 40, struct v4l2_edid)
#define VIDIOC_S_EDID		_IOWR('V', 41, struct v4l2_edid)
#define VIDIOC_G_OUTPUT		 _IOR('V', 46, int)
#define VIDIOC_S_OUTPUT		_IOWR('V', 47, int)
#define VIDIOC_ENUMOUTPUT	_IOWR('V', 48, struct v4l2_output)
#define VIDIOC_G_AUDOUT		 _IOR('V', 49, struct v4l2_audioout)
#define VIDIOC_S_AUDOUT		 _IOW('V', 50, struct v4l2_audioout)
#define VIDIOC_G_MODULATOR	_IOWR('V', 54, struct v4l2_modulator)
#define VIDIOC_S_MODULATOR	 _IOW('V', 55, struct v4l2_modulator)
#define VIDIOC_G_FREQUENCY	_IOWR('V', 56, struct v4l2_frequency)
#define VIDIOC_S_FREQUENCY	 _IOW('V', 57, struct v4l2_frequency)
#define VIDIOC_CROPCAP		_IOWR('V', 58, struct v4l2_cropcap)
#define VIDIOC_G_CROP		_IOWR('V', 59, struct v4l2_crop)
#define VIDIOC_S_CROP		 _IOW('V', 60, struct v4l2_crop)
#define VIDIOC_G_JPEGCOMP	 _IOR('V', 61, struct v4l2_jpegcompression)
#define VIDIOC_S_JPEGCOMP	 _IOW('V', 62, struct v4l2_jpegcompression)
#define VIDIOC_QUERYSTD		 _IOR('V', 63, v4l2_std_id)
#define VIDIOC_TRY_FMT		_IOWR('V', 64, struct v4l2_format)
#define VIDIOC_ENUMAUDIO	_IOWR('V', 65, struct v4l2_audio)
#define VIDIOC_ENUMAUDOUT	_IOWR('V', 66, struct v4l2_audioout)
#define VIDIOC_G_PRIORITY	 _IOR('V', 67, __u32) /* enum v4l2_priority */
#define VIDIOC_S_PRIORITY	 _IOW('V', 68, __u32) /* enum v4l2_priority */
#define VIDIOC_G_SLICED_VBI_CAP _IOWR('V', 69, struct v4l2_sliced_vbi_cap)
#define VIDIOC_LOG_STATUS         _IO('V', 70)
#define VIDIOC_G_EXT_CTRLS	_IOWR('V', 71, struct v4l2_ext_controls)
#define VIDIOC_S_EXT_CTRLS	_IOWR('V', 72, struct v4l2_ext_controls)
#define VIDIOC_TRY_EXT_CTRLS	_IOWR('V', 73, struct v4l2_ext_controls)
#define VIDIOC_ENUM_FRAMESIZES	_IOWR('V', 74, struct v4l2_frmsizeenum)
#define VIDIOC_ENUM_FRAMEINTERVALS _IOWR('V', 75, struct v4l2_frmivalenum)
#define VIDIOC_G_ENC_INDEX       _IOR('V', 76, struct v4l2_enc_idx)
#define VIDIOC_ENCODER_CMD      _IOWR('V', 77, struct v4l2_encoder_cmd)
#define VIDIOC_TRY_ENCODER_CMD  _IOWR('V', 78, struct v4l2_encoder_cmd)

/*
 * Experimental, meant for debugging, testing and internal use.
 * Only implemented if CONFIG_VIDEO_ADV_DEBUG is defined.
 * You must be root to use these ioctls. Never use these in applications!
 */
#define	VIDIOC_DBG_S_REGISTER	 _IOW('V', 79, struct v4l2_dbg_register)
#define	VIDIOC_DBG_G_REGISTER	_IOWR('V', 80, struct v4l2_dbg_register)

#define VIDIOC_S_HW_FREQ_SEEK	 _IOW('V', 82, struct v4l2_hw_freq_seek)
#define	VIDIOC_S_DV_TIMINGS	_IOWR('V', 87, struct v4l2_dv_timings)
#define	VIDIOC_G_DV_TIMINGS	_IOWR('V', 88, struct v4l2_dv_timings)
#define	VIDIOC_DQEVENT		 _IOR('V', 89, struct v4l2_event)
#define	VIDIOC_SUBSCRIBE_EVENT	 _IOW('V', 90, struct v4l2_event_subscription)
#define	VIDIOC_UNSUBSCRIBE_EVENT _IOW('V', 91, struct v4l2_event_subscription)
#define VIDIOC_CREATE_BUFS	_IOWR('V', 92, struct v4l2_create_buffers)
#define VIDIOC_PREPARE_BUF	_IOWR('V', 93, struct v4l2_buffer)
#define VIDIOC_G_SELECTION	_IOWR('V', 94, struct v4l2_selection)
#define VIDIOC_S_SELECTION	_IOWR('V', 95, struct v4l2_selection)
#define VIDIOC_DECODER_CMD	_IOWR('V', 96, struct v4l2_decoder_cmd)
#define VIDIOC_TRY_DECODER_CMD	_IOWR('V', 97, struct v4l2_decoder_cmd)
#define VIDIOC_ENUM_DV_TIMINGS  _IOWR('V', 98, struct v4l2_enum_dv_timings)
#define VIDIOC_QUERY_DV_TIMINGS  _IOR('V', 99, struct v4l2_dv_timings)
#define VIDIOC_DV_TIMINGS_CAP   _IOWR('V', 100, struct v4l2_dv_timings_cap)
#define VIDIOC_ENUM_FREQ_BANDS	_IOWR('V', 101, struct v4l2_frequency_band)

/*
 * Experimental, meant for debugging, testing and internal use.
 * Never use this in applications!
 */
#define VIDIOC_DBG_G_CHIP_INFO  _IOWR('V', 102, struct v4l2_dbg_chip_info)

#define VIDIOC_QUERY_EXT_CTRL	_IOWR('V', 103, struct v4l2_query_ext_ctrl)

/* Reminder: when adding new ioctls please add support for them to
   drivers/media/v4l2-core/v4l2-compat-ioctl32.c as well! */

#define BASE_VIDIOC_PRIVATE	192		/* 192-255 are private */

/* Deprecated definitions kept for backwards compatibility */
#ifndef __KERNEL__
#define V4L2_PIX_FMT_HM12 V4L2_PIX_FMT_NV12_16L16
#define V4L2_PIX_FMT_SUNXI_TILED_NV12 V4L2_PIX_FMT_NV12_32L32
/*
 * This capability was never implemented, anyone using this cap should drop it
 * from their code.
 */
#define V4L2_CAP_ASYNCIO 0x02000000
#endif

#endif /* _UAPI__LINUX_VIDEODEV2_H */<|MERGE_RESOLUTION|>--- conflicted
+++ resolved
@@ -292,8 +292,6 @@
 	V4L2_XFER_FUNC_DCI_P3      = 6,
 	V4L2_XFER_FUNC_SMPTE2084   = 7,
 	V4L2_XFER_FUNC_HLG         = 8,
-<<<<<<< HEAD
-=======
 #ifdef __KERNEL__
 	/*
 	 * Largest supported transfer function value, assigned by the compiler,
@@ -301,7 +299,6 @@
 	 */
 	V4L2_XFER_FUNC_LAST,
 #endif
->>>>>>> d82b0891
 };
 
 /*
@@ -638,10 +635,7 @@
 #define V4L2_PIX_FMT_NV61    v4l2_fourcc('N', 'V', '6', '1') /* 16  Y/CrCb 4:2:2  */
 #define V4L2_PIX_FMT_NV24    v4l2_fourcc('N', 'V', '2', '4') /* 24  Y/CbCr 4:4:4  */
 #define V4L2_PIX_FMT_NV42    v4l2_fourcc('N', 'V', '4', '2') /* 24  Y/CrCb 4:4:4  */
-<<<<<<< HEAD
-=======
 #define V4L2_PIX_FMT_P010    v4l2_fourcc('P', '0', '1', '0') /* 24  Y/CbCr 4:2:0 10-bit per component */
->>>>>>> d82b0891
 #define V4L2_PIX_FMT_XV20    v4l2_fourcc('X', 'V', '2', '0') /* 32  XY/UV 4:2:2 10-bit */
 #define V4L2_PIX_FMT_XV15    v4l2_fourcc('X', 'V', '1', '5') /* 32  XY/UV 4:2:0 10-bit */
 #define V4L2_PIX_FMT_X012    v4l2_fourcc('X', '0', '1', '2') /* 40  XY/UV 4:2:0 12-bit 4-12-12-12 */
@@ -1901,8 +1895,6 @@
 	V4L2_CTRL_TYPE_MPEG2_SEQUENCE       = 0x0251,
 	V4L2_CTRL_TYPE_MPEG2_PICTURE        = 0x0252,
 
-<<<<<<< HEAD
-=======
 	V4L2_CTRL_TYPE_VP9_COMPRESSED_HDR	= 0x0260,
 	V4L2_CTRL_TYPE_VP9_FRAME		= 0x0261,
 
@@ -1911,7 +1903,6 @@
 	V4L2_CTRL_TYPE_HEVC_SLICE_PARAMS	= 0x0272,
 	V4L2_CTRL_TYPE_HEVC_SCALING_MATRIX	= 0x0273,
 	V4L2_CTRL_TYPE_HEVC_DECODE_PARAMS	= 0x0274,
->>>>>>> d82b0891
 	V4L2_CTRL_TYPE_HDR	     = 0x0400,
 };
 
