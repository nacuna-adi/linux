// SPDX-License-Identifier: GPL-2.0
// Copyright (c) 2020 Facebook
#include <linux/bpf.h>
#include <asm/unistd.h>
#include <bpf/bpf_helpers.h>
#include <bpf/bpf_tracing.h>
#include "bpf_misc.h"

char _license[] SEC("license") = "GPL";

#define CPU_MASK 255
#define MAX_CPUS (CPU_MASK + 1) /* should match MAX_BUCKETS in benchs/bench_trigger.c */

/* matches struct counter in bench.h */
struct counter {
	long value;
} __attribute__((aligned(128)));

struct counter hits[MAX_CPUS];

static __always_inline void inc_counter(void)
{
	int cpu = bpf_get_smp_processor_id();

	__sync_add_and_fetch(&hits[cpu & CPU_MASK].value, 1);
}

SEC("?uprobe")
int bench_trigger_uprobe(void *ctx)
{
	inc_counter();
	return 0;
}

const volatile int batch_iters = 0;

SEC("?raw_tp")
int trigger_count(void *ctx)
{
	int i;

	for (i = 0; i < batch_iters; i++)
		inc_counter();

	return 0;
}

SEC("?raw_tp")
int trigger_driver(void *ctx)
{
	int i;

	for (i = 0; i < batch_iters; i++)
		(void)bpf_get_numa_node_id(); /* attach point for benchmarking */

	return 0;
}

extern int bpf_modify_return_test_tp(int nonce) __ksym __weak;

SEC("?raw_tp")
int trigger_driver_kfunc(void *ctx)
{
	int i;

	for (i = 0; i < batch_iters; i++)
		(void)bpf_modify_return_test_tp(0); /* attach point for benchmarking */

	return 0;
}

SEC("?kprobe/bpf_get_numa_node_id")
int bench_trigger_kprobe(void *ctx)
{
	inc_counter();
	return 0;
}

SEC("?kretprobe/bpf_get_numa_node_id")
int bench_trigger_kretprobe(void *ctx)
{
	inc_counter();
	return 0;
}

SEC("?kprobe.multi/bpf_get_numa_node_id")
int bench_trigger_kprobe_multi(void *ctx)
{
	inc_counter();
	return 0;
}

<<<<<<< HEAD
SEC("kretprobe/" SYS_PREFIX "sys_getpgid")
int bench_trigger_kretprobe(void *ctx)
{
	__sync_add_and_fetch(&hits, 1);
	return 0;
}

SEC("kprobe.multi/" SYS_PREFIX "sys_getpgid")
int bench_trigger_kprobe_multi(void *ctx)
{
	__sync_add_and_fetch(&hits, 1);
	return 0;
}

SEC("kretprobe.multi/" SYS_PREFIX "sys_getpgid")
int bench_trigger_kretprobe_multi(void *ctx)
{
	__sync_add_and_fetch(&hits, 1);
	return 0;
}

SEC("fentry/" SYS_PREFIX "sys_getpgid")
=======
SEC("?kretprobe.multi/bpf_get_numa_node_id")
int bench_trigger_kretprobe_multi(void *ctx)
{
	inc_counter();
	return 0;
}

SEC("?fentry/bpf_get_numa_node_id")
>>>>>>> 0c383648
int bench_trigger_fentry(void *ctx)
{
	inc_counter();
	return 0;
}

<<<<<<< HEAD
SEC("fexit/" SYS_PREFIX "sys_getpgid")
int bench_trigger_fexit(void *ctx)
{
	__sync_add_and_fetch(&hits, 1);
	return 0;
}

SEC("fentry.s/" SYS_PREFIX "sys_getpgid")
int bench_trigger_fentry_sleep(void *ctx)
=======
SEC("?fexit/bpf_get_numa_node_id")
int bench_trigger_fexit(void *ctx)
>>>>>>> 0c383648
{
	inc_counter();
	return 0;
}

SEC("?fmod_ret/bpf_modify_return_test_tp")
int bench_trigger_fmodret(void *ctx)
{
	inc_counter();
	return -22;
}

SEC("?tp/bpf_test_run/bpf_trigger_tp")
int bench_trigger_tp(void *ctx)
{
	inc_counter();
	return 0;
}

SEC("?raw_tp/bpf_trigger_tp")
int bench_trigger_rawtp(void *ctx)
{
	inc_counter();
	return 0;
}<|MERGE_RESOLUTION|>--- conflicted
+++ resolved
@@ -90,30 +90,6 @@
 	return 0;
 }
 
-<<<<<<< HEAD
-SEC("kretprobe/" SYS_PREFIX "sys_getpgid")
-int bench_trigger_kretprobe(void *ctx)
-{
-	__sync_add_and_fetch(&hits, 1);
-	return 0;
-}
-
-SEC("kprobe.multi/" SYS_PREFIX "sys_getpgid")
-int bench_trigger_kprobe_multi(void *ctx)
-{
-	__sync_add_and_fetch(&hits, 1);
-	return 0;
-}
-
-SEC("kretprobe.multi/" SYS_PREFIX "sys_getpgid")
-int bench_trigger_kretprobe_multi(void *ctx)
-{
-	__sync_add_and_fetch(&hits, 1);
-	return 0;
-}
-
-SEC("fentry/" SYS_PREFIX "sys_getpgid")
-=======
 SEC("?kretprobe.multi/bpf_get_numa_node_id")
 int bench_trigger_kretprobe_multi(void *ctx)
 {
@@ -122,27 +98,14 @@
 }
 
 SEC("?fentry/bpf_get_numa_node_id")
->>>>>>> 0c383648
 int bench_trigger_fentry(void *ctx)
 {
 	inc_counter();
 	return 0;
 }
 
-<<<<<<< HEAD
-SEC("fexit/" SYS_PREFIX "sys_getpgid")
-int bench_trigger_fexit(void *ctx)
-{
-	__sync_add_and_fetch(&hits, 1);
-	return 0;
-}
-
-SEC("fentry.s/" SYS_PREFIX "sys_getpgid")
-int bench_trigger_fentry_sleep(void *ctx)
-=======
 SEC("?fexit/bpf_get_numa_node_id")
 int bench_trigger_fexit(void *ctx)
->>>>>>> 0c383648
 {
 	inc_counter();
 	return 0;
