/* eBPF example program:
 *
 * - Creates arraymap in kernel with 4 bytes keys and 8 byte values
 *
 * - Loads eBPF program
 *
 *   The eBPF program accesses the map passed in to store two pieces of
 *   information. The number of invocations of the program, which maps
 *   to the number of packets received, is stored to key 0. Key 1 is
 *   incremented on each iteration by the number of bytes stored in
 *   the skb.
 *
 * - Attaches the new program to a cgroup using BPF_PROG_ATTACH
 *
 * - Every second, reads map[0] and map[1] to see how many bytes and
 *   packets were seen on any socket of tasks in the given cgroup.
 */

#define _GNU_SOURCE

#include <stdio.h>
#include <stdlib.h>
#include <assert.h>
#include <unistd.h>

#include <linux/bpf.h>

#include "libbpf.h"
#include "cgroup_helpers.h"

#define FOO		"/foo"
#define BAR		"/foo/bar/"
#define PING_CMD	"ping -c1 -w1 127.0.0.1 > /dev/null"

char bpf_log_buf[BPF_LOG_BUF_SIZE];

static int prog_load(int verdict)
{
	int ret;
	struct bpf_insn prog[] = {
		BPF_MOV64_IMM(BPF_REG_0, verdict), /* r0 = verdict */
		BPF_EXIT_INSN(),
	};
	size_t insns_cnt = sizeof(prog) / sizeof(struct bpf_insn);

	ret = bpf_load_program(BPF_PROG_TYPE_CGROUP_SKB,
			       prog, insns_cnt, "GPL", 0,
			       bpf_log_buf, BPF_LOG_BUF_SIZE);

	if (ret < 0) {
		log_err("Loading program");
		printf("Output from verifier:\n%s\n-------\n", bpf_log_buf);
		return 0;
	}
	return ret;
}

static int test_foo_bar(void)
{
	int drop_prog, allow_prog, foo = 0, bar = 0, rc = 0;

	allow_prog = prog_load(1);
	if (!allow_prog)
		goto err;

	drop_prog = prog_load(0);
	if (!drop_prog)
		goto err;

	if (setup_cgroup_environment())
		goto err;

	/* Create cgroup /foo, get fd, and join it */
	foo = create_and_get_cgroup(FOO);
	if (!foo)
		goto err;

	if (join_cgroup(FOO))
		goto err;

	if (bpf_prog_attach(drop_prog, foo, BPF_CGROUP_INET_EGRESS,
			    BPF_F_ALLOW_OVERRIDE)) {
		log_err("Attaching prog to /foo");
		goto err;
	}

	printf("Attached DROP prog. This ping in cgroup /foo should fail...\n");
	assert(system(PING_CMD) != 0);

	/* Create cgroup /foo/bar, get fd, and join it */
	bar = create_and_get_cgroup(BAR);
	if (!bar)
		goto err;

	if (join_cgroup(BAR))
		goto err;

	printf("Attached DROP prog. This ping in cgroup /foo/bar should fail...\n");
	assert(system(PING_CMD) != 0);

	if (bpf_prog_attach(allow_prog, bar, BPF_CGROUP_INET_EGRESS,
			    BPF_F_ALLOW_OVERRIDE)) {
		log_err("Attaching prog to /foo/bar");
		goto err;
	}

	printf("Attached PASS prog. This ping in cgroup /foo/bar should pass...\n");
	assert(system(PING_CMD) == 0);

	if (bpf_prog_detach(bar, BPF_CGROUP_INET_EGRESS)) {
		log_err("Detaching program from /foo/bar");
		goto err;
	}

	printf("Detached PASS from /foo/bar while DROP is attached to /foo.\n"
	       "This ping in cgroup /foo/bar should fail...\n");
	assert(system(PING_CMD) != 0);

	if (bpf_prog_attach(allow_prog, bar, BPF_CGROUP_INET_EGRESS,
			    BPF_F_ALLOW_OVERRIDE)) {
		log_err("Attaching prog to /foo/bar");
		goto err;
	}

	if (bpf_prog_detach(foo, BPF_CGROUP_INET_EGRESS)) {
		log_err("Detaching program from /foo");
		goto err;
	}

	printf("Attached PASS from /foo/bar and detached DROP from /foo.\n"
	       "This ping in cgroup /foo/bar should pass...\n");
	assert(system(PING_CMD) == 0);

	if (bpf_prog_attach(allow_prog, bar, BPF_CGROUP_INET_EGRESS,
			    BPF_F_ALLOW_OVERRIDE)) {
		log_err("Attaching prog to /foo/bar");
		goto err;
	}

	if (!bpf_prog_attach(allow_prog, bar, BPF_CGROUP_INET_EGRESS, 0)) {
		errno = 0;
		log_err("Unexpected success attaching prog to /foo/bar");
		goto err;
	}

	if (bpf_prog_detach(bar, BPF_CGROUP_INET_EGRESS)) {
		log_err("Detaching program from /foo/bar");
		goto err;
	}

	if (!bpf_prog_detach(foo, BPF_CGROUP_INET_EGRESS)) {
		errno = 0;
		log_err("Unexpected success in double detach from /foo");
		goto err;
	}

	if (bpf_prog_attach(allow_prog, foo, BPF_CGROUP_INET_EGRESS, 0)) {
		log_err("Attaching non-overridable prog to /foo");
		goto err;
	}

	if (!bpf_prog_attach(allow_prog, bar, BPF_CGROUP_INET_EGRESS, 0)) {
		errno = 0;
		log_err("Unexpected success attaching non-overridable prog to /foo/bar");
		goto err;
	}

	if (!bpf_prog_attach(allow_prog, bar, BPF_CGROUP_INET_EGRESS,
			     BPF_F_ALLOW_OVERRIDE)) {
		errno = 0;
		log_err("Unexpected success attaching overridable prog to /foo/bar");
		goto err;
	}

	if (!bpf_prog_attach(allow_prog, foo, BPF_CGROUP_INET_EGRESS,
			     BPF_F_ALLOW_OVERRIDE)) {
		errno = 0;
		log_err("Unexpected success attaching overridable prog to /foo");
		goto err;
	}

	if (bpf_prog_attach(drop_prog, foo, BPF_CGROUP_INET_EGRESS, 0)) {
		log_err("Attaching different non-overridable prog to /foo");
		goto err;
	}

	goto out;

err:
	rc = 1;

out:
	close(foo);
	close(bar);
	cleanup_cgroup_environment();
	if (!rc)
		printf("### override:PASS\n");
	else
		printf("### override:FAIL\n");
	return rc;
}

static int map_fd = -1;

static int prog_load_cnt(int verdict, int val)
{
	if (map_fd < 0)
		map_fd = bpf_create_map(BPF_MAP_TYPE_ARRAY, 4, 8, 1, 0);
	if (map_fd < 0) {
		printf("failed to create map '%s'\n", strerror(errno));
		return -1;
	}

	struct bpf_insn prog[] = {
		BPF_MOV32_IMM(BPF_REG_0, 0),
		BPF_STX_MEM(BPF_W, BPF_REG_10, BPF_REG_0, -4), /* *(u32 *)(fp - 4) = r0 */
		BPF_MOV64_REG(BPF_REG_2, BPF_REG_10),
		BPF_ALU64_IMM(BPF_ADD, BPF_REG_2, -4), /* r2 = fp - 4 */
		BPF_LD_MAP_FD(BPF_REG_1, map_fd),
		BPF_RAW_INSN(BPF_JMP | BPF_CALL, 0, 0, 0, BPF_FUNC_map_lookup_elem),
		BPF_JMP_IMM(BPF_JEQ, BPF_REG_0, 0, 2),
		BPF_MOV64_IMM(BPF_REG_1, val), /* r1 = 1 */
		BPF_RAW_INSN(BPF_STX | BPF_XADD | BPF_DW, BPF_REG_0, BPF_REG_1, 0, 0), /* xadd r0 += r1 */
		BPF_MOV64_IMM(BPF_REG_0, verdict), /* r0 = verdict */
		BPF_EXIT_INSN(),
	};
	size_t insns_cnt = sizeof(prog) / sizeof(struct bpf_insn);
	int ret;

	ret = bpf_load_program(BPF_PROG_TYPE_CGROUP_SKB,
			       prog, insns_cnt, "GPL", 0,
			       bpf_log_buf, BPF_LOG_BUF_SIZE);

	if (ret < 0) {
		log_err("Loading program");
		printf("Output from verifier:\n%s\n-------\n", bpf_log_buf);
		return 0;
	}
	return ret;
}


static int test_multiprog(void)
{
	__u32 prog_ids[4], prog_cnt = 0, attach_flags, saved_prog_id;
	int cg1 = 0, cg2 = 0, cg3 = 0, cg4 = 0, cg5 = 0, key = 0;
	int drop_prog, allow_prog[6] = {}, rc = 0;
	unsigned long long value;
	int i = 0;

	for (i = 0; i < 6; i++) {
		allow_prog[i] = prog_load_cnt(1, 1 << i);
		if (!allow_prog[i])
			goto err;
	}
	drop_prog = prog_load_cnt(0, 1);
	if (!drop_prog)
		goto err;

	if (setup_cgroup_environment())
		goto err;

	cg1 = create_and_get_cgroup("/cg1");
	if (!cg1)
		goto err;
	cg2 = create_and_get_cgroup("/cg1/cg2");
	if (!cg2)
		goto err;
	cg3 = create_and_get_cgroup("/cg1/cg2/cg3");
	if (!cg3)
		goto err;
	cg4 = create_and_get_cgroup("/cg1/cg2/cg3/cg4");
	if (!cg4)
		goto err;
	cg5 = create_and_get_cgroup("/cg1/cg2/cg3/cg4/cg5");
	if (!cg5)
		goto err;

	if (join_cgroup("/cg1/cg2/cg3/cg4/cg5"))
		goto err;

<<<<<<< HEAD
	if (bpf_prog_attach(allow_prog[0], cg1, BPF_CGROUP_INET_EGRESS, 2)) {
		log_err("Attaching prog to cg1");
		goto err;
	}
	if (!bpf_prog_attach(allow_prog[0], cg1, BPF_CGROUP_INET_EGRESS, 2)) {
		log_err("Unexpected success attaching the same prog to cg1");
		goto err;
	}
	if (bpf_prog_attach(allow_prog[1], cg1, BPF_CGROUP_INET_EGRESS, 2)) {
		log_err("Attaching prog2 to cg1");
		goto err;
	}
	if (bpf_prog_attach(allow_prog[2], cg2, BPF_CGROUP_INET_EGRESS, 1)) {
		log_err("Attaching prog to cg2");
		goto err;
	}
	if (bpf_prog_attach(allow_prog[3], cg3, BPF_CGROUP_INET_EGRESS, 2)) {
		log_err("Attaching prog to cg3");
		goto err;
	}
	if (bpf_prog_attach(allow_prog[4], cg4, BPF_CGROUP_INET_EGRESS, 1)) {
=======
	if (bpf_prog_attach(allow_prog[0], cg1, BPF_CGROUP_INET_EGRESS,
			    BPF_F_ALLOW_MULTI)) {
		log_err("Attaching prog to cg1");
		goto err;
	}
	if (!bpf_prog_attach(allow_prog[0], cg1, BPF_CGROUP_INET_EGRESS,
			     BPF_F_ALLOW_MULTI)) {
		log_err("Unexpected success attaching the same prog to cg1");
		goto err;
	}
	if (bpf_prog_attach(allow_prog[1], cg1, BPF_CGROUP_INET_EGRESS,
			    BPF_F_ALLOW_MULTI)) {
		log_err("Attaching prog2 to cg1");
		goto err;
	}
	if (bpf_prog_attach(allow_prog[2], cg2, BPF_CGROUP_INET_EGRESS,
			    BPF_F_ALLOW_OVERRIDE)) {
		log_err("Attaching prog to cg2");
		goto err;
	}
	if (bpf_prog_attach(allow_prog[3], cg3, BPF_CGROUP_INET_EGRESS,
			    BPF_F_ALLOW_MULTI)) {
		log_err("Attaching prog to cg3");
		goto err;
	}
	if (bpf_prog_attach(allow_prog[4], cg4, BPF_CGROUP_INET_EGRESS,
			    BPF_F_ALLOW_OVERRIDE)) {
>>>>>>> 661e50bc
		log_err("Attaching prog to cg4");
		goto err;
	}
	if (bpf_prog_attach(allow_prog[5], cg5, BPF_CGROUP_INET_EGRESS, 0)) {
		log_err("Attaching prog to cg5");
		goto err;
	}
	assert(system(PING_CMD) == 0);
	assert(bpf_map_lookup_elem(map_fd, &key, &value) == 0);
	assert(value == 1 + 2 + 8 + 32);

	/* query the number of effective progs in cg5 */
	assert(bpf_prog_query(cg5, BPF_CGROUP_INET_EGRESS, BPF_F_QUERY_EFFECTIVE,
			      NULL, NULL, &prog_cnt) == 0);
	assert(prog_cnt == 4);
	/* retrieve prog_ids of effective progs in cg5 */
	assert(bpf_prog_query(cg5, BPF_CGROUP_INET_EGRESS, BPF_F_QUERY_EFFECTIVE,
			      &attach_flags, prog_ids, &prog_cnt) == 0);
	assert(prog_cnt == 4);
	assert(attach_flags == 0);
	saved_prog_id = prog_ids[0];
	/* check enospc handling */
	prog_ids[0] = 0;
	prog_cnt = 2;
	assert(bpf_prog_query(cg5, BPF_CGROUP_INET_EGRESS, BPF_F_QUERY_EFFECTIVE,
			      &attach_flags, prog_ids, &prog_cnt) == -1 &&
	       errno == ENOSPC);
	assert(prog_cnt == 4);
	/* check that prog_ids are returned even when buffer is too small */
	assert(prog_ids[0] == saved_prog_id);
	/* retrieve prog_id of single attached prog in cg5 */
	prog_ids[0] = 0;
	assert(bpf_prog_query(cg5, BPF_CGROUP_INET_EGRESS, 0,
			      NULL, prog_ids, &prog_cnt) == 0);
	assert(prog_cnt == 1);
	assert(prog_ids[0] == saved_prog_id);

	/* detach bottom program and ping again */
	if (bpf_prog_detach2(-1, cg5, BPF_CGROUP_INET_EGRESS)) {
		log_err("Detaching prog from cg5");
		goto err;
	}
	value = 0;
	assert(bpf_map_update_elem(map_fd, &key, &value, 0) == 0);
	assert(system(PING_CMD) == 0);
	assert(bpf_map_lookup_elem(map_fd, &key, &value) == 0);
	assert(value == 1 + 2 + 8 + 16);

	/* detach 3rd from bottom program and ping again */
	errno = 0;
	if (!bpf_prog_detach2(0, cg3, BPF_CGROUP_INET_EGRESS)) {
		log_err("Unexpected success on detach from cg3");
		goto err;
	}
	if (bpf_prog_detach2(allow_prog[3], cg3, BPF_CGROUP_INET_EGRESS)) {
		log_err("Detaching from cg3");
		goto err;
	}
	value = 0;
	assert(bpf_map_update_elem(map_fd, &key, &value, 0) == 0);
	assert(system(PING_CMD) == 0);
	assert(bpf_map_lookup_elem(map_fd, &key, &value) == 0);
	assert(value == 1 + 2 + 16);

	/* detach 2nd from bottom program and ping again */
	if (bpf_prog_detach2(-1, cg4, BPF_CGROUP_INET_EGRESS)) {
		log_err("Detaching prog from cg4");
		goto err;
	}
	value = 0;
	assert(bpf_map_update_elem(map_fd, &key, &value, 0) == 0);
	assert(system(PING_CMD) == 0);
	assert(bpf_map_lookup_elem(map_fd, &key, &value) == 0);
	assert(value == 1 + 2 + 4);

	prog_cnt = 4;
	assert(bpf_prog_query(cg5, BPF_CGROUP_INET_EGRESS, BPF_F_QUERY_EFFECTIVE,
			      &attach_flags, prog_ids, &prog_cnt) == 0);
	assert(prog_cnt == 3);
	assert(attach_flags == 0);
	assert(bpf_prog_query(cg5, BPF_CGROUP_INET_EGRESS, 0,
			      NULL, prog_ids, &prog_cnt) == 0);
	assert(prog_cnt == 0);
	goto out;
err:
	rc = 1;

out:
	for (i = 0; i < 6; i++)
		if (allow_prog[i] > 0)
			close(allow_prog[i]);
	close(cg1);
	close(cg2);
	close(cg3);
	close(cg4);
	close(cg5);
	cleanup_cgroup_environment();
	if (!rc)
		printf("### multi:PASS\n");
	else
		printf("### multi:FAIL\n");
	return rc;
}

int main(int argc, char **argv)
{
	int rc = 0;

	rc = test_foo_bar();
	if (rc)
		return rc;

	return test_multiprog();
}<|MERGE_RESOLUTION|>--- conflicted
+++ resolved
@@ -279,29 +279,6 @@
 	if (join_cgroup("/cg1/cg2/cg3/cg4/cg5"))
 		goto err;
 
-<<<<<<< HEAD
-	if (bpf_prog_attach(allow_prog[0], cg1, BPF_CGROUP_INET_EGRESS, 2)) {
-		log_err("Attaching prog to cg1");
-		goto err;
-	}
-	if (!bpf_prog_attach(allow_prog[0], cg1, BPF_CGROUP_INET_EGRESS, 2)) {
-		log_err("Unexpected success attaching the same prog to cg1");
-		goto err;
-	}
-	if (bpf_prog_attach(allow_prog[1], cg1, BPF_CGROUP_INET_EGRESS, 2)) {
-		log_err("Attaching prog2 to cg1");
-		goto err;
-	}
-	if (bpf_prog_attach(allow_prog[2], cg2, BPF_CGROUP_INET_EGRESS, 1)) {
-		log_err("Attaching prog to cg2");
-		goto err;
-	}
-	if (bpf_prog_attach(allow_prog[3], cg3, BPF_CGROUP_INET_EGRESS, 2)) {
-		log_err("Attaching prog to cg3");
-		goto err;
-	}
-	if (bpf_prog_attach(allow_prog[4], cg4, BPF_CGROUP_INET_EGRESS, 1)) {
-=======
 	if (bpf_prog_attach(allow_prog[0], cg1, BPF_CGROUP_INET_EGRESS,
 			    BPF_F_ALLOW_MULTI)) {
 		log_err("Attaching prog to cg1");
@@ -329,7 +306,6 @@
 	}
 	if (bpf_prog_attach(allow_prog[4], cg4, BPF_CGROUP_INET_EGRESS,
 			    BPF_F_ALLOW_OVERRIDE)) {
->>>>>>> 661e50bc
 		log_err("Attaching prog to cg4");
 		goto err;
 	}
