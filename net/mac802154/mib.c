--- conflicted
+++ resolved
@@ -212,10 +212,7 @@
 		queue_work(priv->hw->dev_workqueue, &work->work);
 	} else {
 		mutex_unlock(&priv->hw->phy->pib_lock);
-<<<<<<< HEAD
-=======
 	}
->>>>>>> 88c723a7
 }
 
 
@@ -403,4 +400,191 @@
 	BUG_ON(dev->type != ARPHRD_IEEE802154);
 
 	mutex_unlock(&priv->sec_mtx);
+}
+
+
+int mac802154_get_params(struct net_device *dev,
+			 struct ieee802154_llsec_params *params)
+{
+	struct mac802154_sub_if_data *priv = netdev_priv(dev);
+	int res;
+
+	BUG_ON(dev->type != ARPHRD_IEEE802154);
+
+	mutex_lock(&priv->sec_mtx);
+	res = mac802154_llsec_get_params(&priv->sec, params);
+	mutex_unlock(&priv->sec_mtx);
+
+	return res;
+}
+
+int mac802154_set_params(struct net_device *dev,
+			 const struct ieee802154_llsec_params *params,
+			 int changed)
+{
+	struct mac802154_sub_if_data *priv = netdev_priv(dev);
+	int res;
+
+	BUG_ON(dev->type != ARPHRD_IEEE802154);
+
+	mutex_lock(&priv->sec_mtx);
+	res = mac802154_llsec_set_params(&priv->sec, params, changed);
+	mutex_unlock(&priv->sec_mtx);
+
+	return res;
+}
+
+
+int mac802154_add_key(struct net_device *dev,
+		      const struct ieee802154_llsec_key_id *id,
+		      const struct ieee802154_llsec_key *key)
+{
+	struct mac802154_sub_if_data *priv = netdev_priv(dev);
+	int res;
+
+	BUG_ON(dev->type != ARPHRD_IEEE802154);
+
+	mutex_lock(&priv->sec_mtx);
+	res = mac802154_llsec_key_add(&priv->sec, id, key);
+	mutex_unlock(&priv->sec_mtx);
+
+	return res;
+}
+
+int mac802154_del_key(struct net_device *dev,
+		      const struct ieee802154_llsec_key_id *id)
+{
+	struct mac802154_sub_if_data *priv = netdev_priv(dev);
+	int res;
+
+	BUG_ON(dev->type != ARPHRD_IEEE802154);
+
+	mutex_lock(&priv->sec_mtx);
+	res = mac802154_llsec_key_del(&priv->sec, id);
+	mutex_unlock(&priv->sec_mtx);
+
+	return res;
+}
+
+
+int mac802154_add_dev(struct net_device *dev,
+		      const struct ieee802154_llsec_device *llsec_dev)
+{
+	struct mac802154_sub_if_data *priv = netdev_priv(dev);
+	int res;
+
+	BUG_ON(dev->type != ARPHRD_IEEE802154);
+
+	mutex_lock(&priv->sec_mtx);
+	res = mac802154_llsec_dev_add(&priv->sec, llsec_dev);
+	mutex_unlock(&priv->sec_mtx);
+
+	return res;
+}
+
+int mac802154_del_dev(struct net_device *dev, __le64 dev_addr)
+{
+	struct mac802154_sub_if_data *priv = netdev_priv(dev);
+	int res;
+
+	BUG_ON(dev->type != ARPHRD_IEEE802154);
+
+	mutex_lock(&priv->sec_mtx);
+	res = mac802154_llsec_dev_del(&priv->sec, dev_addr);
+	mutex_unlock(&priv->sec_mtx);
+
+	return res;
+}
+
+
+int mac802154_add_devkey(struct net_device *dev,
+			 __le64 device_addr,
+			 const struct ieee802154_llsec_device_key *key)
+{
+	struct mac802154_sub_if_data *priv = netdev_priv(dev);
+	int res;
+
+	BUG_ON(dev->type != ARPHRD_IEEE802154);
+
+	mutex_lock(&priv->sec_mtx);
+	res = mac802154_llsec_devkey_add(&priv->sec, device_addr, key);
+	mutex_unlock(&priv->sec_mtx);
+
+	return res;
+}
+
+int mac802154_del_devkey(struct net_device *dev,
+			 __le64 device_addr,
+			 const struct ieee802154_llsec_device_key *key)
+{
+	struct mac802154_sub_if_data *priv = netdev_priv(dev);
+	int res;
+
+	BUG_ON(dev->type != ARPHRD_IEEE802154);
+
+	mutex_lock(&priv->sec_mtx);
+	res = mac802154_llsec_devkey_del(&priv->sec, device_addr, key);
+	mutex_unlock(&priv->sec_mtx);
+
+	return res;
+}
+
+
+int mac802154_add_seclevel(struct net_device *dev,
+			   const struct ieee802154_llsec_seclevel *sl)
+{
+	struct mac802154_sub_if_data *priv = netdev_priv(dev);
+	int res;
+
+	BUG_ON(dev->type != ARPHRD_IEEE802154);
+
+	mutex_lock(&priv->sec_mtx);
+	res = mac802154_llsec_seclevel_add(&priv->sec, sl);
+	mutex_unlock(&priv->sec_mtx);
+
+	return res;
+}
+
+int mac802154_del_seclevel(struct net_device *dev,
+			   const struct ieee802154_llsec_seclevel *sl)
+{
+	struct mac802154_sub_if_data *priv = netdev_priv(dev);
+	int res;
+
+	BUG_ON(dev->type != ARPHRD_IEEE802154);
+
+	mutex_lock(&priv->sec_mtx);
+	res = mac802154_llsec_seclevel_del(&priv->sec, sl);
+	mutex_unlock(&priv->sec_mtx);
+
+	return res;
+}
+
+
+void mac802154_lock_table(struct net_device *dev)
+{
+	struct mac802154_sub_if_data *priv = netdev_priv(dev);
+
+	BUG_ON(dev->type != ARPHRD_IEEE802154);
+
+	mutex_lock(&priv->sec_mtx);
+}
+
+void mac802154_get_table(struct net_device *dev,
+			 struct ieee802154_llsec_table **t)
+{
+	struct mac802154_sub_if_data *priv = netdev_priv(dev);
+
+	BUG_ON(dev->type != ARPHRD_IEEE802154);
+
+	*t = &priv->sec.table;
+}
+
+void mac802154_unlock_table(struct net_device *dev)
+{
+	struct mac802154_sub_if_data *priv = netdev_priv(dev);
+
+	BUG_ON(dev->type != ARPHRD_IEEE802154);
+
+	mutex_unlock(&priv->sec_mtx);
 }