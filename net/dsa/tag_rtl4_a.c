--- conflicted
+++ resolved
@@ -54,11 +54,7 @@
 	p = (__be16 *)tag;
 	*p = htons(RTL4_A_ETHERTYPE);
 
-<<<<<<< HEAD
-	out = (RTL4_A_PROTOCOL_RTL8366RB << RTL4_A_PROTOCOL_SHIFT) | (2 << 8);
-=======
 	out = (RTL4_A_PROTOCOL_RTL8366RB << RTL4_A_PROTOCOL_SHIFT);
->>>>>>> df0cc57e
 	/* The lower bits indicate the port number */
 	out |= BIT(dp->index);
 
