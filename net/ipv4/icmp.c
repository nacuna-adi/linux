--- conflicted
+++ resolved
@@ -93,11 +93,8 @@
 #include <net/ip_fib.h>
 #include <net/l3mdev.h>
 #include <net/addrconf.h>
-<<<<<<< HEAD
-=======
 #define CREATE_TRACE_POINTS
 #include <trace/events/icmp.h>
->>>>>>> 0c383648
 
 /*
  *	Build xmit assembly blocks
@@ -524,11 +521,7 @@
 		rt = NULL;
 	} else {
 		return rt;
-<<<<<<< HEAD
-
-=======
-	}
->>>>>>> 0c383648
+	}
 	err = xfrm_decode_session_reverse(net, skb_in, flowi4_to_flowi(&fl4_dec), AF_INET);
 	if (err)
 		goto relookup_failed;
