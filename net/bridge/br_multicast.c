// SPDX-License-Identifier: GPL-2.0-or-later
/*
 * Bridge multicast support.
 *
 * Copyright (c) 2010 Herbert Xu <herbert@gondor.apana.org.au>
 */

#include <linux/err.h>
#include <linux/export.h>
#include <linux/if_ether.h>
#include <linux/igmp.h>
#include <linux/in.h>
#include <linux/jhash.h>
#include <linux/kernel.h>
#include <linux/log2.h>
#include <linux/netdevice.h>
#include <linux/netfilter_bridge.h>
#include <linux/random.h>
#include <linux/rculist.h>
#include <linux/skbuff.h>
#include <linux/slab.h>
#include <linux/timer.h>
#include <linux/inetdevice.h>
#include <linux/mroute.h>
#include <net/ip.h>
#include <net/switchdev.h>
#if IS_ENABLED(CONFIG_IPV6)
#include <linux/icmpv6.h>
#include <net/ipv6.h>
#include <net/mld.h>
#include <net/ip6_checksum.h>
#include <net/addrconf.h>
#endif

#include "br_private.h"
#include "br_private_mcast_eht.h"

static const struct rhashtable_params br_mdb_rht_params = {
	.head_offset = offsetof(struct net_bridge_mdb_entry, rhnode),
	.key_offset = offsetof(struct net_bridge_mdb_entry, addr),
	.key_len = sizeof(struct br_ip),
	.automatic_shrinking = true,
};

static const struct rhashtable_params br_sg_port_rht_params = {
	.head_offset = offsetof(struct net_bridge_port_group, rhnode),
	.key_offset = offsetof(struct net_bridge_port_group, key),
	.key_len = sizeof(struct net_bridge_port_group_sg_key),
	.automatic_shrinking = true,
};

static void br_multicast_start_querier(struct net_bridge_mcast *brmctx,
				       struct bridge_mcast_own_query *query);
static void br_ip4_multicast_add_router(struct net_bridge_mcast *brmctx,
					struct net_bridge_mcast_port *pmctx);
static void br_ip4_multicast_leave_group(struct net_bridge_mcast *brmctx,
					 struct net_bridge_mcast_port *pmctx,
					 __be32 group,
					 __u16 vid,
					 const unsigned char *src);
static void br_multicast_port_group_rexmit(struct timer_list *t);

static void
br_multicast_rport_del_notify(struct net_bridge_mcast_port *pmctx, bool deleted);
static void br_ip6_multicast_add_router(struct net_bridge_mcast *brmctx,
					struct net_bridge_mcast_port *pmctx);
#if IS_ENABLED(CONFIG_IPV6)
static void br_ip6_multicast_leave_group(struct net_bridge_mcast *brmctx,
					 struct net_bridge_mcast_port *pmctx,
					 const struct in6_addr *group,
					 __u16 vid, const unsigned char *src);
#endif
static struct net_bridge_port_group *
__br_multicast_add_group(struct net_bridge_mcast *brmctx,
			 struct net_bridge_mcast_port *pmctx,
			 struct br_ip *group,
			 const unsigned char *src,
			 u8 filter_mode,
			 bool igmpv2_mldv1,
			 bool blocked);
static void br_multicast_find_del_pg(struct net_bridge *br,
				     struct net_bridge_port_group *pg);
static void __br_multicast_stop(struct net_bridge_mcast *brmctx);

static struct net_bridge_port_group *
br_sg_port_find(struct net_bridge *br,
		struct net_bridge_port_group_sg_key *sg_p)
{
	lockdep_assert_held_once(&br->multicast_lock);

	return rhashtable_lookup_fast(&br->sg_port_tbl, sg_p,
				      br_sg_port_rht_params);
}

static struct net_bridge_mdb_entry *br_mdb_ip_get_rcu(struct net_bridge *br,
						      struct br_ip *dst)
{
	return rhashtable_lookup(&br->mdb_hash_tbl, dst, br_mdb_rht_params);
}

struct net_bridge_mdb_entry *br_mdb_ip_get(struct net_bridge *br,
					   struct br_ip *dst)
{
	struct net_bridge_mdb_entry *ent;

	lockdep_assert_held_once(&br->multicast_lock);

	rcu_read_lock();
	ent = rhashtable_lookup(&br->mdb_hash_tbl, dst, br_mdb_rht_params);
	rcu_read_unlock();

	return ent;
}

static struct net_bridge_mdb_entry *br_mdb_ip4_get(struct net_bridge *br,
						   __be32 dst, __u16 vid)
{
	struct br_ip br_dst;

	memset(&br_dst, 0, sizeof(br_dst));
	br_dst.dst.ip4 = dst;
	br_dst.proto = htons(ETH_P_IP);
	br_dst.vid = vid;

	return br_mdb_ip_get(br, &br_dst);
}

#if IS_ENABLED(CONFIG_IPV6)
static struct net_bridge_mdb_entry *br_mdb_ip6_get(struct net_bridge *br,
						   const struct in6_addr *dst,
						   __u16 vid)
{
	struct br_ip br_dst;

	memset(&br_dst, 0, sizeof(br_dst));
	br_dst.dst.ip6 = *dst;
	br_dst.proto = htons(ETH_P_IPV6);
	br_dst.vid = vid;

	return br_mdb_ip_get(br, &br_dst);
}
#endif

struct net_bridge_mdb_entry *br_mdb_get(struct net_bridge_mcast *brmctx,
					struct sk_buff *skb, u16 vid)
{
	struct net_bridge *br = brmctx->br;
	struct br_ip ip;

	if (!br_opt_get(br, BROPT_MULTICAST_ENABLED) ||
	    br_multicast_ctx_vlan_global_disabled(brmctx))
		return NULL;

	if (BR_INPUT_SKB_CB(skb)->igmp)
		return NULL;

	memset(&ip, 0, sizeof(ip));
	ip.proto = skb->protocol;
	ip.vid = vid;

	switch (skb->protocol) {
	case htons(ETH_P_IP):
		ip.dst.ip4 = ip_hdr(skb)->daddr;
		if (brmctx->multicast_igmp_version == 3) {
			struct net_bridge_mdb_entry *mdb;

			ip.src.ip4 = ip_hdr(skb)->saddr;
			mdb = br_mdb_ip_get_rcu(br, &ip);
			if (mdb)
				return mdb;
			ip.src.ip4 = 0;
		}
		break;
#if IS_ENABLED(CONFIG_IPV6)
	case htons(ETH_P_IPV6):
		ip.dst.ip6 = ipv6_hdr(skb)->daddr;
		if (brmctx->multicast_mld_version == 2) {
			struct net_bridge_mdb_entry *mdb;

			ip.src.ip6 = ipv6_hdr(skb)->saddr;
			mdb = br_mdb_ip_get_rcu(br, &ip);
			if (mdb)
				return mdb;
			memset(&ip.src.ip6, 0, sizeof(ip.src.ip6));
		}
		break;
#endif
	default:
		ip.proto = 0;
		ether_addr_copy(ip.dst.mac_addr, eth_hdr(skb)->h_dest);
	}

	return br_mdb_ip_get_rcu(br, &ip);
}

/* IMPORTANT: this function must be used only when the contexts cannot be
 * passed down (e.g. timer) and must be used for read-only purposes because
 * the vlan snooping option can change, so it can return any context
 * (non-vlan or vlan). Its initial intended purpose is to read timer values
 * from the *current* context based on the option. At worst that could lead
 * to inconsistent timers when the contexts are changed, i.e. src timer
 * which needs to re-arm with a specific delay taken from the old context
 */
static struct net_bridge_mcast_port *
br_multicast_pg_to_port_ctx(const struct net_bridge_port_group *pg)
{
	struct net_bridge_mcast_port *pmctx = &pg->key.port->multicast_ctx;
	struct net_bridge_vlan *vlan;

	lockdep_assert_held_once(&pg->key.port->br->multicast_lock);

	/* if vlan snooping is disabled use the port's multicast context */
	if (!pg->key.addr.vid ||
	    !br_opt_get(pg->key.port->br, BROPT_MCAST_VLAN_SNOOPING_ENABLED))
		goto out;

	/* locking is tricky here, due to different rules for multicast and
	 * vlans we need to take rcu to find the vlan and make sure it has
	 * the BR_VLFLAG_MCAST_ENABLED flag set, it can only change under
	 * multicast_lock which must be already held here, so the vlan's pmctx
	 * can safely be used on return
	 */
	rcu_read_lock();
	vlan = br_vlan_find(nbp_vlan_group_rcu(pg->key.port), pg->key.addr.vid);
	if (vlan && !br_multicast_port_ctx_vlan_disabled(&vlan->port_mcast_ctx))
		pmctx = &vlan->port_mcast_ctx;
	else
		pmctx = NULL;
	rcu_read_unlock();
out:
	return pmctx;
}

/* when snooping we need to check if the contexts should be used
 * in the following order:
 * - if pmctx is non-NULL (port), check if it should be used
 * - if pmctx is NULL (bridge), check if brmctx should be used
 */
static bool
br_multicast_ctx_should_use(const struct net_bridge_mcast *brmctx,
			    const struct net_bridge_mcast_port *pmctx)
{
	if (!netif_running(brmctx->br->dev))
		return false;

	if (pmctx)
		return !br_multicast_port_ctx_state_disabled(pmctx);
	else
		return !br_multicast_ctx_vlan_disabled(brmctx);
}

static bool br_port_group_equal(struct net_bridge_port_group *p,
				struct net_bridge_port *port,
				const unsigned char *src)
{
	if (p->key.port != port)
		return false;

	if (!(port->flags & BR_MULTICAST_TO_UNICAST))
		return true;

	return ether_addr_equal(src, p->eth_addr);
}

static void __fwd_add_star_excl(struct net_bridge_mcast_port *pmctx,
				struct net_bridge_port_group *pg,
				struct br_ip *sg_ip)
{
	struct net_bridge_port_group_sg_key sg_key;
	struct net_bridge_port_group *src_pg;
	struct net_bridge_mcast *brmctx;

	memset(&sg_key, 0, sizeof(sg_key));
	brmctx = br_multicast_port_ctx_get_global(pmctx);
	sg_key.port = pg->key.port;
	sg_key.addr = *sg_ip;
	if (br_sg_port_find(brmctx->br, &sg_key))
		return;

	src_pg = __br_multicast_add_group(brmctx, pmctx,
					  sg_ip, pg->eth_addr,
					  MCAST_INCLUDE, false, false);
	if (IS_ERR_OR_NULL(src_pg) ||
	    src_pg->rt_protocol != RTPROT_KERNEL)
		return;

	src_pg->flags |= MDB_PG_FLAGS_STAR_EXCL;
}

static void __fwd_del_star_excl(struct net_bridge_port_group *pg,
				struct br_ip *sg_ip)
{
	struct net_bridge_port_group_sg_key sg_key;
	struct net_bridge *br = pg->key.port->br;
	struct net_bridge_port_group *src_pg;

	memset(&sg_key, 0, sizeof(sg_key));
	sg_key.port = pg->key.port;
	sg_key.addr = *sg_ip;
	src_pg = br_sg_port_find(br, &sg_key);
	if (!src_pg || !(src_pg->flags & MDB_PG_FLAGS_STAR_EXCL) ||
	    src_pg->rt_protocol != RTPROT_KERNEL)
		return;

	br_multicast_find_del_pg(br, src_pg);
}

/* When a port group transitions to (or is added as) EXCLUDE we need to add it
 * to all other ports' S,G entries which are not blocked by the current group
 * for proper replication, the assumption is that any S,G blocked entries
 * are already added so the S,G,port lookup should skip them.
 * When a port group transitions from EXCLUDE -> INCLUDE mode or is being
 * deleted we need to remove it from all ports' S,G entries where it was
 * automatically installed before (i.e. where it's MDB_PG_FLAGS_STAR_EXCL).
 */
void br_multicast_star_g_handle_mode(struct net_bridge_port_group *pg,
				     u8 filter_mode)
{
	struct net_bridge *br = pg->key.port->br;
	struct net_bridge_port_group *pg_lst;
	struct net_bridge_mcast_port *pmctx;
	struct net_bridge_mdb_entry *mp;
	struct br_ip sg_ip;

	if (WARN_ON(!br_multicast_is_star_g(&pg->key.addr)))
		return;

	mp = br_mdb_ip_get(br, &pg->key.addr);
	if (!mp)
		return;
	pmctx = br_multicast_pg_to_port_ctx(pg);
	if (!pmctx)
		return;

	memset(&sg_ip, 0, sizeof(sg_ip));
	sg_ip = pg->key.addr;

	for (pg_lst = mlock_dereference(mp->ports, br);
	     pg_lst;
	     pg_lst = mlock_dereference(pg_lst->next, br)) {
		struct net_bridge_group_src *src_ent;

		if (pg_lst == pg)
			continue;
		hlist_for_each_entry(src_ent, &pg_lst->src_list, node) {
			if (!(src_ent->flags & BR_SGRP_F_INSTALLED))
				continue;
			sg_ip.src = src_ent->addr.src;
			switch (filter_mode) {
			case MCAST_INCLUDE:
				__fwd_del_star_excl(pg, &sg_ip);
				break;
			case MCAST_EXCLUDE:
				__fwd_add_star_excl(pmctx, pg, &sg_ip);
				break;
			}
		}
	}
}

/* called when adding a new S,G with host_joined == false by default */
static void br_multicast_sg_host_state(struct net_bridge_mdb_entry *star_mp,
				       struct net_bridge_port_group *sg)
{
	struct net_bridge_mdb_entry *sg_mp;

	if (WARN_ON(!br_multicast_is_star_g(&star_mp->addr)))
		return;
	if (!star_mp->host_joined)
		return;

	sg_mp = br_mdb_ip_get(star_mp->br, &sg->key.addr);
	if (!sg_mp)
		return;
	sg_mp->host_joined = true;
}

/* set the host_joined state of all of *,G's S,G entries */
static void br_multicast_star_g_host_state(struct net_bridge_mdb_entry *star_mp)
{
	struct net_bridge *br = star_mp->br;
	struct net_bridge_mdb_entry *sg_mp;
	struct net_bridge_port_group *pg;
	struct br_ip sg_ip;

	if (WARN_ON(!br_multicast_is_star_g(&star_mp->addr)))
		return;

	memset(&sg_ip, 0, sizeof(sg_ip));
	sg_ip = star_mp->addr;
	for (pg = mlock_dereference(star_mp->ports, br);
	     pg;
	     pg = mlock_dereference(pg->next, br)) {
		struct net_bridge_group_src *src_ent;

		hlist_for_each_entry(src_ent, &pg->src_list, node) {
			if (!(src_ent->flags & BR_SGRP_F_INSTALLED))
				continue;
			sg_ip.src = src_ent->addr.src;
			sg_mp = br_mdb_ip_get(br, &sg_ip);
			if (!sg_mp)
				continue;
			sg_mp->host_joined = star_mp->host_joined;
		}
	}
}

static void br_multicast_sg_del_exclude_ports(struct net_bridge_mdb_entry *sgmp)
{
	struct net_bridge_port_group __rcu **pp;
	struct net_bridge_port_group *p;

	/* *,G exclude ports are only added to S,G entries */
	if (WARN_ON(br_multicast_is_star_g(&sgmp->addr)))
		return;

	/* we need the STAR_EXCLUDE ports if there are non-STAR_EXCLUDE ports
	 * we should ignore perm entries since they're managed by user-space
	 */
	for (pp = &sgmp->ports;
	     (p = mlock_dereference(*pp, sgmp->br)) != NULL;
	     pp = &p->next)
		if (!(p->flags & (MDB_PG_FLAGS_STAR_EXCL |
				  MDB_PG_FLAGS_PERMANENT)))
			return;

	/* currently the host can only have joined the *,G which means
	 * we treat it as EXCLUDE {}, so for an S,G it's considered a
	 * STAR_EXCLUDE entry and we can safely leave it
	 */
	sgmp->host_joined = false;

	for (pp = &sgmp->ports;
	     (p = mlock_dereference(*pp, sgmp->br)) != NULL;) {
		if (!(p->flags & MDB_PG_FLAGS_PERMANENT))
			br_multicast_del_pg(sgmp, p, pp);
		else
			pp = &p->next;
	}
}

void br_multicast_sg_add_exclude_ports(struct net_bridge_mdb_entry *star_mp,
				       struct net_bridge_port_group *sg)
{
	struct net_bridge_port_group_sg_key sg_key;
	struct net_bridge *br = star_mp->br;
	struct net_bridge_mcast_port *pmctx;
	struct net_bridge_port_group *pg;
	struct net_bridge_mcast *brmctx;

	if (WARN_ON(br_multicast_is_star_g(&sg->key.addr)))
		return;
	if (WARN_ON(!br_multicast_is_star_g(&star_mp->addr)))
		return;

	br_multicast_sg_host_state(star_mp, sg);
	memset(&sg_key, 0, sizeof(sg_key));
	sg_key.addr = sg->key.addr;
	/* we need to add all exclude ports to the S,G */
	for (pg = mlock_dereference(star_mp->ports, br);
	     pg;
	     pg = mlock_dereference(pg->next, br)) {
		struct net_bridge_port_group *src_pg;

		if (pg == sg || pg->filter_mode == MCAST_INCLUDE)
			continue;

		sg_key.port = pg->key.port;
		if (br_sg_port_find(br, &sg_key))
			continue;

		pmctx = br_multicast_pg_to_port_ctx(pg);
		if (!pmctx)
			continue;
		brmctx = br_multicast_port_ctx_get_global(pmctx);

		src_pg = __br_multicast_add_group(brmctx, pmctx,
						  &sg->key.addr,
						  sg->eth_addr,
						  MCAST_INCLUDE, false, false);
		if (IS_ERR_OR_NULL(src_pg) ||
		    src_pg->rt_protocol != RTPROT_KERNEL)
			continue;
		src_pg->flags |= MDB_PG_FLAGS_STAR_EXCL;
	}
}

static void br_multicast_fwd_src_add(struct net_bridge_group_src *src)
{
	struct net_bridge_mdb_entry *star_mp;
	struct net_bridge_mcast_port *pmctx;
	struct net_bridge_port_group *sg;
	struct net_bridge_mcast *brmctx;
	struct br_ip sg_ip;

	if (src->flags & BR_SGRP_F_INSTALLED)
		return;

	memset(&sg_ip, 0, sizeof(sg_ip));
	pmctx = br_multicast_pg_to_port_ctx(src->pg);
	if (!pmctx)
		return;
	brmctx = br_multicast_port_ctx_get_global(pmctx);
	sg_ip = src->pg->key.addr;
	sg_ip.src = src->addr.src;

	sg = __br_multicast_add_group(brmctx, pmctx, &sg_ip,
				      src->pg->eth_addr, MCAST_INCLUDE, false,
				      !timer_pending(&src->timer));
	if (IS_ERR_OR_NULL(sg))
		return;
	src->flags |= BR_SGRP_F_INSTALLED;
	sg->flags &= ~MDB_PG_FLAGS_STAR_EXCL;

	/* if it was added by user-space as perm we can skip next steps */
	if (sg->rt_protocol != RTPROT_KERNEL &&
	    (sg->flags & MDB_PG_FLAGS_PERMANENT))
		return;

	/* the kernel is now responsible for removing this S,G */
	del_timer(&sg->timer);
	star_mp = br_mdb_ip_get(src->br, &src->pg->key.addr);
	if (!star_mp)
		return;

	br_multicast_sg_add_exclude_ports(star_mp, sg);
}

static void br_multicast_fwd_src_remove(struct net_bridge_group_src *src,
					bool fastleave)
{
	struct net_bridge_port_group *p, *pg = src->pg;
	struct net_bridge_port_group __rcu **pp;
	struct net_bridge_mdb_entry *mp;
	struct br_ip sg_ip;

	memset(&sg_ip, 0, sizeof(sg_ip));
	sg_ip = pg->key.addr;
	sg_ip.src = src->addr.src;

	mp = br_mdb_ip_get(src->br, &sg_ip);
	if (!mp)
		return;

	for (pp = &mp->ports;
	     (p = mlock_dereference(*pp, src->br)) != NULL;
	     pp = &p->next) {
		if (!br_port_group_equal(p, pg->key.port, pg->eth_addr))
			continue;

		if (p->rt_protocol != RTPROT_KERNEL &&
		    (p->flags & MDB_PG_FLAGS_PERMANENT))
			break;

		if (fastleave)
			p->flags |= MDB_PG_FLAGS_FAST_LEAVE;
		br_multicast_del_pg(mp, p, pp);
		break;
	}
	src->flags &= ~BR_SGRP_F_INSTALLED;
}

/* install S,G and based on src's timer enable or disable forwarding */
static void br_multicast_fwd_src_handle(struct net_bridge_group_src *src)
{
	struct net_bridge_port_group_sg_key sg_key;
	struct net_bridge_port_group *sg;
	u8 old_flags;

	br_multicast_fwd_src_add(src);

	memset(&sg_key, 0, sizeof(sg_key));
	sg_key.addr = src->pg->key.addr;
	sg_key.addr.src = src->addr.src;
	sg_key.port = src->pg->key.port;

	sg = br_sg_port_find(src->br, &sg_key);
	if (!sg || (sg->flags & MDB_PG_FLAGS_PERMANENT))
		return;

	old_flags = sg->flags;
	if (timer_pending(&src->timer))
		sg->flags &= ~MDB_PG_FLAGS_BLOCKED;
	else
		sg->flags |= MDB_PG_FLAGS_BLOCKED;

	if (old_flags != sg->flags) {
		struct net_bridge_mdb_entry *sg_mp;

		sg_mp = br_mdb_ip_get(src->br, &sg_key.addr);
		if (!sg_mp)
			return;
		br_mdb_notify(src->br->dev, sg_mp, sg, RTM_NEWMDB);
	}
}

static void br_multicast_destroy_mdb_entry(struct net_bridge_mcast_gc *gc)
{
	struct net_bridge_mdb_entry *mp;

	mp = container_of(gc, struct net_bridge_mdb_entry, mcast_gc);
	WARN_ON(!hlist_unhashed(&mp->mdb_node));
	WARN_ON(mp->ports);

	del_timer_sync(&mp->timer);
	kfree_rcu(mp, rcu);
}

static void br_multicast_del_mdb_entry(struct net_bridge_mdb_entry *mp)
{
	struct net_bridge *br = mp->br;

	rhashtable_remove_fast(&br->mdb_hash_tbl, &mp->rhnode,
			       br_mdb_rht_params);
	hlist_del_init_rcu(&mp->mdb_node);
	hlist_add_head(&mp->mcast_gc.gc_node, &br->mcast_gc_list);
	queue_work(system_long_wq, &br->mcast_gc_work);
}

static void br_multicast_group_expired(struct timer_list *t)
{
	struct net_bridge_mdb_entry *mp = from_timer(mp, t, timer);
	struct net_bridge *br = mp->br;

	spin_lock(&br->multicast_lock);
	if (hlist_unhashed(&mp->mdb_node) || !netif_running(br->dev) ||
	    timer_pending(&mp->timer))
		goto out;

	br_multicast_host_leave(mp, true);

	if (mp->ports)
		goto out;
	br_multicast_del_mdb_entry(mp);
out:
	spin_unlock(&br->multicast_lock);
}

static void br_multicast_destroy_group_src(struct net_bridge_mcast_gc *gc)
{
	struct net_bridge_group_src *src;

	src = container_of(gc, struct net_bridge_group_src, mcast_gc);
	WARN_ON(!hlist_unhashed(&src->node));

	del_timer_sync(&src->timer);
	kfree_rcu(src, rcu);
}

void br_multicast_del_group_src(struct net_bridge_group_src *src,
				bool fastleave)
{
	struct net_bridge *br = src->pg->key.port->br;

	br_multicast_fwd_src_remove(src, fastleave);
	hlist_del_init_rcu(&src->node);
	src->pg->src_ents--;
	hlist_add_head(&src->mcast_gc.gc_node, &br->mcast_gc_list);
	queue_work(system_long_wq, &br->mcast_gc_work);
}

static void br_multicast_destroy_port_group(struct net_bridge_mcast_gc *gc)
{
	struct net_bridge_port_group *pg;

	pg = container_of(gc, struct net_bridge_port_group, mcast_gc);
	WARN_ON(!hlist_unhashed(&pg->mglist));
	WARN_ON(!hlist_empty(&pg->src_list));

	del_timer_sync(&pg->rexmit_timer);
	del_timer_sync(&pg->timer);
	kfree_rcu(pg, rcu);
}

void br_multicast_del_pg(struct net_bridge_mdb_entry *mp,
			 struct net_bridge_port_group *pg,
			 struct net_bridge_port_group __rcu **pp)
{
	struct net_bridge *br = pg->key.port->br;
	struct net_bridge_group_src *ent;
	struct hlist_node *tmp;

	rcu_assign_pointer(*pp, pg->next);
	hlist_del_init(&pg->mglist);
	br_multicast_eht_clean_sets(pg);
	hlist_for_each_entry_safe(ent, tmp, &pg->src_list, node)
		br_multicast_del_group_src(ent, false);
	br_mdb_notify(br->dev, mp, pg, RTM_DELMDB);
	if (!br_multicast_is_star_g(&mp->addr)) {
		rhashtable_remove_fast(&br->sg_port_tbl, &pg->rhnode,
				       br_sg_port_rht_params);
		br_multicast_sg_del_exclude_ports(mp);
	} else {
		br_multicast_star_g_handle_mode(pg, MCAST_INCLUDE);
	}
	hlist_add_head(&pg->mcast_gc.gc_node, &br->mcast_gc_list);
	queue_work(system_long_wq, &br->mcast_gc_work);

	if (!mp->ports && !mp->host_joined && netif_running(br->dev))
		mod_timer(&mp->timer, jiffies);
}

static void br_multicast_find_del_pg(struct net_bridge *br,
				     struct net_bridge_port_group *pg)
{
	struct net_bridge_port_group __rcu **pp;
	struct net_bridge_mdb_entry *mp;
	struct net_bridge_port_group *p;

	mp = br_mdb_ip_get(br, &pg->key.addr);
	if (WARN_ON(!mp))
		return;

	for (pp = &mp->ports;
	     (p = mlock_dereference(*pp, br)) != NULL;
	     pp = &p->next) {
		if (p != pg)
			continue;

		br_multicast_del_pg(mp, pg, pp);
		return;
	}

	WARN_ON(1);
}

static void br_multicast_port_group_expired(struct timer_list *t)
{
	struct net_bridge_port_group *pg = from_timer(pg, t, timer);
	struct net_bridge_group_src *src_ent;
	struct net_bridge *br = pg->key.port->br;
	struct hlist_node *tmp;
	bool changed;

	spin_lock(&br->multicast_lock);
	if (!netif_running(br->dev) || timer_pending(&pg->timer) ||
	    hlist_unhashed(&pg->mglist) || pg->flags & MDB_PG_FLAGS_PERMANENT)
		goto out;

	changed = !!(pg->filter_mode == MCAST_EXCLUDE);
	pg->filter_mode = MCAST_INCLUDE;
	hlist_for_each_entry_safe(src_ent, tmp, &pg->src_list, node) {
		if (!timer_pending(&src_ent->timer)) {
			br_multicast_del_group_src(src_ent, false);
			changed = true;
		}
	}

	if (hlist_empty(&pg->src_list)) {
		br_multicast_find_del_pg(br, pg);
	} else if (changed) {
		struct net_bridge_mdb_entry *mp = br_mdb_ip_get(br, &pg->key.addr);

		if (changed && br_multicast_is_star_g(&pg->key.addr))
			br_multicast_star_g_handle_mode(pg, MCAST_INCLUDE);

		if (WARN_ON(!mp))
			goto out;
		br_mdb_notify(br->dev, mp, pg, RTM_NEWMDB);
	}
out:
	spin_unlock(&br->multicast_lock);
}

static void br_multicast_gc(struct hlist_head *head)
{
	struct net_bridge_mcast_gc *gcent;
	struct hlist_node *tmp;

	hlist_for_each_entry_safe(gcent, tmp, head, gc_node) {
		hlist_del_init(&gcent->gc_node);
		gcent->destroy(gcent);
	}
}

static void __br_multicast_query_handle_vlan(struct net_bridge_mcast *brmctx,
					     struct net_bridge_mcast_port *pmctx,
					     struct sk_buff *skb)
{
	struct net_bridge_vlan *vlan = NULL;

	if (pmctx && br_multicast_port_ctx_is_vlan(pmctx))
		vlan = pmctx->vlan;
	else if (br_multicast_ctx_is_vlan(brmctx))
		vlan = brmctx->vlan;

	if (vlan && !(vlan->flags & BRIDGE_VLAN_INFO_UNTAGGED)) {
		u16 vlan_proto;

		if (br_vlan_get_proto(brmctx->br->dev, &vlan_proto) != 0)
			return;
		__vlan_hwaccel_put_tag(skb, htons(vlan_proto), vlan->vid);
	}
}

static struct sk_buff *br_ip4_multicast_alloc_query(struct net_bridge_mcast *brmctx,
						    struct net_bridge_mcast_port *pmctx,
						    struct net_bridge_port_group *pg,
						    __be32 ip_dst, __be32 group,
						    bool with_srcs, bool over_lmqt,
						    u8 sflag, u8 *igmp_type,
						    bool *need_rexmit)
{
	struct net_bridge_port *p = pg ? pg->key.port : NULL;
	struct net_bridge_group_src *ent;
	size_t pkt_size, igmp_hdr_size;
	unsigned long now = jiffies;
	struct igmpv3_query *ihv3;
	void *csum_start = NULL;
	__sum16 *csum = NULL;
	struct sk_buff *skb;
	struct igmphdr *ih;
	struct ethhdr *eth;
	unsigned long lmqt;
	struct iphdr *iph;
	u16 lmqt_srcs = 0;

	igmp_hdr_size = sizeof(*ih);
	if (brmctx->multicast_igmp_version == 3) {
		igmp_hdr_size = sizeof(*ihv3);
		if (pg && with_srcs) {
			lmqt = now + (brmctx->multicast_last_member_interval *
				      brmctx->multicast_last_member_count);
			hlist_for_each_entry(ent, &pg->src_list, node) {
				if (over_lmqt == time_after(ent->timer.expires,
							    lmqt) &&
				    ent->src_query_rexmit_cnt > 0)
					lmqt_srcs++;
			}

			if (!lmqt_srcs)
				return NULL;
			igmp_hdr_size += lmqt_srcs * sizeof(__be32);
		}
	}

	pkt_size = sizeof(*eth) + sizeof(*iph) + 4 + igmp_hdr_size;
	if ((p && pkt_size > p->dev->mtu) ||
	    pkt_size > brmctx->br->dev->mtu)
		return NULL;

	skb = netdev_alloc_skb_ip_align(brmctx->br->dev, pkt_size);
	if (!skb)
		goto out;

	__br_multicast_query_handle_vlan(brmctx, pmctx, skb);
	skb->protocol = htons(ETH_P_IP);

	skb_reset_mac_header(skb);
	eth = eth_hdr(skb);

	ether_addr_copy(eth->h_source, brmctx->br->dev->dev_addr);
	ip_eth_mc_map(ip_dst, eth->h_dest);
	eth->h_proto = htons(ETH_P_IP);
	skb_put(skb, sizeof(*eth));

	skb_set_network_header(skb, skb->len);
	iph = ip_hdr(skb);
	iph->tot_len = htons(pkt_size - sizeof(*eth));

	iph->version = 4;
	iph->ihl = 6;
	iph->tos = 0xc0;
	iph->id = 0;
	iph->frag_off = htons(IP_DF);
	iph->ttl = 1;
	iph->protocol = IPPROTO_IGMP;
	iph->saddr = br_opt_get(brmctx->br, BROPT_MULTICAST_QUERY_USE_IFADDR) ?
		     inet_select_addr(brmctx->br->dev, 0, RT_SCOPE_LINK) : 0;
	iph->daddr = ip_dst;
	((u8 *)&iph[1])[0] = IPOPT_RA;
	((u8 *)&iph[1])[1] = 4;
	((u8 *)&iph[1])[2] = 0;
	((u8 *)&iph[1])[3] = 0;
	ip_send_check(iph);
	skb_put(skb, 24);

	skb_set_transport_header(skb, skb->len);
	*igmp_type = IGMP_HOST_MEMBERSHIP_QUERY;

	switch (brmctx->multicast_igmp_version) {
	case 2:
		ih = igmp_hdr(skb);
		ih->type = IGMP_HOST_MEMBERSHIP_QUERY;
		ih->code = (group ? brmctx->multicast_last_member_interval :
				    brmctx->multicast_query_response_interval) /
			   (HZ / IGMP_TIMER_SCALE);
		ih->group = group;
		ih->csum = 0;
		csum = &ih->csum;
		csum_start = (void *)ih;
		break;
	case 3:
		ihv3 = igmpv3_query_hdr(skb);
		ihv3->type = IGMP_HOST_MEMBERSHIP_QUERY;
		ihv3->code = (group ? brmctx->multicast_last_member_interval :
				      brmctx->multicast_query_response_interval) /
			     (HZ / IGMP_TIMER_SCALE);
		ihv3->group = group;
		ihv3->qqic = brmctx->multicast_query_interval / HZ;
		ihv3->nsrcs = htons(lmqt_srcs);
		ihv3->resv = 0;
		ihv3->suppress = sflag;
		ihv3->qrv = 2;
		ihv3->csum = 0;
		csum = &ihv3->csum;
		csum_start = (void *)ihv3;
		if (!pg || !with_srcs)
			break;

		lmqt_srcs = 0;
		hlist_for_each_entry(ent, &pg->src_list, node) {
			if (over_lmqt == time_after(ent->timer.expires,
						    lmqt) &&
			    ent->src_query_rexmit_cnt > 0) {
				ihv3->srcs[lmqt_srcs++] = ent->addr.src.ip4;
				ent->src_query_rexmit_cnt--;
				if (need_rexmit && ent->src_query_rexmit_cnt)
					*need_rexmit = true;
			}
		}
		if (WARN_ON(lmqt_srcs != ntohs(ihv3->nsrcs))) {
			kfree_skb(skb);
			return NULL;
		}
		break;
	}

	if (WARN_ON(!csum || !csum_start)) {
		kfree_skb(skb);
		return NULL;
	}

	*csum = ip_compute_csum(csum_start, igmp_hdr_size);
	skb_put(skb, igmp_hdr_size);
	__skb_pull(skb, sizeof(*eth));

out:
	return skb;
}

#if IS_ENABLED(CONFIG_IPV6)
static struct sk_buff *br_ip6_multicast_alloc_query(struct net_bridge_mcast *brmctx,
						    struct net_bridge_mcast_port *pmctx,
						    struct net_bridge_port_group *pg,
						    const struct in6_addr *ip6_dst,
						    const struct in6_addr *group,
						    bool with_srcs, bool over_llqt,
						    u8 sflag, u8 *igmp_type,
						    bool *need_rexmit)
{
	struct net_bridge_port *p = pg ? pg->key.port : NULL;
	struct net_bridge_group_src *ent;
	size_t pkt_size, mld_hdr_size;
	unsigned long now = jiffies;
	struct mld2_query *mld2q;
	void *csum_start = NULL;
	unsigned long interval;
	__sum16 *csum = NULL;
	struct ipv6hdr *ip6h;
	struct mld_msg *mldq;
	struct sk_buff *skb;
	unsigned long llqt;
	struct ethhdr *eth;
	u16 llqt_srcs = 0;
	u8 *hopopt;

	mld_hdr_size = sizeof(*mldq);
	if (brmctx->multicast_mld_version == 2) {
		mld_hdr_size = sizeof(*mld2q);
		if (pg && with_srcs) {
			llqt = now + (brmctx->multicast_last_member_interval *
				      brmctx->multicast_last_member_count);
			hlist_for_each_entry(ent, &pg->src_list, node) {
				if (over_llqt == time_after(ent->timer.expires,
							    llqt) &&
				    ent->src_query_rexmit_cnt > 0)
					llqt_srcs++;
			}

			if (!llqt_srcs)
				return NULL;
			mld_hdr_size += llqt_srcs * sizeof(struct in6_addr);
		}
	}

	pkt_size = sizeof(*eth) + sizeof(*ip6h) + 8 + mld_hdr_size;
	if ((p && pkt_size > p->dev->mtu) ||
	    pkt_size > brmctx->br->dev->mtu)
		return NULL;

	skb = netdev_alloc_skb_ip_align(brmctx->br->dev, pkt_size);
	if (!skb)
		goto out;

	__br_multicast_query_handle_vlan(brmctx, pmctx, skb);
	skb->protocol = htons(ETH_P_IPV6);

	/* Ethernet header */
	skb_reset_mac_header(skb);
	eth = eth_hdr(skb);

	ether_addr_copy(eth->h_source, brmctx->br->dev->dev_addr);
	eth->h_proto = htons(ETH_P_IPV6);
	skb_put(skb, sizeof(*eth));

	/* IPv6 header + HbH option */
	skb_set_network_header(skb, skb->len);
	ip6h = ipv6_hdr(skb);

	*(__force __be32 *)ip6h = htonl(0x60000000);
	ip6h->payload_len = htons(8 + mld_hdr_size);
	ip6h->nexthdr = IPPROTO_HOPOPTS;
	ip6h->hop_limit = 1;
	ip6h->daddr = *ip6_dst;
	if (ipv6_dev_get_saddr(dev_net(brmctx->br->dev), brmctx->br->dev,
			       &ip6h->daddr, 0, &ip6h->saddr)) {
		kfree_skb(skb);
		br_opt_toggle(brmctx->br, BROPT_HAS_IPV6_ADDR, false);
		return NULL;
	}

	br_opt_toggle(brmctx->br, BROPT_HAS_IPV6_ADDR, true);
	ipv6_eth_mc_map(&ip6h->daddr, eth->h_dest);

	hopopt = (u8 *)(ip6h + 1);
	hopopt[0] = IPPROTO_ICMPV6;		/* next hdr */
	hopopt[1] = 0;				/* length of HbH */
	hopopt[2] = IPV6_TLV_ROUTERALERT;	/* Router Alert */
	hopopt[3] = 2;				/* Length of RA Option */
	hopopt[4] = 0;				/* Type = 0x0000 (MLD) */
	hopopt[5] = 0;
	hopopt[6] = IPV6_TLV_PAD1;		/* Pad1 */
	hopopt[7] = IPV6_TLV_PAD1;		/* Pad1 */

	skb_put(skb, sizeof(*ip6h) + 8);

	/* ICMPv6 */
	skb_set_transport_header(skb, skb->len);
	interval = ipv6_addr_any(group) ?
			brmctx->multicast_query_response_interval :
			brmctx->multicast_last_member_interval;
	*igmp_type = ICMPV6_MGM_QUERY;
	switch (brmctx->multicast_mld_version) {
	case 1:
		mldq = (struct mld_msg *)icmp6_hdr(skb);
		mldq->mld_type = ICMPV6_MGM_QUERY;
		mldq->mld_code = 0;
		mldq->mld_cksum = 0;
		mldq->mld_maxdelay = htons((u16)jiffies_to_msecs(interval));
		mldq->mld_reserved = 0;
		mldq->mld_mca = *group;
		csum = &mldq->mld_cksum;
		csum_start = (void *)mldq;
		break;
	case 2:
		mld2q = (struct mld2_query *)icmp6_hdr(skb);
		mld2q->mld2q_mrc = htons((u16)jiffies_to_msecs(interval));
		mld2q->mld2q_type = ICMPV6_MGM_QUERY;
		mld2q->mld2q_code = 0;
		mld2q->mld2q_cksum = 0;
		mld2q->mld2q_resv1 = 0;
		mld2q->mld2q_resv2 = 0;
		mld2q->mld2q_suppress = sflag;
		mld2q->mld2q_qrv = 2;
		mld2q->mld2q_nsrcs = htons(llqt_srcs);
		mld2q->mld2q_qqic = brmctx->multicast_query_interval / HZ;
		mld2q->mld2q_mca = *group;
		csum = &mld2q->mld2q_cksum;
		csum_start = (void *)mld2q;
		if (!pg || !with_srcs)
			break;

		llqt_srcs = 0;
		hlist_for_each_entry(ent, &pg->src_list, node) {
			if (over_llqt == time_after(ent->timer.expires,
						    llqt) &&
			    ent->src_query_rexmit_cnt > 0) {
				mld2q->mld2q_srcs[llqt_srcs++] = ent->addr.src.ip6;
				ent->src_query_rexmit_cnt--;
				if (need_rexmit && ent->src_query_rexmit_cnt)
					*need_rexmit = true;
			}
		}
		if (WARN_ON(llqt_srcs != ntohs(mld2q->mld2q_nsrcs))) {
			kfree_skb(skb);
			return NULL;
		}
		break;
	}

	if (WARN_ON(!csum || !csum_start)) {
		kfree_skb(skb);
		return NULL;
	}

	*csum = csum_ipv6_magic(&ip6h->saddr, &ip6h->daddr, mld_hdr_size,
				IPPROTO_ICMPV6,
				csum_partial(csum_start, mld_hdr_size, 0));
	skb_put(skb, mld_hdr_size);
	__skb_pull(skb, sizeof(*eth));

out:
	return skb;
}
#endif

static struct sk_buff *br_multicast_alloc_query(struct net_bridge_mcast *brmctx,
						struct net_bridge_mcast_port *pmctx,
						struct net_bridge_port_group *pg,
						struct br_ip *ip_dst,
						struct br_ip *group,
						bool with_srcs, bool over_lmqt,
						u8 sflag, u8 *igmp_type,
						bool *need_rexmit)
{
	__be32 ip4_dst;

	switch (group->proto) {
	case htons(ETH_P_IP):
		ip4_dst = ip_dst ? ip_dst->dst.ip4 : htonl(INADDR_ALLHOSTS_GROUP);
		return br_ip4_multicast_alloc_query(brmctx, pmctx, pg,
						    ip4_dst, group->dst.ip4,
						    with_srcs, over_lmqt,
						    sflag, igmp_type,
						    need_rexmit);
#if IS_ENABLED(CONFIG_IPV6)
	case htons(ETH_P_IPV6): {
		struct in6_addr ip6_dst;

		if (ip_dst)
			ip6_dst = ip_dst->dst.ip6;
		else
			ipv6_addr_set(&ip6_dst, htonl(0xff020000), 0, 0,
				      htonl(1));

		return br_ip6_multicast_alloc_query(brmctx, pmctx, pg,
						    &ip6_dst, &group->dst.ip6,
						    with_srcs, over_lmqt,
						    sflag, igmp_type,
						    need_rexmit);
	}
#endif
	}
	return NULL;
}

struct net_bridge_mdb_entry *br_multicast_new_group(struct net_bridge *br,
						    struct br_ip *group)
{
	struct net_bridge_mdb_entry *mp;
	int err;

	mp = br_mdb_ip_get(br, group);
	if (mp)
		return mp;

	if (atomic_read(&br->mdb_hash_tbl.nelems) >= br->hash_max) {
		br_opt_toggle(br, BROPT_MULTICAST_ENABLED, false);
		return ERR_PTR(-E2BIG);
	}

	mp = kzalloc(sizeof(*mp), GFP_ATOMIC);
	if (unlikely(!mp))
		return ERR_PTR(-ENOMEM);

	mp->br = br;
	mp->addr = *group;
	mp->mcast_gc.destroy = br_multicast_destroy_mdb_entry;
	timer_setup(&mp->timer, br_multicast_group_expired, 0);
	err = rhashtable_lookup_insert_fast(&br->mdb_hash_tbl, &mp->rhnode,
					    br_mdb_rht_params);
	if (err) {
		kfree(mp);
		mp = ERR_PTR(err);
	} else {
		hlist_add_head_rcu(&mp->mdb_node, &br->mdb_list);
	}

	return mp;
}

static void br_multicast_group_src_expired(struct timer_list *t)
{
	struct net_bridge_group_src *src = from_timer(src, t, timer);
	struct net_bridge_port_group *pg;
	struct net_bridge *br = src->br;

	spin_lock(&br->multicast_lock);
	if (hlist_unhashed(&src->node) || !netif_running(br->dev) ||
	    timer_pending(&src->timer))
		goto out;

	pg = src->pg;
	if (pg->filter_mode == MCAST_INCLUDE) {
		br_multicast_del_group_src(src, false);
		if (!hlist_empty(&pg->src_list))
			goto out;
		br_multicast_find_del_pg(br, pg);
	} else {
		br_multicast_fwd_src_handle(src);
	}

out:
	spin_unlock(&br->multicast_lock);
}

struct net_bridge_group_src *
br_multicast_find_group_src(struct net_bridge_port_group *pg, struct br_ip *ip)
{
	struct net_bridge_group_src *ent;

	switch (ip->proto) {
	case htons(ETH_P_IP):
		hlist_for_each_entry(ent, &pg->src_list, node)
			if (ip->src.ip4 == ent->addr.src.ip4)
				return ent;
		break;
#if IS_ENABLED(CONFIG_IPV6)
	case htons(ETH_P_IPV6):
		hlist_for_each_entry(ent, &pg->src_list, node)
			if (!ipv6_addr_cmp(&ent->addr.src.ip6, &ip->src.ip6))
				return ent;
		break;
#endif
	}

	return NULL;
}

static struct net_bridge_group_src *
br_multicast_new_group_src(struct net_bridge_port_group *pg, struct br_ip *src_ip)
{
	struct net_bridge_group_src *grp_src;

	if (unlikely(pg->src_ents >= PG_SRC_ENT_LIMIT))
		return NULL;

	switch (src_ip->proto) {
	case htons(ETH_P_IP):
		if (ipv4_is_zeronet(src_ip->src.ip4) ||
		    ipv4_is_multicast(src_ip->src.ip4))
			return NULL;
		break;
#if IS_ENABLED(CONFIG_IPV6)
	case htons(ETH_P_IPV6):
		if (ipv6_addr_any(&src_ip->src.ip6) ||
		    ipv6_addr_is_multicast(&src_ip->src.ip6))
			return NULL;
		break;
#endif
	}

	grp_src = kzalloc(sizeof(*grp_src), GFP_ATOMIC);
	if (unlikely(!grp_src))
		return NULL;

	grp_src->pg = pg;
	grp_src->br = pg->key.port->br;
	grp_src->addr = *src_ip;
	grp_src->mcast_gc.destroy = br_multicast_destroy_group_src;
	timer_setup(&grp_src->timer, br_multicast_group_src_expired, 0);

	hlist_add_head_rcu(&grp_src->node, &pg->src_list);
	pg->src_ents++;

	return grp_src;
}

struct net_bridge_port_group *br_multicast_new_port_group(
			struct net_bridge_port *port,
			struct br_ip *group,
			struct net_bridge_port_group __rcu *next,
			unsigned char flags,
			const unsigned char *src,
			u8 filter_mode,
			u8 rt_protocol)
{
	struct net_bridge_port_group *p;

	p = kzalloc(sizeof(*p), GFP_ATOMIC);
	if (unlikely(!p))
		return NULL;

	p->key.addr = *group;
	p->key.port = port;
	p->flags = flags;
	p->filter_mode = filter_mode;
	p->rt_protocol = rt_protocol;
	p->eht_host_tree = RB_ROOT;
	p->eht_set_tree = RB_ROOT;
	p->mcast_gc.destroy = br_multicast_destroy_port_group;
	INIT_HLIST_HEAD(&p->src_list);

	if (!br_multicast_is_star_g(group) &&
	    rhashtable_lookup_insert_fast(&port->br->sg_port_tbl, &p->rhnode,
					  br_sg_port_rht_params)) {
		kfree(p);
		return NULL;
	}

	rcu_assign_pointer(p->next, next);
	timer_setup(&p->timer, br_multicast_port_group_expired, 0);
	timer_setup(&p->rexmit_timer, br_multicast_port_group_rexmit, 0);
	hlist_add_head(&p->mglist, &port->mglist);

	if (src)
		memcpy(p->eth_addr, src, ETH_ALEN);
	else
		eth_broadcast_addr(p->eth_addr);

	return p;
}

void br_multicast_host_join(const struct net_bridge_mcast *brmctx,
			    struct net_bridge_mdb_entry *mp, bool notify)
{
	if (!mp->host_joined) {
		mp->host_joined = true;
		if (br_multicast_is_star_g(&mp->addr))
			br_multicast_star_g_host_state(mp);
		if (notify)
			br_mdb_notify(mp->br->dev, mp, NULL, RTM_NEWMDB);
	}

	if (br_group_is_l2(&mp->addr))
		return;

	mod_timer(&mp->timer, jiffies + brmctx->multicast_membership_interval);
}

void br_multicast_host_leave(struct net_bridge_mdb_entry *mp, bool notify)
{
	if (!mp->host_joined)
		return;

	mp->host_joined = false;
	if (br_multicast_is_star_g(&mp->addr))
		br_multicast_star_g_host_state(mp);
	if (notify)
		br_mdb_notify(mp->br->dev, mp, NULL, RTM_DELMDB);
}

static struct net_bridge_port_group *
__br_multicast_add_group(struct net_bridge_mcast *brmctx,
			 struct net_bridge_mcast_port *pmctx,
			 struct br_ip *group,
			 const unsigned char *src,
			 u8 filter_mode,
			 bool igmpv2_mldv1,
			 bool blocked)
{
	struct net_bridge_port_group __rcu **pp;
	struct net_bridge_port_group *p = NULL;
	struct net_bridge_mdb_entry *mp;
	unsigned long now = jiffies;

	if (!br_multicast_ctx_should_use(brmctx, pmctx))
		goto out;

	mp = br_multicast_new_group(brmctx->br, group);
	if (IS_ERR(mp))
		return ERR_CAST(mp);

	if (!pmctx) {
		br_multicast_host_join(brmctx, mp, true);
		goto out;
	}

	for (pp = &mp->ports;
	     (p = mlock_dereference(*pp, brmctx->br)) != NULL;
	     pp = &p->next) {
		if (br_port_group_equal(p, pmctx->port, src))
			goto found;
		if ((unsigned long)p->key.port < (unsigned long)pmctx->port)
			break;
	}

	p = br_multicast_new_port_group(pmctx->port, group, *pp, 0, src,
					filter_mode, RTPROT_KERNEL);
	if (unlikely(!p)) {
		p = ERR_PTR(-ENOMEM);
		goto out;
	}
	rcu_assign_pointer(*pp, p);
	if (blocked)
		p->flags |= MDB_PG_FLAGS_BLOCKED;
	br_mdb_notify(brmctx->br->dev, mp, p, RTM_NEWMDB);

found:
	if (igmpv2_mldv1)
		mod_timer(&p->timer,
			  now + brmctx->multicast_membership_interval);

out:
	return p;
}

static int br_multicast_add_group(struct net_bridge_mcast *brmctx,
				  struct net_bridge_mcast_port *pmctx,
				  struct br_ip *group,
				  const unsigned char *src,
				  u8 filter_mode,
				  bool igmpv2_mldv1)
{
	struct net_bridge_port_group *pg;
	int err;

	spin_lock(&brmctx->br->multicast_lock);
	pg = __br_multicast_add_group(brmctx, pmctx, group, src, filter_mode,
				      igmpv2_mldv1, false);
	/* NULL is considered valid for host joined groups */
	err = PTR_ERR_OR_ZERO(pg);
	spin_unlock(&brmctx->br->multicast_lock);

	return err;
}

static int br_ip4_multicast_add_group(struct net_bridge_mcast *brmctx,
				      struct net_bridge_mcast_port *pmctx,
				      __be32 group,
				      __u16 vid,
				      const unsigned char *src,
				      bool igmpv2)
{
	struct br_ip br_group;
	u8 filter_mode;

	if (ipv4_is_local_multicast(group))
		return 0;

	memset(&br_group, 0, sizeof(br_group));
	br_group.dst.ip4 = group;
	br_group.proto = htons(ETH_P_IP);
	br_group.vid = vid;
	filter_mode = igmpv2 ? MCAST_EXCLUDE : MCAST_INCLUDE;

	return br_multicast_add_group(brmctx, pmctx, &br_group, src,
				      filter_mode, igmpv2);
}

#if IS_ENABLED(CONFIG_IPV6)
static int br_ip6_multicast_add_group(struct net_bridge_mcast *brmctx,
				      struct net_bridge_mcast_port *pmctx,
				      const struct in6_addr *group,
				      __u16 vid,
				      const unsigned char *src,
				      bool mldv1)
{
	struct br_ip br_group;
	u8 filter_mode;

	if (ipv6_addr_is_ll_all_nodes(group))
		return 0;

	memset(&br_group, 0, sizeof(br_group));
	br_group.dst.ip6 = *group;
	br_group.proto = htons(ETH_P_IPV6);
	br_group.vid = vid;
	filter_mode = mldv1 ? MCAST_EXCLUDE : MCAST_INCLUDE;

	return br_multicast_add_group(brmctx, pmctx, &br_group, src,
				      filter_mode, mldv1);
}
#endif

static bool br_multicast_rport_del(struct hlist_node *rlist)
{
	if (hlist_unhashed(rlist))
		return false;

	hlist_del_init_rcu(rlist);
	return true;
}

static bool br_ip4_multicast_rport_del(struct net_bridge_mcast_port *pmctx)
{
	return br_multicast_rport_del(&pmctx->ip4_rlist);
}

static bool br_ip6_multicast_rport_del(struct net_bridge_mcast_port *pmctx)
{
#if IS_ENABLED(CONFIG_IPV6)
	return br_multicast_rport_del(&pmctx->ip6_rlist);
#else
	return false;
#endif
}

static void br_multicast_router_expired(struct net_bridge_mcast_port *pmctx,
					struct timer_list *t,
					struct hlist_node *rlist)
{
	struct net_bridge *br = pmctx->port->br;
	bool del;

	spin_lock(&br->multicast_lock);
	if (pmctx->multicast_router == MDB_RTR_TYPE_DISABLED ||
	    pmctx->multicast_router == MDB_RTR_TYPE_PERM ||
	    timer_pending(t))
		goto out;

	del = br_multicast_rport_del(rlist);
	br_multicast_rport_del_notify(pmctx, del);
out:
	spin_unlock(&br->multicast_lock);
}

static void br_ip4_multicast_router_expired(struct timer_list *t)
{
	struct net_bridge_mcast_port *pmctx = from_timer(pmctx, t,
							 ip4_mc_router_timer);

	br_multicast_router_expired(pmctx, t, &pmctx->ip4_rlist);
}

#if IS_ENABLED(CONFIG_IPV6)
static void br_ip6_multicast_router_expired(struct timer_list *t)
{
	struct net_bridge_mcast_port *pmctx = from_timer(pmctx, t,
							 ip6_mc_router_timer);

	br_multicast_router_expired(pmctx, t, &pmctx->ip6_rlist);
}
#endif

static void br_mc_router_state_change(struct net_bridge *p,
				      bool is_mc_router)
{
	struct switchdev_attr attr = {
		.orig_dev = p->dev,
		.id = SWITCHDEV_ATTR_ID_BRIDGE_MROUTER,
		.flags = SWITCHDEV_F_DEFER,
		.u.mrouter = is_mc_router,
	};

	switchdev_port_attr_set(p->dev, &attr, NULL);
}

static void br_multicast_local_router_expired(struct net_bridge_mcast *brmctx,
					      struct timer_list *timer)
{
	spin_lock(&brmctx->br->multicast_lock);
	if (brmctx->multicast_router == MDB_RTR_TYPE_DISABLED ||
	    brmctx->multicast_router == MDB_RTR_TYPE_PERM ||
	    br_ip4_multicast_is_router(brmctx) ||
	    br_ip6_multicast_is_router(brmctx))
		goto out;

	br_mc_router_state_change(brmctx->br, false);
out:
	spin_unlock(&brmctx->br->multicast_lock);
}

static void br_ip4_multicast_local_router_expired(struct timer_list *t)
{
	struct net_bridge_mcast *brmctx = from_timer(brmctx, t,
						     ip4_mc_router_timer);

	br_multicast_local_router_expired(brmctx, t);
}

#if IS_ENABLED(CONFIG_IPV6)
static void br_ip6_multicast_local_router_expired(struct timer_list *t)
{
	struct net_bridge_mcast *brmctx = from_timer(brmctx, t,
						     ip6_mc_router_timer);

	br_multicast_local_router_expired(brmctx, t);
}
#endif

static void br_multicast_querier_expired(struct net_bridge_mcast *brmctx,
					 struct bridge_mcast_own_query *query)
{
	spin_lock(&brmctx->br->multicast_lock);
	if (!netif_running(brmctx->br->dev) ||
	    br_multicast_ctx_vlan_global_disabled(brmctx) ||
	    !br_opt_get(brmctx->br, BROPT_MULTICAST_ENABLED))
		goto out;

	br_multicast_start_querier(brmctx, query);

out:
	spin_unlock(&brmctx->br->multicast_lock);
}

static void br_ip4_multicast_querier_expired(struct timer_list *t)
{
	struct net_bridge_mcast *brmctx = from_timer(brmctx, t,
						     ip4_other_query.timer);

	br_multicast_querier_expired(brmctx, &brmctx->ip4_own_query);
}

#if IS_ENABLED(CONFIG_IPV6)
static void br_ip6_multicast_querier_expired(struct timer_list *t)
{
	struct net_bridge_mcast *brmctx = from_timer(brmctx, t,
						     ip6_other_query.timer);

	br_multicast_querier_expired(brmctx, &brmctx->ip6_own_query);
}
#endif

static void br_multicast_select_own_querier(struct net_bridge_mcast *brmctx,
					    struct br_ip *ip,
					    struct sk_buff *skb)
{
	if (ip->proto == htons(ETH_P_IP))
		brmctx->ip4_querier.addr.src.ip4 = ip_hdr(skb)->saddr;
#if IS_ENABLED(CONFIG_IPV6)
	else
		brmctx->ip6_querier.addr.src.ip6 = ipv6_hdr(skb)->saddr;
#endif
}

static void __br_multicast_send_query(struct net_bridge_mcast *brmctx,
				      struct net_bridge_mcast_port *pmctx,
				      struct net_bridge_port_group *pg,
				      struct br_ip *ip_dst,
				      struct br_ip *group,
				      bool with_srcs,
				      u8 sflag,
				      bool *need_rexmit)
{
	bool over_lmqt = !!sflag;
	struct sk_buff *skb;
	u8 igmp_type;

	if (!br_multicast_ctx_should_use(brmctx, pmctx) ||
	    !br_multicast_ctx_matches_vlan_snooping(brmctx))
		return;

again_under_lmqt:
	skb = br_multicast_alloc_query(brmctx, pmctx, pg, ip_dst, group,
				       with_srcs, over_lmqt, sflag, &igmp_type,
				       need_rexmit);
	if (!skb)
		return;

	if (pmctx) {
		skb->dev = pmctx->port->dev;
		br_multicast_count(brmctx->br, pmctx->port, skb, igmp_type,
				   BR_MCAST_DIR_TX);
		NF_HOOK(NFPROTO_BRIDGE, NF_BR_LOCAL_OUT,
			dev_net(pmctx->port->dev), NULL, skb, NULL, skb->dev,
			br_dev_queue_push_xmit);

		if (over_lmqt && with_srcs && sflag) {
			over_lmqt = false;
			goto again_under_lmqt;
		}
	} else {
		br_multicast_select_own_querier(brmctx, group, skb);
		br_multicast_count(brmctx->br, NULL, skb, igmp_type,
				   BR_MCAST_DIR_RX);
		netif_rx(skb);
	}
}

static void br_multicast_read_querier(const struct bridge_mcast_querier *querier,
				      struct bridge_mcast_querier *dest)
{
	unsigned int seq;

	memset(dest, 0, sizeof(*dest));
	do {
		seq = read_seqcount_begin(&querier->seq);
		dest->port_ifidx = querier->port_ifidx;
		memcpy(&dest->addr, &querier->addr, sizeof(struct br_ip));
	} while (read_seqcount_retry(&querier->seq, seq));
}

static void br_multicast_update_querier(struct net_bridge_mcast *brmctx,
					struct bridge_mcast_querier *querier,
					int ifindex,
					struct br_ip *saddr)
{
	write_seqcount_begin(&querier->seq);
	querier->port_ifidx = ifindex;
	memcpy(&querier->addr, saddr, sizeof(*saddr));
	write_seqcount_end(&querier->seq);
}

static void br_multicast_send_query(struct net_bridge_mcast *brmctx,
				    struct net_bridge_mcast_port *pmctx,
				    struct bridge_mcast_own_query *own_query)
{
	struct bridge_mcast_other_query *other_query = NULL;
	struct bridge_mcast_querier *querier;
	struct br_ip br_group;
	unsigned long time;

	if (!br_multicast_ctx_should_use(brmctx, pmctx) ||
	    !br_opt_get(brmctx->br, BROPT_MULTICAST_ENABLED) ||
	    !brmctx->multicast_querier)
		return;

	memset(&br_group.dst, 0, sizeof(br_group.dst));

	if (pmctx ? (own_query == &pmctx->ip4_own_query) :
		    (own_query == &brmctx->ip4_own_query)) {
		querier = &brmctx->ip4_querier;
		other_query = &brmctx->ip4_other_query;
		br_group.proto = htons(ETH_P_IP);
#if IS_ENABLED(CONFIG_IPV6)
	} else {
		querier = &brmctx->ip6_querier;
		other_query = &brmctx->ip6_other_query;
		br_group.proto = htons(ETH_P_IPV6);
#endif
	}

	if (!other_query || timer_pending(&other_query->timer))
		return;

	/* we're about to select ourselves as querier */
	if (!pmctx && querier->port_ifidx) {
		struct br_ip zeroip = {};

		br_multicast_update_querier(brmctx, querier, 0, &zeroip);
	}

	__br_multicast_send_query(brmctx, pmctx, NULL, NULL, &br_group, false,
				  0, NULL);

	time = jiffies;
	time += own_query->startup_sent < brmctx->multicast_startup_query_count ?
		brmctx->multicast_startup_query_interval :
		brmctx->multicast_query_interval;
	mod_timer(&own_query->timer, time);
}

static void
br_multicast_port_query_expired(struct net_bridge_mcast_port *pmctx,
				struct bridge_mcast_own_query *query)
{
	struct net_bridge *br = pmctx->port->br;
	struct net_bridge_mcast *brmctx;

	spin_lock(&br->multicast_lock);
	if (br_multicast_port_ctx_state_stopped(pmctx))
		goto out;

	brmctx = br_multicast_port_ctx_get_global(pmctx);
	if (query->startup_sent < brmctx->multicast_startup_query_count)
		query->startup_sent++;

	br_multicast_send_query(brmctx, pmctx, query);

out:
	spin_unlock(&br->multicast_lock);
}

static void br_ip4_multicast_port_query_expired(struct timer_list *t)
{
	struct net_bridge_mcast_port *pmctx = from_timer(pmctx, t,
							 ip4_own_query.timer);

	br_multicast_port_query_expired(pmctx, &pmctx->ip4_own_query);
}

#if IS_ENABLED(CONFIG_IPV6)
static void br_ip6_multicast_port_query_expired(struct timer_list *t)
{
	struct net_bridge_mcast_port *pmctx = from_timer(pmctx, t,
							 ip6_own_query.timer);

	br_multicast_port_query_expired(pmctx, &pmctx->ip6_own_query);
}
#endif

static void br_multicast_port_group_rexmit(struct timer_list *t)
{
	struct net_bridge_port_group *pg = from_timer(pg, t, rexmit_timer);
	struct bridge_mcast_other_query *other_query = NULL;
	struct net_bridge *br = pg->key.port->br;
	struct net_bridge_mcast_port *pmctx;
	struct net_bridge_mcast *brmctx;
	bool need_rexmit = false;

	spin_lock(&br->multicast_lock);
	if (!netif_running(br->dev) || hlist_unhashed(&pg->mglist) ||
	    !br_opt_get(br, BROPT_MULTICAST_ENABLED))
		goto out;

	pmctx = br_multicast_pg_to_port_ctx(pg);
	if (!pmctx)
		goto out;
	brmctx = br_multicast_port_ctx_get_global(pmctx);
	if (!brmctx->multicast_querier)
		goto out;

	if (pg->key.addr.proto == htons(ETH_P_IP))
		other_query = &brmctx->ip4_other_query;
#if IS_ENABLED(CONFIG_IPV6)
	else
		other_query = &brmctx->ip6_other_query;
#endif

	if (!other_query || timer_pending(&other_query->timer))
		goto out;

	if (pg->grp_query_rexmit_cnt) {
		pg->grp_query_rexmit_cnt--;
		__br_multicast_send_query(brmctx, pmctx, pg, &pg->key.addr,
					  &pg->key.addr, false, 1, NULL);
	}
	__br_multicast_send_query(brmctx, pmctx, pg, &pg->key.addr,
				  &pg->key.addr, true, 0, &need_rexmit);

	if (pg->grp_query_rexmit_cnt || need_rexmit)
		mod_timer(&pg->rexmit_timer, jiffies +
					     brmctx->multicast_last_member_interval);
out:
	spin_unlock(&br->multicast_lock);
}

static int br_mc_disabled_update(struct net_device *dev, bool value,
				 struct netlink_ext_ack *extack)
{
	struct switchdev_attr attr = {
		.orig_dev = dev,
		.id = SWITCHDEV_ATTR_ID_BRIDGE_MC_DISABLED,
		.flags = SWITCHDEV_F_DEFER,
		.u.mc_disabled = !value,
	};

	return switchdev_port_attr_set(dev, &attr, extack);
}

void br_multicast_port_ctx_init(struct net_bridge_port *port,
				struct net_bridge_vlan *vlan,
				struct net_bridge_mcast_port *pmctx)
{
	pmctx->port = port;
	pmctx->vlan = vlan;
	pmctx->multicast_router = MDB_RTR_TYPE_TEMP_QUERY;
	timer_setup(&pmctx->ip4_mc_router_timer,
		    br_ip4_multicast_router_expired, 0);
	timer_setup(&pmctx->ip4_own_query.timer,
		    br_ip4_multicast_port_query_expired, 0);
#if IS_ENABLED(CONFIG_IPV6)
	timer_setup(&pmctx->ip6_mc_router_timer,
		    br_ip6_multicast_router_expired, 0);
	timer_setup(&pmctx->ip6_own_query.timer,
		    br_ip6_multicast_port_query_expired, 0);
#endif
}

void br_multicast_port_ctx_deinit(struct net_bridge_mcast_port *pmctx)
{
#if IS_ENABLED(CONFIG_IPV6)
	del_timer_sync(&pmctx->ip6_mc_router_timer);
#endif
	del_timer_sync(&pmctx->ip4_mc_router_timer);
}

int br_multicast_add_port(struct net_bridge_port *port)
{
	int err;

	port->multicast_eht_hosts_limit = BR_MCAST_DEFAULT_EHT_HOSTS_LIMIT;
	br_multicast_port_ctx_init(port, NULL, &port->multicast_ctx);

	err = br_mc_disabled_update(port->dev,
				    br_opt_get(port->br,
					       BROPT_MULTICAST_ENABLED),
				    NULL);
	if (err && err != -EOPNOTSUPP)
		return err;

	port->mcast_stats = netdev_alloc_pcpu_stats(struct bridge_mcast_stats);
	if (!port->mcast_stats)
		return -ENOMEM;

	return 0;
}

void br_multicast_del_port(struct net_bridge_port *port)
{
	struct net_bridge *br = port->br;
	struct net_bridge_port_group *pg;
	HLIST_HEAD(deleted_head);
	struct hlist_node *n;

	/* Take care of the remaining groups, only perm ones should be left */
	spin_lock_bh(&br->multicast_lock);
	hlist_for_each_entry_safe(pg, n, &port->mglist, mglist)
		br_multicast_find_del_pg(br, pg);
	hlist_move_list(&br->mcast_gc_list, &deleted_head);
	spin_unlock_bh(&br->multicast_lock);
	br_multicast_gc(&deleted_head);
	br_multicast_port_ctx_deinit(&port->multicast_ctx);
	free_percpu(port->mcast_stats);
}

static void br_multicast_enable(struct bridge_mcast_own_query *query)
{
	query->startup_sent = 0;

	if (try_to_del_timer_sync(&query->timer) >= 0 ||
	    del_timer(&query->timer))
		mod_timer(&query->timer, jiffies);
}

static void __br_multicast_enable_port_ctx(struct net_bridge_mcast_port *pmctx)
{
	struct net_bridge *br = pmctx->port->br;
	struct net_bridge_mcast *brmctx;

	brmctx = br_multicast_port_ctx_get_global(pmctx);
	if (!br_opt_get(br, BROPT_MULTICAST_ENABLED) ||
	    !netif_running(br->dev))
		return;

	br_multicast_enable(&pmctx->ip4_own_query);
#if IS_ENABLED(CONFIG_IPV6)
	br_multicast_enable(&pmctx->ip6_own_query);
#endif
	if (pmctx->multicast_router == MDB_RTR_TYPE_PERM) {
		br_ip4_multicast_add_router(brmctx, pmctx);
		br_ip6_multicast_add_router(brmctx, pmctx);
	}
}

void br_multicast_enable_port(struct net_bridge_port *port)
{
	struct net_bridge *br = port->br;

	spin_lock_bh(&br->multicast_lock);
	__br_multicast_enable_port_ctx(&port->multicast_ctx);
	spin_unlock_bh(&br->multicast_lock);
}

static void __br_multicast_disable_port_ctx(struct net_bridge_mcast_port *pmctx)
{
	struct net_bridge_port_group *pg;
	struct hlist_node *n;
	bool del = false;

	hlist_for_each_entry_safe(pg, n, &pmctx->port->mglist, mglist)
		if (!(pg->flags & MDB_PG_FLAGS_PERMANENT) &&
		    (!br_multicast_port_ctx_is_vlan(pmctx) ||
		     pg->key.addr.vid == pmctx->vlan->vid))
			br_multicast_find_del_pg(pmctx->port->br, pg);

	del |= br_ip4_multicast_rport_del(pmctx);
	del_timer(&pmctx->ip4_mc_router_timer);
	del_timer(&pmctx->ip4_own_query.timer);
	del |= br_ip6_multicast_rport_del(pmctx);
#if IS_ENABLED(CONFIG_IPV6)
	del_timer(&pmctx->ip6_mc_router_timer);
	del_timer(&pmctx->ip6_own_query.timer);
#endif
	br_multicast_rport_del_notify(pmctx, del);
}

void br_multicast_disable_port(struct net_bridge_port *port)
{
	spin_lock_bh(&port->br->multicast_lock);
	__br_multicast_disable_port_ctx(&port->multicast_ctx);
	spin_unlock_bh(&port->br->multicast_lock);
}

static int __grp_src_delete_marked(struct net_bridge_port_group *pg)
{
	struct net_bridge_group_src *ent;
	struct hlist_node *tmp;
	int deleted = 0;

	hlist_for_each_entry_safe(ent, tmp, &pg->src_list, node)
		if (ent->flags & BR_SGRP_F_DELETE) {
			br_multicast_del_group_src(ent, false);
			deleted++;
		}

	return deleted;
}

static void __grp_src_mod_timer(struct net_bridge_group_src *src,
				unsigned long expires)
{
	mod_timer(&src->timer, expires);
	br_multicast_fwd_src_handle(src);
}

static void __grp_src_query_marked_and_rexmit(struct net_bridge_mcast *brmctx,
					      struct net_bridge_mcast_port *pmctx,
					      struct net_bridge_port_group *pg)
{
	struct bridge_mcast_other_query *other_query = NULL;
	u32 lmqc = brmctx->multicast_last_member_count;
	unsigned long lmqt, lmi, now = jiffies;
	struct net_bridge_group_src *ent;

	if (!netif_running(brmctx->br->dev) ||
	    !br_opt_get(brmctx->br, BROPT_MULTICAST_ENABLED))
		return;

	if (pg->key.addr.proto == htons(ETH_P_IP))
		other_query = &brmctx->ip4_other_query;
#if IS_ENABLED(CONFIG_IPV6)
	else
		other_query = &brmctx->ip6_other_query;
#endif

	lmqt = now + br_multicast_lmqt(brmctx);
	hlist_for_each_entry(ent, &pg->src_list, node) {
		if (ent->flags & BR_SGRP_F_SEND) {
			ent->flags &= ~BR_SGRP_F_SEND;
			if (ent->timer.expires > lmqt) {
				if (brmctx->multicast_querier &&
				    other_query &&
				    !timer_pending(&other_query->timer))
					ent->src_query_rexmit_cnt = lmqc;
				__grp_src_mod_timer(ent, lmqt);
			}
		}
	}

	if (!brmctx->multicast_querier ||
	    !other_query || timer_pending(&other_query->timer))
		return;

	__br_multicast_send_query(brmctx, pmctx, pg, &pg->key.addr,
				  &pg->key.addr, true, 1, NULL);

	lmi = now + brmctx->multicast_last_member_interval;
	if (!timer_pending(&pg->rexmit_timer) ||
	    time_after(pg->rexmit_timer.expires, lmi))
		mod_timer(&pg->rexmit_timer, lmi);
}

static void __grp_send_query_and_rexmit(struct net_bridge_mcast *brmctx,
					struct net_bridge_mcast_port *pmctx,
					struct net_bridge_port_group *pg)
{
	struct bridge_mcast_other_query *other_query = NULL;
	unsigned long now = jiffies, lmi;

	if (!netif_running(brmctx->br->dev) ||
	    !br_opt_get(brmctx->br, BROPT_MULTICAST_ENABLED))
		return;

	if (pg->key.addr.proto == htons(ETH_P_IP))
		other_query = &brmctx->ip4_other_query;
#if IS_ENABLED(CONFIG_IPV6)
	else
		other_query = &brmctx->ip6_other_query;
#endif

	if (brmctx->multicast_querier &&
	    other_query && !timer_pending(&other_query->timer)) {
		lmi = now + brmctx->multicast_last_member_interval;
		pg->grp_query_rexmit_cnt = brmctx->multicast_last_member_count - 1;
		__br_multicast_send_query(brmctx, pmctx, pg, &pg->key.addr,
					  &pg->key.addr, false, 0, NULL);
		if (!timer_pending(&pg->rexmit_timer) ||
		    time_after(pg->rexmit_timer.expires, lmi))
			mod_timer(&pg->rexmit_timer, lmi);
	}

	if (pg->filter_mode == MCAST_EXCLUDE &&
	    (!timer_pending(&pg->timer) ||
	     time_after(pg->timer.expires, now + br_multicast_lmqt(brmctx))))
		mod_timer(&pg->timer, now + br_multicast_lmqt(brmctx));
}

/* State          Msg type      New state                Actions
 * INCLUDE (A)    IS_IN (B)     INCLUDE (A+B)            (B)=GMI
 * INCLUDE (A)    ALLOW (B)     INCLUDE (A+B)            (B)=GMI
 * EXCLUDE (X,Y)  ALLOW (A)     EXCLUDE (X+A,Y-A)        (A)=GMI
 */
static bool br_multicast_isinc_allow(const struct net_bridge_mcast *brmctx,
				     struct net_bridge_port_group *pg, void *h_addr,
				     void *srcs, u32 nsrcs, size_t addr_size,
				     int grec_type)
{
	struct net_bridge_group_src *ent;
	unsigned long now = jiffies;
	bool changed = false;
	struct br_ip src_ip;
	u32 src_idx;

	memset(&src_ip, 0, sizeof(src_ip));
	src_ip.proto = pg->key.addr.proto;
	for (src_idx = 0; src_idx < nsrcs; src_idx++) {
		memcpy(&src_ip.src, srcs + (src_idx * addr_size), addr_size);
		ent = br_multicast_find_group_src(pg, &src_ip);
		if (!ent) {
			ent = br_multicast_new_group_src(pg, &src_ip);
			if (ent)
				changed = true;
		}

		if (ent)
			__grp_src_mod_timer(ent, now + br_multicast_gmi(brmctx));
	}

	if (br_multicast_eht_handle(brmctx, pg, h_addr, srcs, nsrcs, addr_size,
				    grec_type))
		changed = true;

	return changed;
}

/* State          Msg type      New state                Actions
 * INCLUDE (A)    IS_EX (B)     EXCLUDE (A*B,B-A)        (B-A)=0
 *                                                       Delete (A-B)
 *                                                       Group Timer=GMI
 */
static void __grp_src_isexc_incl(const struct net_bridge_mcast *brmctx,
				 struct net_bridge_port_group *pg, void *h_addr,
				 void *srcs, u32 nsrcs, size_t addr_size,
				 int grec_type)
{
	struct net_bridge_group_src *ent;
	struct br_ip src_ip;
	u32 src_idx;

	hlist_for_each_entry(ent, &pg->src_list, node)
		ent->flags |= BR_SGRP_F_DELETE;

	memset(&src_ip, 0, sizeof(src_ip));
	src_ip.proto = pg->key.addr.proto;
	for (src_idx = 0; src_idx < nsrcs; src_idx++) {
		memcpy(&src_ip.src, srcs + (src_idx * addr_size), addr_size);
		ent = br_multicast_find_group_src(pg, &src_ip);
		if (ent)
			ent->flags &= ~BR_SGRP_F_DELETE;
		else
			ent = br_multicast_new_group_src(pg, &src_ip);
		if (ent)
			br_multicast_fwd_src_handle(ent);
	}

	br_multicast_eht_handle(brmctx, pg, h_addr, srcs, nsrcs, addr_size,
				grec_type);

	__grp_src_delete_marked(pg);
}

/* State          Msg type      New state                Actions
 * EXCLUDE (X,Y)  IS_EX (A)     EXCLUDE (A-Y,Y*A)        (A-X-Y)=GMI
 *                                                       Delete (X-A)
 *                                                       Delete (Y-A)
 *                                                       Group Timer=GMI
 */
static bool __grp_src_isexc_excl(const struct net_bridge_mcast *brmctx,
				 struct net_bridge_port_group *pg, void *h_addr,
				 void *srcs, u32 nsrcs, size_t addr_size,
				 int grec_type)
{
	struct net_bridge_group_src *ent;
	unsigned long now = jiffies;
	bool changed = false;
	struct br_ip src_ip;
	u32 src_idx;

	hlist_for_each_entry(ent, &pg->src_list, node)
		ent->flags |= BR_SGRP_F_DELETE;

	memset(&src_ip, 0, sizeof(src_ip));
	src_ip.proto = pg->key.addr.proto;
	for (src_idx = 0; src_idx < nsrcs; src_idx++) {
		memcpy(&src_ip.src, srcs + (src_idx * addr_size), addr_size);
		ent = br_multicast_find_group_src(pg, &src_ip);
		if (ent) {
			ent->flags &= ~BR_SGRP_F_DELETE;
		} else {
			ent = br_multicast_new_group_src(pg, &src_ip);
			if (ent) {
				__grp_src_mod_timer(ent,
						    now + br_multicast_gmi(brmctx));
				changed = true;
			}
		}
	}

	if (br_multicast_eht_handle(brmctx, pg, h_addr, srcs, nsrcs, addr_size,
				    grec_type))
		changed = true;

	if (__grp_src_delete_marked(pg))
		changed = true;

	return changed;
}

static bool br_multicast_isexc(const struct net_bridge_mcast *brmctx,
			       struct net_bridge_port_group *pg, void *h_addr,
			       void *srcs, u32 nsrcs, size_t addr_size,
			       int grec_type)
{
	bool changed = false;

	switch (pg->filter_mode) {
	case MCAST_INCLUDE:
		__grp_src_isexc_incl(brmctx, pg, h_addr, srcs, nsrcs, addr_size,
				     grec_type);
		br_multicast_star_g_handle_mode(pg, MCAST_EXCLUDE);
		changed = true;
		break;
	case MCAST_EXCLUDE:
		changed = __grp_src_isexc_excl(brmctx, pg, h_addr, srcs, nsrcs,
					       addr_size, grec_type);
		break;
	}

	pg->filter_mode = MCAST_EXCLUDE;
	mod_timer(&pg->timer, jiffies + br_multicast_gmi(brmctx));

	return changed;
}

/* State          Msg type      New state                Actions
 * INCLUDE (A)    TO_IN (B)     INCLUDE (A+B)            (B)=GMI
 *                                                       Send Q(G,A-B)
 */
static bool __grp_src_toin_incl(struct net_bridge_mcast *brmctx,
				struct net_bridge_mcast_port *pmctx,
				struct net_bridge_port_group *pg, void *h_addr,
				void *srcs, u32 nsrcs, size_t addr_size,
				int grec_type)
{
	u32 src_idx, to_send = pg->src_ents;
	struct net_bridge_group_src *ent;
	unsigned long now = jiffies;
	bool changed = false;
	struct br_ip src_ip;

	hlist_for_each_entry(ent, &pg->src_list, node)
		ent->flags |= BR_SGRP_F_SEND;

	memset(&src_ip, 0, sizeof(src_ip));
	src_ip.proto = pg->key.addr.proto;
	for (src_idx = 0; src_idx < nsrcs; src_idx++) {
		memcpy(&src_ip.src, srcs + (src_idx * addr_size), addr_size);
		ent = br_multicast_find_group_src(pg, &src_ip);
		if (ent) {
			ent->flags &= ~BR_SGRP_F_SEND;
			to_send--;
		} else {
			ent = br_multicast_new_group_src(pg, &src_ip);
			if (ent)
				changed = true;
		}
		if (ent)
			__grp_src_mod_timer(ent, now + br_multicast_gmi(brmctx));
	}

	if (br_multicast_eht_handle(brmctx, pg, h_addr, srcs, nsrcs, addr_size,
				    grec_type))
		changed = true;

	if (to_send)
		__grp_src_query_marked_and_rexmit(brmctx, pmctx, pg);

	return changed;
}

/* State          Msg type      New state                Actions
 * EXCLUDE (X,Y)  TO_IN (A)     EXCLUDE (X+A,Y-A)        (A)=GMI
 *                                                       Send Q(G,X-A)
 *                                                       Send Q(G)
 */
static bool __grp_src_toin_excl(struct net_bridge_mcast *brmctx,
				struct net_bridge_mcast_port *pmctx,
				struct net_bridge_port_group *pg, void *h_addr,
				void *srcs, u32 nsrcs, size_t addr_size,
				int grec_type)
{
	u32 src_idx, to_send = pg->src_ents;
	struct net_bridge_group_src *ent;
	unsigned long now = jiffies;
	bool changed = false;
	struct br_ip src_ip;

	hlist_for_each_entry(ent, &pg->src_list, node)
		if (timer_pending(&ent->timer))
			ent->flags |= BR_SGRP_F_SEND;

	memset(&src_ip, 0, sizeof(src_ip));
	src_ip.proto = pg->key.addr.proto;
	for (src_idx = 0; src_idx < nsrcs; src_idx++) {
		memcpy(&src_ip.src, srcs + (src_idx * addr_size), addr_size);
		ent = br_multicast_find_group_src(pg, &src_ip);
		if (ent) {
			if (timer_pending(&ent->timer)) {
				ent->flags &= ~BR_SGRP_F_SEND;
				to_send--;
			}
		} else {
			ent = br_multicast_new_group_src(pg, &src_ip);
			if (ent)
				changed = true;
		}
		if (ent)
			__grp_src_mod_timer(ent, now + br_multicast_gmi(brmctx));
	}

	if (br_multicast_eht_handle(brmctx, pg, h_addr, srcs, nsrcs, addr_size,
				    grec_type))
		changed = true;

	if (to_send)
		__grp_src_query_marked_and_rexmit(brmctx, pmctx, pg);

	__grp_send_query_and_rexmit(brmctx, pmctx, pg);

	return changed;
}

static bool br_multicast_toin(struct net_bridge_mcast *brmctx,
			      struct net_bridge_mcast_port *pmctx,
			      struct net_bridge_port_group *pg, void *h_addr,
			      void *srcs, u32 nsrcs, size_t addr_size,
			      int grec_type)
{
	bool changed = false;

	switch (pg->filter_mode) {
	case MCAST_INCLUDE:
		changed = __grp_src_toin_incl(brmctx, pmctx, pg, h_addr, srcs,
					      nsrcs, addr_size, grec_type);
		break;
	case MCAST_EXCLUDE:
		changed = __grp_src_toin_excl(brmctx, pmctx, pg, h_addr, srcs,
					      nsrcs, addr_size, grec_type);
		break;
	}

	if (br_multicast_eht_should_del_pg(pg)) {
		pg->flags |= MDB_PG_FLAGS_FAST_LEAVE;
		br_multicast_find_del_pg(pg->key.port->br, pg);
		/* a notification has already been sent and we shouldn't
		 * access pg after the delete so we have to return false
		 */
		changed = false;
	}

	return changed;
}

/* State          Msg type      New state                Actions
 * INCLUDE (A)    TO_EX (B)     EXCLUDE (A*B,B-A)        (B-A)=0
 *                                                       Delete (A-B)
 *                                                       Send Q(G,A*B)
 *                                                       Group Timer=GMI
 */
static void __grp_src_toex_incl(struct net_bridge_mcast *brmctx,
				struct net_bridge_mcast_port *pmctx,
				struct net_bridge_port_group *pg, void *h_addr,
				void *srcs, u32 nsrcs, size_t addr_size,
				int grec_type)
{
	struct net_bridge_group_src *ent;
	u32 src_idx, to_send = 0;
	struct br_ip src_ip;

	hlist_for_each_entry(ent, &pg->src_list, node)
		ent->flags = (ent->flags & ~BR_SGRP_F_SEND) | BR_SGRP_F_DELETE;

	memset(&src_ip, 0, sizeof(src_ip));
	src_ip.proto = pg->key.addr.proto;
	for (src_idx = 0; src_idx < nsrcs; src_idx++) {
		memcpy(&src_ip.src, srcs + (src_idx * addr_size), addr_size);
		ent = br_multicast_find_group_src(pg, &src_ip);
		if (ent) {
			ent->flags = (ent->flags & ~BR_SGRP_F_DELETE) |
				     BR_SGRP_F_SEND;
			to_send++;
		} else {
			ent = br_multicast_new_group_src(pg, &src_ip);
		}
		if (ent)
			br_multicast_fwd_src_handle(ent);
	}

	br_multicast_eht_handle(brmctx, pg, h_addr, srcs, nsrcs, addr_size,
				grec_type);

	__grp_src_delete_marked(pg);
	if (to_send)
		__grp_src_query_marked_and_rexmit(brmctx, pmctx, pg);
}

/* State          Msg type      New state                Actions
 * EXCLUDE (X,Y)  TO_EX (A)     EXCLUDE (A-Y,Y*A)        (A-X-Y)=Group Timer
 *                                                       Delete (X-A)
 *                                                       Delete (Y-A)
 *                                                       Send Q(G,A-Y)
 *                                                       Group Timer=GMI
 */
static bool __grp_src_toex_excl(struct net_bridge_mcast *brmctx,
				struct net_bridge_mcast_port *pmctx,
				struct net_bridge_port_group *pg, void *h_addr,
				void *srcs, u32 nsrcs, size_t addr_size,
				int grec_type)
{
	struct net_bridge_group_src *ent;
	u32 src_idx, to_send = 0;
	bool changed = false;
	struct br_ip src_ip;

	hlist_for_each_entry(ent, &pg->src_list, node)
		ent->flags = (ent->flags & ~BR_SGRP_F_SEND) | BR_SGRP_F_DELETE;

	memset(&src_ip, 0, sizeof(src_ip));
	src_ip.proto = pg->key.addr.proto;
	for (src_idx = 0; src_idx < nsrcs; src_idx++) {
		memcpy(&src_ip.src, srcs + (src_idx * addr_size), addr_size);
		ent = br_multicast_find_group_src(pg, &src_ip);
		if (ent) {
			ent->flags &= ~BR_SGRP_F_DELETE;
		} else {
			ent = br_multicast_new_group_src(pg, &src_ip);
			if (ent) {
				__grp_src_mod_timer(ent, pg->timer.expires);
				changed = true;
			}
		}
		if (ent && timer_pending(&ent->timer)) {
			ent->flags |= BR_SGRP_F_SEND;
			to_send++;
		}
	}

	if (br_multicast_eht_handle(brmctx, pg, h_addr, srcs, nsrcs, addr_size,
				    grec_type))
		changed = true;

	if (__grp_src_delete_marked(pg))
		changed = true;
	if (to_send)
		__grp_src_query_marked_and_rexmit(brmctx, pmctx, pg);

	return changed;
}

static bool br_multicast_toex(struct net_bridge_mcast *brmctx,
			      struct net_bridge_mcast_port *pmctx,
			      struct net_bridge_port_group *pg, void *h_addr,
			      void *srcs, u32 nsrcs, size_t addr_size,
			      int grec_type)
{
	bool changed = false;

	switch (pg->filter_mode) {
	case MCAST_INCLUDE:
		__grp_src_toex_incl(brmctx, pmctx, pg, h_addr, srcs, nsrcs,
				    addr_size, grec_type);
		br_multicast_star_g_handle_mode(pg, MCAST_EXCLUDE);
		changed = true;
		break;
	case MCAST_EXCLUDE:
		changed = __grp_src_toex_excl(brmctx, pmctx, pg, h_addr, srcs,
					      nsrcs, addr_size, grec_type);
		break;
	}

	pg->filter_mode = MCAST_EXCLUDE;
	mod_timer(&pg->timer, jiffies + br_multicast_gmi(brmctx));

	return changed;
}

/* State          Msg type      New state                Actions
 * INCLUDE (A)    BLOCK (B)     INCLUDE (A)              Send Q(G,A*B)
 */
static bool __grp_src_block_incl(struct net_bridge_mcast *brmctx,
				 struct net_bridge_mcast_port *pmctx,
				 struct net_bridge_port_group *pg, void *h_addr,
				 void *srcs, u32 nsrcs, size_t addr_size, int grec_type)
{
	struct net_bridge_group_src *ent;
	u32 src_idx, to_send = 0;
	bool changed = false;
	struct br_ip src_ip;

	hlist_for_each_entry(ent, &pg->src_list, node)
		ent->flags &= ~BR_SGRP_F_SEND;

	memset(&src_ip, 0, sizeof(src_ip));
	src_ip.proto = pg->key.addr.proto;
	for (src_idx = 0; src_idx < nsrcs; src_idx++) {
		memcpy(&src_ip.src, srcs + (src_idx * addr_size), addr_size);
		ent = br_multicast_find_group_src(pg, &src_ip);
		if (ent) {
			ent->flags |= BR_SGRP_F_SEND;
			to_send++;
		}
	}

	if (br_multicast_eht_handle(brmctx, pg, h_addr, srcs, nsrcs, addr_size,
				    grec_type))
		changed = true;

	if (to_send)
		__grp_src_query_marked_and_rexmit(brmctx, pmctx, pg);

	return changed;
}

/* State          Msg type      New state                Actions
 * EXCLUDE (X,Y)  BLOCK (A)     EXCLUDE (X+(A-Y),Y)      (A-X-Y)=Group Timer
 *                                                       Send Q(G,A-Y)
 */
static bool __grp_src_block_excl(struct net_bridge_mcast *brmctx,
				 struct net_bridge_mcast_port *pmctx,
				 struct net_bridge_port_group *pg, void *h_addr,
				 void *srcs, u32 nsrcs, size_t addr_size, int grec_type)
{
	struct net_bridge_group_src *ent;
	u32 src_idx, to_send = 0;
	bool changed = false;
	struct br_ip src_ip;

	hlist_for_each_entry(ent, &pg->src_list, node)
		ent->flags &= ~BR_SGRP_F_SEND;

	memset(&src_ip, 0, sizeof(src_ip));
	src_ip.proto = pg->key.addr.proto;
	for (src_idx = 0; src_idx < nsrcs; src_idx++) {
		memcpy(&src_ip.src, srcs + (src_idx * addr_size), addr_size);
		ent = br_multicast_find_group_src(pg, &src_ip);
		if (!ent) {
			ent = br_multicast_new_group_src(pg, &src_ip);
			if (ent) {
				__grp_src_mod_timer(ent, pg->timer.expires);
				changed = true;
			}
		}
		if (ent && timer_pending(&ent->timer)) {
			ent->flags |= BR_SGRP_F_SEND;
			to_send++;
		}
	}

	if (br_multicast_eht_handle(brmctx, pg, h_addr, srcs, nsrcs, addr_size,
				    grec_type))
		changed = true;

	if (to_send)
		__grp_src_query_marked_and_rexmit(brmctx, pmctx, pg);

	return changed;
}

static bool br_multicast_block(struct net_bridge_mcast *brmctx,
			       struct net_bridge_mcast_port *pmctx,
			       struct net_bridge_port_group *pg, void *h_addr,
			       void *srcs, u32 nsrcs, size_t addr_size, int grec_type)
{
	bool changed = false;

	switch (pg->filter_mode) {
	case MCAST_INCLUDE:
		changed = __grp_src_block_incl(brmctx, pmctx, pg, h_addr, srcs,
					       nsrcs, addr_size, grec_type);
		break;
	case MCAST_EXCLUDE:
		changed = __grp_src_block_excl(brmctx, pmctx, pg, h_addr, srcs,
					       nsrcs, addr_size, grec_type);
		break;
	}

	if ((pg->filter_mode == MCAST_INCLUDE && hlist_empty(&pg->src_list)) ||
	    br_multicast_eht_should_del_pg(pg)) {
		if (br_multicast_eht_should_del_pg(pg))
			pg->flags |= MDB_PG_FLAGS_FAST_LEAVE;
		br_multicast_find_del_pg(pg->key.port->br, pg);
		/* a notification has already been sent and we shouldn't
		 * access pg after the delete so we have to return false
		 */
		changed = false;
	}

	return changed;
}

static struct net_bridge_port_group *
br_multicast_find_port(struct net_bridge_mdb_entry *mp,
		       struct net_bridge_port *p,
		       const unsigned char *src)
{
	struct net_bridge *br __maybe_unused = mp->br;
	struct net_bridge_port_group *pg;

	for (pg = mlock_dereference(mp->ports, br);
	     pg;
	     pg = mlock_dereference(pg->next, br))
		if (br_port_group_equal(pg, p, src))
			return pg;

	return NULL;
}

static int br_ip4_multicast_igmp3_report(struct net_bridge_mcast *brmctx,
					 struct net_bridge_mcast_port *pmctx,
					 struct sk_buff *skb,
					 u16 vid)
{
	bool igmpv2 = brmctx->multicast_igmp_version == 2;
	struct net_bridge_mdb_entry *mdst;
	struct net_bridge_port_group *pg;
	const unsigned char *src;
	struct igmpv3_report *ih;
	struct igmpv3_grec *grec;
	int i, len, num, type;
	__be32 group, *h_addr;
	bool changed = false;
	int err = 0;
	u16 nsrcs;

	ih = igmpv3_report_hdr(skb);
	num = ntohs(ih->ngrec);
	len = skb_transport_offset(skb) + sizeof(*ih);

	for (i = 0; i < num; i++) {
		len += sizeof(*grec);
		if (!ip_mc_may_pull(skb, len))
			return -EINVAL;

		grec = (void *)(skb->data + len - sizeof(*grec));
		group = grec->grec_mca;
		type = grec->grec_type;
		nsrcs = ntohs(grec->grec_nsrcs);

		len += nsrcs * 4;
		if (!ip_mc_may_pull(skb, len))
			return -EINVAL;

		switch (type) {
		case IGMPV3_MODE_IS_INCLUDE:
		case IGMPV3_MODE_IS_EXCLUDE:
		case IGMPV3_CHANGE_TO_INCLUDE:
		case IGMPV3_CHANGE_TO_EXCLUDE:
		case IGMPV3_ALLOW_NEW_SOURCES:
		case IGMPV3_BLOCK_OLD_SOURCES:
			break;

		default:
			continue;
		}

		src = eth_hdr(skb)->h_source;
		if (nsrcs == 0 &&
		    (type == IGMPV3_CHANGE_TO_INCLUDE ||
		     type == IGMPV3_MODE_IS_INCLUDE)) {
			if (!pmctx || igmpv2) {
				br_ip4_multicast_leave_group(brmctx, pmctx,
							     group, vid, src);
				continue;
			}
		} else {
			err = br_ip4_multicast_add_group(brmctx, pmctx, group,
							 vid, src, igmpv2);
			if (err)
				break;
		}

		if (!pmctx || igmpv2)
			continue;

		spin_lock_bh(&brmctx->br->multicast_lock);
		if (!br_multicast_ctx_should_use(brmctx, pmctx))
			goto unlock_continue;

		mdst = br_mdb_ip4_get(brmctx->br, group, vid);
		if (!mdst)
			goto unlock_continue;
		pg = br_multicast_find_port(mdst, pmctx->port, src);
		if (!pg || (pg->flags & MDB_PG_FLAGS_PERMANENT))
			goto unlock_continue;
		/* reload grec and host addr */
		grec = (void *)(skb->data + len - sizeof(*grec) - (nsrcs * 4));
		h_addr = &ip_hdr(skb)->saddr;
		switch (type) {
		case IGMPV3_ALLOW_NEW_SOURCES:
			changed = br_multicast_isinc_allow(brmctx, pg, h_addr,
							   grec->grec_src,
							   nsrcs, sizeof(__be32), type);
			break;
		case IGMPV3_MODE_IS_INCLUDE:
			changed = br_multicast_isinc_allow(brmctx, pg, h_addr,
							   grec->grec_src,
							   nsrcs, sizeof(__be32), type);
			break;
		case IGMPV3_MODE_IS_EXCLUDE:
			changed = br_multicast_isexc(brmctx, pg, h_addr,
						     grec->grec_src,
						     nsrcs, sizeof(__be32), type);
			break;
		case IGMPV3_CHANGE_TO_INCLUDE:
			changed = br_multicast_toin(brmctx, pmctx, pg, h_addr,
						    grec->grec_src,
						    nsrcs, sizeof(__be32), type);
			break;
		case IGMPV3_CHANGE_TO_EXCLUDE:
			changed = br_multicast_toex(brmctx, pmctx, pg, h_addr,
						    grec->grec_src,
						    nsrcs, sizeof(__be32), type);
			break;
		case IGMPV3_BLOCK_OLD_SOURCES:
			changed = br_multicast_block(brmctx, pmctx, pg, h_addr,
						     grec->grec_src,
						     nsrcs, sizeof(__be32), type);
			break;
		}
		if (changed)
			br_mdb_notify(brmctx->br->dev, mdst, pg, RTM_NEWMDB);
unlock_continue:
		spin_unlock_bh(&brmctx->br->multicast_lock);
	}

	return err;
}

#if IS_ENABLED(CONFIG_IPV6)
static int br_ip6_multicast_mld2_report(struct net_bridge_mcast *brmctx,
					struct net_bridge_mcast_port *pmctx,
					struct sk_buff *skb,
					u16 vid)
{
	bool mldv1 = brmctx->multicast_mld_version == 1;
	struct net_bridge_mdb_entry *mdst;
	struct net_bridge_port_group *pg;
	unsigned int nsrcs_offset;
	struct mld2_report *mld2r;
	const unsigned char *src;
	struct in6_addr *h_addr;
	struct mld2_grec *grec;
	unsigned int grec_len;
	bool changed = false;
	int i, len, num;
	int err = 0;

	if (!ipv6_mc_may_pull(skb, sizeof(*mld2r)))
		return -EINVAL;

	mld2r = (struct mld2_report *)icmp6_hdr(skb);
	num = ntohs(mld2r->mld2r_ngrec);
	len = skb_transport_offset(skb) + sizeof(*mld2r);

	for (i = 0; i < num; i++) {
		__be16 *_nsrcs, __nsrcs;
		u16 nsrcs;

		nsrcs_offset = len + offsetof(struct mld2_grec, grec_nsrcs);

		if (skb_transport_offset(skb) + ipv6_transport_len(skb) <
		    nsrcs_offset + sizeof(__nsrcs))
			return -EINVAL;

		_nsrcs = skb_header_pointer(skb, nsrcs_offset,
					    sizeof(__nsrcs), &__nsrcs);
		if (!_nsrcs)
			return -EINVAL;

		nsrcs = ntohs(*_nsrcs);
		grec_len = struct_size(grec, grec_src, nsrcs);

		if (!ipv6_mc_may_pull(skb, len + grec_len))
			return -EINVAL;

		grec = (struct mld2_grec *)(skb->data + len);
		len += grec_len;

		switch (grec->grec_type) {
		case MLD2_MODE_IS_INCLUDE:
		case MLD2_MODE_IS_EXCLUDE:
		case MLD2_CHANGE_TO_INCLUDE:
		case MLD2_CHANGE_TO_EXCLUDE:
		case MLD2_ALLOW_NEW_SOURCES:
		case MLD2_BLOCK_OLD_SOURCES:
			break;

		default:
			continue;
		}

		src = eth_hdr(skb)->h_source;
		if ((grec->grec_type == MLD2_CHANGE_TO_INCLUDE ||
		     grec->grec_type == MLD2_MODE_IS_INCLUDE) &&
		    nsrcs == 0) {
			if (!pmctx || mldv1) {
				br_ip6_multicast_leave_group(brmctx, pmctx,
							     &grec->grec_mca,
							     vid, src);
				continue;
			}
		} else {
			err = br_ip6_multicast_add_group(brmctx, pmctx,
							 &grec->grec_mca, vid,
							 src, mldv1);
			if (err)
				break;
		}

		if (!pmctx || mldv1)
			continue;

		spin_lock_bh(&brmctx->br->multicast_lock);
		if (!br_multicast_ctx_should_use(brmctx, pmctx))
			goto unlock_continue;

		mdst = br_mdb_ip6_get(brmctx->br, &grec->grec_mca, vid);
		if (!mdst)
			goto unlock_continue;
		pg = br_multicast_find_port(mdst, pmctx->port, src);
		if (!pg || (pg->flags & MDB_PG_FLAGS_PERMANENT))
			goto unlock_continue;
		h_addr = &ipv6_hdr(skb)->saddr;
		switch (grec->grec_type) {
		case MLD2_ALLOW_NEW_SOURCES:
			changed = br_multicast_isinc_allow(brmctx, pg, h_addr,
							   grec->grec_src, nsrcs,
							   sizeof(struct in6_addr),
							   grec->grec_type);
			break;
		case MLD2_MODE_IS_INCLUDE:
			changed = br_multicast_isinc_allow(brmctx, pg, h_addr,
							   grec->grec_src, nsrcs,
							   sizeof(struct in6_addr),
							   grec->grec_type);
			break;
		case MLD2_MODE_IS_EXCLUDE:
			changed = br_multicast_isexc(brmctx, pg, h_addr,
						     grec->grec_src, nsrcs,
						     sizeof(struct in6_addr),
						     grec->grec_type);
			break;
		case MLD2_CHANGE_TO_INCLUDE:
			changed = br_multicast_toin(brmctx, pmctx, pg, h_addr,
						    grec->grec_src, nsrcs,
						    sizeof(struct in6_addr),
						    grec->grec_type);
			break;
		case MLD2_CHANGE_TO_EXCLUDE:
			changed = br_multicast_toex(brmctx, pmctx, pg, h_addr,
						    grec->grec_src, nsrcs,
						    sizeof(struct in6_addr),
						    grec->grec_type);
			break;
		case MLD2_BLOCK_OLD_SOURCES:
			changed = br_multicast_block(brmctx, pmctx, pg, h_addr,
						     grec->grec_src, nsrcs,
						     sizeof(struct in6_addr),
						     grec->grec_type);
			break;
		}
		if (changed)
			br_mdb_notify(brmctx->br->dev, mdst, pg, RTM_NEWMDB);
unlock_continue:
		spin_unlock_bh(&brmctx->br->multicast_lock);
	}

	return err;
}
#endif

static bool br_multicast_select_querier(struct net_bridge_mcast *brmctx,
					struct net_bridge_mcast_port *pmctx,
					struct br_ip *saddr)
{
	int port_ifidx = pmctx ? pmctx->port->dev->ifindex : 0;
	struct timer_list *own_timer, *other_timer;
	struct bridge_mcast_querier *querier;

	switch (saddr->proto) {
	case htons(ETH_P_IP):
		querier = &brmctx->ip4_querier;
		own_timer = &brmctx->ip4_own_query.timer;
		other_timer = &brmctx->ip4_other_query.timer;
		if (!querier->addr.src.ip4 ||
		    ntohl(saddr->src.ip4) <= ntohl(querier->addr.src.ip4))
			goto update;
		break;
#if IS_ENABLED(CONFIG_IPV6)
	case htons(ETH_P_IPV6):
		querier = &brmctx->ip6_querier;
		own_timer = &brmctx->ip6_own_query.timer;
		other_timer = &brmctx->ip6_other_query.timer;
		if (ipv6_addr_cmp(&saddr->src.ip6, &querier->addr.src.ip6) <= 0)
			goto update;
		break;
#endif
	default:
		return false;
	}

	if (!timer_pending(own_timer) && !timer_pending(other_timer))
		goto update;

	return false;

update:
	br_multicast_update_querier(brmctx, querier, port_ifidx, saddr);

	return true;
}

static struct net_bridge_port *
__br_multicast_get_querier_port(struct net_bridge *br,
				const struct bridge_mcast_querier *querier)
{
	int port_ifidx = READ_ONCE(querier->port_ifidx);
	struct net_bridge_port *p;
	struct net_device *dev;

	if (port_ifidx == 0)
		return NULL;

	dev = dev_get_by_index_rcu(dev_net(br->dev), port_ifidx);
	if (!dev)
		return NULL;
	p = br_port_get_rtnl_rcu(dev);
	if (!p || p->br != br)
		return NULL;

	return p;
}

size_t br_multicast_querier_state_size(void)
{
	return nla_total_size(0) +		/* nest attribute */
	       nla_total_size(sizeof(__be32)) + /* BRIDGE_QUERIER_IP_ADDRESS */
	       nla_total_size(sizeof(int)) +    /* BRIDGE_QUERIER_IP_PORT */
	       nla_total_size_64bit(sizeof(u64)) + /* BRIDGE_QUERIER_IP_OTHER_TIMER */
#if IS_ENABLED(CONFIG_IPV6)
	       nla_total_size(sizeof(struct in6_addr)) + /* BRIDGE_QUERIER_IPV6_ADDRESS */
	       nla_total_size(sizeof(int)) +		 /* BRIDGE_QUERIER_IPV6_PORT */
	       nla_total_size_64bit(sizeof(u64)) +	 /* BRIDGE_QUERIER_IPV6_OTHER_TIMER */
#endif
	       0;
}

/* protected by rtnl or rcu */
int br_multicast_dump_querier_state(struct sk_buff *skb,
				    const struct net_bridge_mcast *brmctx,
				    int nest_attr)
{
	struct bridge_mcast_querier querier = {};
	struct net_bridge_port *p;
	struct nlattr *nest;

	if (!br_opt_get(brmctx->br, BROPT_MULTICAST_ENABLED) ||
	    br_multicast_ctx_vlan_global_disabled(brmctx))
		return 0;

	nest = nla_nest_start(skb, nest_attr);
	if (!nest)
		return -EMSGSIZE;

	rcu_read_lock();
	if (!brmctx->multicast_querier &&
	    !timer_pending(&brmctx->ip4_other_query.timer))
		goto out_v6;

	br_multicast_read_querier(&brmctx->ip4_querier, &querier);
	if (nla_put_in_addr(skb, BRIDGE_QUERIER_IP_ADDRESS,
			    querier.addr.src.ip4)) {
		rcu_read_unlock();
		goto out_err;
	}

	p = __br_multicast_get_querier_port(brmctx->br, &querier);
	if (timer_pending(&brmctx->ip4_other_query.timer) &&
	    (nla_put_u64_64bit(skb, BRIDGE_QUERIER_IP_OTHER_TIMER,
			       br_timer_value(&brmctx->ip4_other_query.timer),
			       BRIDGE_QUERIER_PAD) ||
	     (p && nla_put_u32(skb, BRIDGE_QUERIER_IP_PORT, p->dev->ifindex)))) {
		rcu_read_unlock();
		goto out_err;
	}

out_v6:
#if IS_ENABLED(CONFIG_IPV6)
	if (!brmctx->multicast_querier &&
	    !timer_pending(&brmctx->ip6_other_query.timer))
		goto out;

	br_multicast_read_querier(&brmctx->ip6_querier, &querier);
	if (nla_put_in6_addr(skb, BRIDGE_QUERIER_IPV6_ADDRESS,
			     &querier.addr.src.ip6)) {
		rcu_read_unlock();
		goto out_err;
	}

	p = __br_multicast_get_querier_port(brmctx->br, &querier);
	if (timer_pending(&brmctx->ip6_other_query.timer) &&
	    (nla_put_u64_64bit(skb, BRIDGE_QUERIER_IPV6_OTHER_TIMER,
			       br_timer_value(&brmctx->ip6_other_query.timer),
			       BRIDGE_QUERIER_PAD) ||
	     (p && nla_put_u32(skb, BRIDGE_QUERIER_IPV6_PORT,
			       p->dev->ifindex)))) {
		rcu_read_unlock();
		goto out_err;
	}
out:
#endif
	rcu_read_unlock();
	nla_nest_end(skb, nest);
	if (!nla_len(nest))
		nla_nest_cancel(skb, nest);

	return 0;

out_err:
	nla_nest_cancel(skb, nest);
	return -EMSGSIZE;
}

static void
br_multicast_update_query_timer(struct net_bridge_mcast *brmctx,
				struct bridge_mcast_other_query *query,
				unsigned long max_delay)
{
	if (!timer_pending(&query->timer))
		query->delay_time = jiffies + max_delay;

	mod_timer(&query->timer, jiffies + brmctx->multicast_querier_interval);
}

static void br_port_mc_router_state_change(struct net_bridge_port *p,
					   bool is_mc_router)
{
	struct switchdev_attr attr = {
		.orig_dev = p->dev,
		.id = SWITCHDEV_ATTR_ID_PORT_MROUTER,
		.flags = SWITCHDEV_F_DEFER,
		.u.mrouter = is_mc_router,
	};

	switchdev_port_attr_set(p->dev, &attr, NULL);
}

static struct net_bridge_port *
br_multicast_rport_from_node(struct net_bridge_mcast *brmctx,
			     struct hlist_head *mc_router_list,
			     struct hlist_node *rlist)
{
	struct net_bridge_mcast_port *pmctx;

#if IS_ENABLED(CONFIG_IPV6)
	if (mc_router_list == &brmctx->ip6_mc_router_list)
		pmctx = hlist_entry(rlist, struct net_bridge_mcast_port,
				    ip6_rlist);
	else
#endif
		pmctx = hlist_entry(rlist, struct net_bridge_mcast_port,
				    ip4_rlist);

	return pmctx->port;
}

static struct hlist_node *
br_multicast_get_rport_slot(struct net_bridge_mcast *brmctx,
			    struct net_bridge_port *port,
			    struct hlist_head *mc_router_list)

<<<<<<< HEAD
{
	struct hlist_node *slot = NULL;
	struct net_bridge_port *p;
	struct hlist_node *rlist;

	hlist_for_each(rlist, mc_router_list) {
		p = br_multicast_rport_from_node(brmctx, mc_router_list, rlist);

		if ((unsigned long)port >= (unsigned long)p)
			break;

		slot = rlist;
	}

	return slot;
}

static bool br_multicast_no_router_otherpf(struct net_bridge_mcast_port *pmctx,
					   struct hlist_node *rnode)
{
#if IS_ENABLED(CONFIG_IPV6)
	if (rnode != &pmctx->ip6_rlist)
		return hlist_unhashed(&pmctx->ip6_rlist);
	else
		return hlist_unhashed(&pmctx->ip4_rlist);
#else
	return true;
#endif
}

/* Add port to router_list
 *  list is maintained ordered by pointer value
 *  and locked by br->multicast_lock and RCU
 */
static void br_multicast_add_router(struct net_bridge_mcast *brmctx,
				    struct net_bridge_mcast_port *pmctx,
				    struct hlist_node *rlist,
				    struct hlist_head *mc_router_list)
{
	struct hlist_node *slot;

	if (!hlist_unhashed(rlist))
		return;

	slot = br_multicast_get_rport_slot(brmctx, pmctx->port, mc_router_list);

	if (slot)
		hlist_add_behind_rcu(rlist, slot);
	else
		hlist_add_head_rcu(rlist, mc_router_list);

	/* For backwards compatibility for now, only notify if we
	 * switched from no IPv4/IPv6 multicast router to a new
	 * IPv4 or IPv6 multicast router.
	 */
	if (br_multicast_no_router_otherpf(pmctx, rlist)) {
		br_rtr_notify(pmctx->port->br->dev, pmctx, RTM_NEWMDB);
		br_port_mc_router_state_change(pmctx->port, true);
	}
=======
{
	struct hlist_node *slot = NULL;
	struct net_bridge_port *p;
	struct hlist_node *rlist;

	hlist_for_each(rlist, mc_router_list) {
		p = br_multicast_rport_from_node(brmctx, mc_router_list, rlist);

		if ((unsigned long)port >= (unsigned long)p)
			break;

		slot = rlist;
	}

	return slot;
}

static bool br_multicast_no_router_otherpf(struct net_bridge_mcast_port *pmctx,
					   struct hlist_node *rnode)
{
#if IS_ENABLED(CONFIG_IPV6)
	if (rnode != &pmctx->ip6_rlist)
		return hlist_unhashed(&pmctx->ip6_rlist);
	else
		return hlist_unhashed(&pmctx->ip4_rlist);
#else
	return true;
#endif
>>>>>>> df0cc57e
}

/* Add port to router_list
 *  list is maintained ordered by pointer value
 *  and locked by br->multicast_lock and RCU
 */
<<<<<<< HEAD
static void br_ip4_multicast_add_router(struct net_bridge_mcast *brmctx,
					struct net_bridge_mcast_port *pmctx)
{
	br_multicast_add_router(brmctx, pmctx, &pmctx->ip4_rlist,
				&brmctx->ip4_mc_router_list);
}

/* Add port to router_list
 *  list is maintained ordered by pointer value
 *  and locked by br->multicast_lock and RCU
 */
static void br_ip6_multicast_add_router(struct net_bridge_mcast *brmctx,
					struct net_bridge_mcast_port *pmctx)
{
#if IS_ENABLED(CONFIG_IPV6)
	br_multicast_add_router(brmctx, pmctx, &pmctx->ip6_rlist,
				&brmctx->ip6_mc_router_list);
#endif
}

static void br_multicast_mark_router(struct net_bridge_mcast *brmctx,
				     struct net_bridge_mcast_port *pmctx,
				     struct timer_list *timer,
				     struct hlist_node *rlist,
				     struct hlist_head *mc_router_list)
=======
static void br_multicast_add_router(struct net_bridge_mcast *brmctx,
				    struct net_bridge_mcast_port *pmctx,
				    struct hlist_node *rlist,
				    struct hlist_head *mc_router_list)
>>>>>>> df0cc57e
{
	struct hlist_node *slot;

<<<<<<< HEAD
	if (!br_multicast_ctx_should_use(brmctx, pmctx))
		return;

	if (!pmctx) {
		if (brmctx->multicast_router == MDB_RTR_TYPE_TEMP_QUERY) {
			if (!br_ip4_multicast_is_router(brmctx) &&
			    !br_ip6_multicast_is_router(brmctx))
				br_mc_router_state_change(brmctx->br, true);
			mod_timer(timer, now + brmctx->multicast_querier_interval);
		}
=======
	if (!hlist_unhashed(rlist))
>>>>>>> df0cc57e
		return;

<<<<<<< HEAD
	if (pmctx->multicast_router == MDB_RTR_TYPE_DISABLED ||
	    pmctx->multicast_router == MDB_RTR_TYPE_PERM)
		return;

	br_multicast_add_router(brmctx, pmctx, rlist, mc_router_list);
	mod_timer(timer, now + brmctx->multicast_querier_interval);
}

static void br_ip4_multicast_mark_router(struct net_bridge_mcast *brmctx,
					 struct net_bridge_mcast_port *pmctx)
{
	struct timer_list *timer = &brmctx->ip4_mc_router_timer;
	struct hlist_node *rlist = NULL;

	if (pmctx) {
		timer = &pmctx->ip4_mc_router_timer;
		rlist = &pmctx->ip4_rlist;
	}

	br_multicast_mark_router(brmctx, pmctx, timer, rlist,
				 &brmctx->ip4_mc_router_list);
}

static void br_ip6_multicast_mark_router(struct net_bridge_mcast *brmctx,
					 struct net_bridge_mcast_port *pmctx)
{
#if IS_ENABLED(CONFIG_IPV6)
	struct timer_list *timer = &brmctx->ip6_mc_router_timer;
	struct hlist_node *rlist = NULL;

	if (pmctx) {
		timer = &pmctx->ip6_mc_router_timer;
		rlist = &pmctx->ip6_rlist;
	}

	br_multicast_mark_router(brmctx, pmctx, timer, rlist,
				 &brmctx->ip6_mc_router_list);
#endif
}

static void
br_ip4_multicast_query_received(struct net_bridge_mcast *brmctx,
				struct net_bridge_mcast_port *pmctx,
				struct bridge_mcast_other_query *query,
				struct br_ip *saddr,
				unsigned long max_delay)
{
	if (!br_multicast_select_querier(brmctx, pmctx, saddr))
		return;

	br_multicast_update_query_timer(brmctx, query, max_delay);
	br_ip4_multicast_mark_router(brmctx, pmctx);
}

#if IS_ENABLED(CONFIG_IPV6)
static void
br_ip6_multicast_query_received(struct net_bridge_mcast *brmctx,
				struct net_bridge_mcast_port *pmctx,
				struct bridge_mcast_other_query *query,
				struct br_ip *saddr,
				unsigned long max_delay)
{
	if (!br_multicast_select_querier(brmctx, pmctx, saddr))
		return;

	br_multicast_update_query_timer(brmctx, query, max_delay);
	br_ip6_multicast_mark_router(brmctx, pmctx);
=======
	slot = br_multicast_get_rport_slot(brmctx, pmctx->port, mc_router_list);

	if (slot)
		hlist_add_behind_rcu(rlist, slot);
	else
		hlist_add_head_rcu(rlist, mc_router_list);

	/* For backwards compatibility for now, only notify if we
	 * switched from no IPv4/IPv6 multicast router to a new
	 * IPv4 or IPv6 multicast router.
	 */
	if (br_multicast_no_router_otherpf(pmctx, rlist)) {
		br_rtr_notify(pmctx->port->br->dev, pmctx, RTM_NEWMDB);
		br_port_mc_router_state_change(pmctx->port, true);
	}
}

/* Add port to router_list
 *  list is maintained ordered by pointer value
 *  and locked by br->multicast_lock and RCU
 */
static void br_ip4_multicast_add_router(struct net_bridge_mcast *brmctx,
					struct net_bridge_mcast_port *pmctx)
{
	br_multicast_add_router(brmctx, pmctx, &pmctx->ip4_rlist,
				&brmctx->ip4_mc_router_list);
>>>>>>> df0cc57e
}
#endif

<<<<<<< HEAD
=======
/* Add port to router_list
 *  list is maintained ordered by pointer value
 *  and locked by br->multicast_lock and RCU
 */
static void br_ip6_multicast_add_router(struct net_bridge_mcast *brmctx,
					struct net_bridge_mcast_port *pmctx)
{
#if IS_ENABLED(CONFIG_IPV6)
	br_multicast_add_router(brmctx, pmctx, &pmctx->ip6_rlist,
				&brmctx->ip6_mc_router_list);
#endif
}

static void br_multicast_mark_router(struct net_bridge_mcast *brmctx,
				     struct net_bridge_mcast_port *pmctx,
				     struct timer_list *timer,
				     struct hlist_node *rlist,
				     struct hlist_head *mc_router_list)
{
	unsigned long now = jiffies;

	if (!br_multicast_ctx_should_use(brmctx, pmctx))
		return;

	if (!pmctx) {
		if (brmctx->multicast_router == MDB_RTR_TYPE_TEMP_QUERY) {
			if (!br_ip4_multicast_is_router(brmctx) &&
			    !br_ip6_multicast_is_router(brmctx))
				br_mc_router_state_change(brmctx->br, true);
			mod_timer(timer, now + brmctx->multicast_querier_interval);
		}
		return;
	}

	if (pmctx->multicast_router == MDB_RTR_TYPE_DISABLED ||
	    pmctx->multicast_router == MDB_RTR_TYPE_PERM)
		return;

	br_multicast_add_router(brmctx, pmctx, rlist, mc_router_list);
	mod_timer(timer, now + brmctx->multicast_querier_interval);
}

static void br_ip4_multicast_mark_router(struct net_bridge_mcast *brmctx,
					 struct net_bridge_mcast_port *pmctx)
{
	struct timer_list *timer = &brmctx->ip4_mc_router_timer;
	struct hlist_node *rlist = NULL;

	if (pmctx) {
		timer = &pmctx->ip4_mc_router_timer;
		rlist = &pmctx->ip4_rlist;
	}

	br_multicast_mark_router(brmctx, pmctx, timer, rlist,
				 &brmctx->ip4_mc_router_list);
}

static void br_ip6_multicast_mark_router(struct net_bridge_mcast *brmctx,
					 struct net_bridge_mcast_port *pmctx)
{
#if IS_ENABLED(CONFIG_IPV6)
	struct timer_list *timer = &brmctx->ip6_mc_router_timer;
	struct hlist_node *rlist = NULL;

	if (pmctx) {
		timer = &pmctx->ip6_mc_router_timer;
		rlist = &pmctx->ip6_rlist;
	}

	br_multicast_mark_router(brmctx, pmctx, timer, rlist,
				 &brmctx->ip6_mc_router_list);
#endif
}

static void
br_ip4_multicast_query_received(struct net_bridge_mcast *brmctx,
				struct net_bridge_mcast_port *pmctx,
				struct bridge_mcast_other_query *query,
				struct br_ip *saddr,
				unsigned long max_delay)
{
	if (!br_multicast_select_querier(brmctx, pmctx, saddr))
		return;

	br_multicast_update_query_timer(brmctx, query, max_delay);
	br_ip4_multicast_mark_router(brmctx, pmctx);
}

#if IS_ENABLED(CONFIG_IPV6)
static void
br_ip6_multicast_query_received(struct net_bridge_mcast *brmctx,
				struct net_bridge_mcast_port *pmctx,
				struct bridge_mcast_other_query *query,
				struct br_ip *saddr,
				unsigned long max_delay)
{
	if (!br_multicast_select_querier(brmctx, pmctx, saddr))
		return;

	br_multicast_update_query_timer(brmctx, query, max_delay);
	br_ip6_multicast_mark_router(brmctx, pmctx);
}
#endif

>>>>>>> df0cc57e
static void br_ip4_multicast_query(struct net_bridge_mcast *brmctx,
				   struct net_bridge_mcast_port *pmctx,
				   struct sk_buff *skb,
				   u16 vid)
{
	unsigned int transport_len = ip_transport_len(skb);
	const struct iphdr *iph = ip_hdr(skb);
	struct igmphdr *ih = igmp_hdr(skb);
	struct net_bridge_mdb_entry *mp;
	struct igmpv3_query *ih3;
	struct net_bridge_port_group *p;
	struct net_bridge_port_group __rcu **pp;
	struct br_ip saddr = {};
	unsigned long max_delay;
	unsigned long now = jiffies;
	__be32 group;

	spin_lock(&brmctx->br->multicast_lock);
	if (!br_multicast_ctx_should_use(brmctx, pmctx))
		goto out;

	group = ih->group;

	if (transport_len == sizeof(*ih)) {
		max_delay = ih->code * (HZ / IGMP_TIMER_SCALE);

		if (!max_delay) {
			max_delay = 10 * HZ;
			group = 0;
		}
	} else if (transport_len >= sizeof(*ih3)) {
		ih3 = igmpv3_query_hdr(skb);
		if (ih3->nsrcs ||
		    (brmctx->multicast_igmp_version == 3 && group &&
		     ih3->suppress))
			goto out;

		max_delay = ih3->code ?
			    IGMPV3_MRC(ih3->code) * (HZ / IGMP_TIMER_SCALE) : 1;
	} else {
		goto out;
	}

	if (!group) {
		saddr.proto = htons(ETH_P_IP);
		saddr.src.ip4 = iph->saddr;

		br_ip4_multicast_query_received(brmctx, pmctx,
						&brmctx->ip4_other_query,
						&saddr, max_delay);
		goto out;
	}

	mp = br_mdb_ip4_get(brmctx->br, group, vid);
	if (!mp)
		goto out;

	max_delay *= brmctx->multicast_last_member_count;

	if (mp->host_joined &&
	    (timer_pending(&mp->timer) ?
	     time_after(mp->timer.expires, now + max_delay) :
	     try_to_del_timer_sync(&mp->timer) >= 0))
		mod_timer(&mp->timer, now + max_delay);

	for (pp = &mp->ports;
	     (p = mlock_dereference(*pp, brmctx->br)) != NULL;
	     pp = &p->next) {
		if (timer_pending(&p->timer) ?
		    time_after(p->timer.expires, now + max_delay) :
		    try_to_del_timer_sync(&p->timer) >= 0 &&
		    (brmctx->multicast_igmp_version == 2 ||
		     p->filter_mode == MCAST_EXCLUDE))
			mod_timer(&p->timer, now + max_delay);
	}

out:
	spin_unlock(&brmctx->br->multicast_lock);
}

#if IS_ENABLED(CONFIG_IPV6)
static int br_ip6_multicast_query(struct net_bridge_mcast *brmctx,
				  struct net_bridge_mcast_port *pmctx,
				  struct sk_buff *skb,
				  u16 vid)
{
	unsigned int transport_len = ipv6_transport_len(skb);
	struct mld_msg *mld;
	struct net_bridge_mdb_entry *mp;
	struct mld2_query *mld2q;
	struct net_bridge_port_group *p;
	struct net_bridge_port_group __rcu **pp;
	struct br_ip saddr = {};
	unsigned long max_delay;
	unsigned long now = jiffies;
	unsigned int offset = skb_transport_offset(skb);
	const struct in6_addr *group = NULL;
	bool is_general_query;
	int err = 0;

	spin_lock(&brmctx->br->multicast_lock);
	if (!br_multicast_ctx_should_use(brmctx, pmctx))
		goto out;

	if (transport_len == sizeof(*mld)) {
		if (!pskb_may_pull(skb, offset + sizeof(*mld))) {
			err = -EINVAL;
			goto out;
		}
		mld = (struct mld_msg *) icmp6_hdr(skb);
		max_delay = msecs_to_jiffies(ntohs(mld->mld_maxdelay));
		if (max_delay)
			group = &mld->mld_mca;
	} else {
		if (!pskb_may_pull(skb, offset + sizeof(*mld2q))) {
			err = -EINVAL;
			goto out;
		}
		mld2q = (struct mld2_query *)icmp6_hdr(skb);
		if (!mld2q->mld2q_nsrcs)
			group = &mld2q->mld2q_mca;
		if (brmctx->multicast_mld_version == 2 &&
		    !ipv6_addr_any(&mld2q->mld2q_mca) &&
		    mld2q->mld2q_suppress)
			goto out;

		max_delay = max(msecs_to_jiffies(mldv2_mrc(mld2q)), 1UL);
	}

	is_general_query = group && ipv6_addr_any(group);

	if (is_general_query) {
		saddr.proto = htons(ETH_P_IPV6);
		saddr.src.ip6 = ipv6_hdr(skb)->saddr;

		br_ip6_multicast_query_received(brmctx, pmctx,
						&brmctx->ip6_other_query,
						&saddr, max_delay);
		goto out;
	} else if (!group) {
		goto out;
	}

	mp = br_mdb_ip6_get(brmctx->br, group, vid);
	if (!mp)
		goto out;

	max_delay *= brmctx->multicast_last_member_count;
	if (mp->host_joined &&
	    (timer_pending(&mp->timer) ?
	     time_after(mp->timer.expires, now + max_delay) :
	     try_to_del_timer_sync(&mp->timer) >= 0))
		mod_timer(&mp->timer, now + max_delay);

	for (pp = &mp->ports;
	     (p = mlock_dereference(*pp, brmctx->br)) != NULL;
	     pp = &p->next) {
		if (timer_pending(&p->timer) ?
		    time_after(p->timer.expires, now + max_delay) :
		    try_to_del_timer_sync(&p->timer) >= 0 &&
		    (brmctx->multicast_mld_version == 1 ||
		     p->filter_mode == MCAST_EXCLUDE))
			mod_timer(&p->timer, now + max_delay);
	}

out:
	spin_unlock(&brmctx->br->multicast_lock);
	return err;
}
#endif

static void
br_multicast_leave_group(struct net_bridge_mcast *brmctx,
			 struct net_bridge_mcast_port *pmctx,
			 struct br_ip *group,
			 struct bridge_mcast_other_query *other_query,
			 struct bridge_mcast_own_query *own_query,
			 const unsigned char *src)
{
	struct net_bridge_mdb_entry *mp;
	struct net_bridge_port_group *p;
	unsigned long now;
	unsigned long time;

	spin_lock(&brmctx->br->multicast_lock);
	if (!br_multicast_ctx_should_use(brmctx, pmctx))
		goto out;

	mp = br_mdb_ip_get(brmctx->br, group);
	if (!mp)
		goto out;

	if (pmctx && (pmctx->port->flags & BR_MULTICAST_FAST_LEAVE)) {
		struct net_bridge_port_group __rcu **pp;

		for (pp = &mp->ports;
		     (p = mlock_dereference(*pp, brmctx->br)) != NULL;
		     pp = &p->next) {
			if (!br_port_group_equal(p, pmctx->port, src))
				continue;

			if (p->flags & MDB_PG_FLAGS_PERMANENT)
				break;

			p->flags |= MDB_PG_FLAGS_FAST_LEAVE;
			br_multicast_del_pg(mp, p, pp);
		}
		goto out;
	}

	if (timer_pending(&other_query->timer))
		goto out;

	if (brmctx->multicast_querier) {
		__br_multicast_send_query(brmctx, pmctx, NULL, NULL, &mp->addr,
					  false, 0, NULL);

		time = jiffies + brmctx->multicast_last_member_count *
				 brmctx->multicast_last_member_interval;

		mod_timer(&own_query->timer, time);

		for (p = mlock_dereference(mp->ports, brmctx->br);
		     p != NULL && pmctx != NULL;
		     p = mlock_dereference(p->next, brmctx->br)) {
			if (!br_port_group_equal(p, pmctx->port, src))
				continue;

			if (!hlist_unhashed(&p->mglist) &&
			    (timer_pending(&p->timer) ?
			     time_after(p->timer.expires, time) :
			     try_to_del_timer_sync(&p->timer) >= 0)) {
				mod_timer(&p->timer, time);
			}

			break;
		}
	}

	now = jiffies;
	time = now + brmctx->multicast_last_member_count *
		     brmctx->multicast_last_member_interval;

	if (!pmctx) {
		if (mp->host_joined &&
		    (timer_pending(&mp->timer) ?
		     time_after(mp->timer.expires, time) :
		     try_to_del_timer_sync(&mp->timer) >= 0)) {
			mod_timer(&mp->timer, time);
		}

		goto out;
	}

	for (p = mlock_dereference(mp->ports, brmctx->br);
	     p != NULL;
	     p = mlock_dereference(p->next, brmctx->br)) {
		if (p->key.port != pmctx->port)
			continue;

		if (!hlist_unhashed(&p->mglist) &&
		    (timer_pending(&p->timer) ?
		     time_after(p->timer.expires, time) :
		     try_to_del_timer_sync(&p->timer) >= 0)) {
			mod_timer(&p->timer, time);
		}

		break;
	}
out:
	spin_unlock(&brmctx->br->multicast_lock);
}

static void br_ip4_multicast_leave_group(struct net_bridge_mcast *brmctx,
					 struct net_bridge_mcast_port *pmctx,
					 __be32 group,
					 __u16 vid,
					 const unsigned char *src)
{
	struct br_ip br_group;
	struct bridge_mcast_own_query *own_query;

	if (ipv4_is_local_multicast(group))
		return;

	own_query = pmctx ? &pmctx->ip4_own_query : &brmctx->ip4_own_query;

	memset(&br_group, 0, sizeof(br_group));
	br_group.dst.ip4 = group;
	br_group.proto = htons(ETH_P_IP);
	br_group.vid = vid;

	br_multicast_leave_group(brmctx, pmctx, &br_group,
				 &brmctx->ip4_other_query,
				 own_query, src);
}

#if IS_ENABLED(CONFIG_IPV6)
static void br_ip6_multicast_leave_group(struct net_bridge_mcast *brmctx,
					 struct net_bridge_mcast_port *pmctx,
					 const struct in6_addr *group,
					 __u16 vid,
					 const unsigned char *src)
{
	struct br_ip br_group;
	struct bridge_mcast_own_query *own_query;

	if (ipv6_addr_is_ll_all_nodes(group))
		return;

	own_query = pmctx ? &pmctx->ip6_own_query : &brmctx->ip6_own_query;

	memset(&br_group, 0, sizeof(br_group));
	br_group.dst.ip6 = *group;
	br_group.proto = htons(ETH_P_IPV6);
	br_group.vid = vid;

	br_multicast_leave_group(brmctx, pmctx, &br_group,
				 &brmctx->ip6_other_query,
				 own_query, src);
}
#endif

static void br_multicast_err_count(const struct net_bridge *br,
				   const struct net_bridge_port *p,
				   __be16 proto)
{
	struct bridge_mcast_stats __percpu *stats;
	struct bridge_mcast_stats *pstats;

	if (!br_opt_get(br, BROPT_MULTICAST_STATS_ENABLED))
		return;

	if (p)
		stats = p->mcast_stats;
	else
		stats = br->mcast_stats;
	if (WARN_ON(!stats))
		return;

	pstats = this_cpu_ptr(stats);

	u64_stats_update_begin(&pstats->syncp);
	switch (proto) {
	case htons(ETH_P_IP):
		pstats->mstats.igmp_parse_errors++;
		break;
#if IS_ENABLED(CONFIG_IPV6)
	case htons(ETH_P_IPV6):
		pstats->mstats.mld_parse_errors++;
		break;
#endif
	}
	u64_stats_update_end(&pstats->syncp);
}

static void br_multicast_pim(struct net_bridge_mcast *brmctx,
			     struct net_bridge_mcast_port *pmctx,
			     const struct sk_buff *skb)
{
	unsigned int offset = skb_transport_offset(skb);
	struct pimhdr *pimhdr, _pimhdr;

	pimhdr = skb_header_pointer(skb, offset, sizeof(_pimhdr), &_pimhdr);
	if (!pimhdr || pim_hdr_version(pimhdr) != PIM_VERSION ||
	    pim_hdr_type(pimhdr) != PIM_TYPE_HELLO)
		return;

	spin_lock(&brmctx->br->multicast_lock);
	br_ip4_multicast_mark_router(brmctx, pmctx);
	spin_unlock(&brmctx->br->multicast_lock);
}

static int br_ip4_multicast_mrd_rcv(struct net_bridge_mcast *brmctx,
				    struct net_bridge_mcast_port *pmctx,
				    struct sk_buff *skb)
{
	if (ip_hdr(skb)->protocol != IPPROTO_IGMP ||
	    igmp_hdr(skb)->type != IGMP_MRDISC_ADV)
		return -ENOMSG;

	spin_lock(&brmctx->br->multicast_lock);
	br_ip4_multicast_mark_router(brmctx, pmctx);
	spin_unlock(&brmctx->br->multicast_lock);

	return 0;
}

static int br_multicast_ipv4_rcv(struct net_bridge_mcast *brmctx,
				 struct net_bridge_mcast_port *pmctx,
				 struct sk_buff *skb,
				 u16 vid)
{
	struct net_bridge_port *p = pmctx ? pmctx->port : NULL;
	const unsigned char *src;
	struct igmphdr *ih;
	int err;

	err = ip_mc_check_igmp(skb);

	if (err == -ENOMSG) {
		if (!ipv4_is_local_multicast(ip_hdr(skb)->daddr)) {
			BR_INPUT_SKB_CB(skb)->mrouters_only = 1;
		} else if (pim_ipv4_all_pim_routers(ip_hdr(skb)->daddr)) {
			if (ip_hdr(skb)->protocol == IPPROTO_PIM)
				br_multicast_pim(brmctx, pmctx, skb);
		} else if (ipv4_is_all_snoopers(ip_hdr(skb)->daddr)) {
			br_ip4_multicast_mrd_rcv(brmctx, pmctx, skb);
		}

		return 0;
	} else if (err < 0) {
		br_multicast_err_count(brmctx->br, p, skb->protocol);
		return err;
	}

	ih = igmp_hdr(skb);
	src = eth_hdr(skb)->h_source;
	BR_INPUT_SKB_CB(skb)->igmp = ih->type;

	switch (ih->type) {
	case IGMP_HOST_MEMBERSHIP_REPORT:
	case IGMPV2_HOST_MEMBERSHIP_REPORT:
		BR_INPUT_SKB_CB(skb)->mrouters_only = 1;
		err = br_ip4_multicast_add_group(brmctx, pmctx, ih->group, vid,
						 src, true);
		break;
	case IGMPV3_HOST_MEMBERSHIP_REPORT:
		err = br_ip4_multicast_igmp3_report(brmctx, pmctx, skb, vid);
		break;
	case IGMP_HOST_MEMBERSHIP_QUERY:
		br_ip4_multicast_query(brmctx, pmctx, skb, vid);
		break;
	case IGMP_HOST_LEAVE_MESSAGE:
		br_ip4_multicast_leave_group(brmctx, pmctx, ih->group, vid, src);
		break;
	}

	br_multicast_count(brmctx->br, p, skb, BR_INPUT_SKB_CB(skb)->igmp,
			   BR_MCAST_DIR_RX);

	return err;
}

#if IS_ENABLED(CONFIG_IPV6)
static void br_ip6_multicast_mrd_rcv(struct net_bridge_mcast *brmctx,
				     struct net_bridge_mcast_port *pmctx,
				     struct sk_buff *skb)
{
	if (icmp6_hdr(skb)->icmp6_type != ICMPV6_MRDISC_ADV)
		return;

	spin_lock(&brmctx->br->multicast_lock);
	br_ip6_multicast_mark_router(brmctx, pmctx);
	spin_unlock(&brmctx->br->multicast_lock);
}

static int br_multicast_ipv6_rcv(struct net_bridge_mcast *brmctx,
				 struct net_bridge_mcast_port *pmctx,
				 struct sk_buff *skb,
				 u16 vid)
{
	struct net_bridge_port *p = pmctx ? pmctx->port : NULL;
	const unsigned char *src;
	struct mld_msg *mld;
	int err;

	err = ipv6_mc_check_mld(skb);

	if (err == -ENOMSG || err == -ENODATA) {
		if (!ipv6_addr_is_ll_all_nodes(&ipv6_hdr(skb)->daddr))
			BR_INPUT_SKB_CB(skb)->mrouters_only = 1;
		if (err == -ENODATA &&
		    ipv6_addr_is_all_snoopers(&ipv6_hdr(skb)->daddr))
			br_ip6_multicast_mrd_rcv(brmctx, pmctx, skb);

		return 0;
	} else if (err < 0) {
		br_multicast_err_count(brmctx->br, p, skb->protocol);
		return err;
	}

	mld = (struct mld_msg *)skb_transport_header(skb);
	BR_INPUT_SKB_CB(skb)->igmp = mld->mld_type;

	switch (mld->mld_type) {
	case ICMPV6_MGM_REPORT:
		src = eth_hdr(skb)->h_source;
		BR_INPUT_SKB_CB(skb)->mrouters_only = 1;
		err = br_ip6_multicast_add_group(brmctx, pmctx, &mld->mld_mca,
						 vid, src, true);
		break;
	case ICMPV6_MLD2_REPORT:
		err = br_ip6_multicast_mld2_report(brmctx, pmctx, skb, vid);
		break;
	case ICMPV6_MGM_QUERY:
		err = br_ip6_multicast_query(brmctx, pmctx, skb, vid);
		break;
	case ICMPV6_MGM_REDUCTION:
		src = eth_hdr(skb)->h_source;
		br_ip6_multicast_leave_group(brmctx, pmctx, &mld->mld_mca, vid,
					     src);
		break;
	}

	br_multicast_count(brmctx->br, p, skb, BR_INPUT_SKB_CB(skb)->igmp,
			   BR_MCAST_DIR_RX);

	return err;
}
#endif

int br_multicast_rcv(struct net_bridge_mcast **brmctx,
		     struct net_bridge_mcast_port **pmctx,
		     struct net_bridge_vlan *vlan,
		     struct sk_buff *skb, u16 vid)
{
	int ret = 0;

	BR_INPUT_SKB_CB(skb)->igmp = 0;
	BR_INPUT_SKB_CB(skb)->mrouters_only = 0;

	if (!br_opt_get((*brmctx)->br, BROPT_MULTICAST_ENABLED))
		return 0;

	if (br_opt_get((*brmctx)->br, BROPT_MCAST_VLAN_SNOOPING_ENABLED) && vlan) {
		const struct net_bridge_vlan *masterv;

		/* the vlan has the master flag set only when transmitting
		 * through the bridge device
		 */
		if (br_vlan_is_master(vlan)) {
			masterv = vlan;
			*brmctx = &vlan->br_mcast_ctx;
			*pmctx = NULL;
		} else {
			masterv = vlan->brvlan;
			*brmctx = &vlan->brvlan->br_mcast_ctx;
			*pmctx = &vlan->port_mcast_ctx;
		}

		if (!(masterv->priv_flags & BR_VLFLAG_GLOBAL_MCAST_ENABLED))
			return 0;
	}

	switch (skb->protocol) {
	case htons(ETH_P_IP):
		ret = br_multicast_ipv4_rcv(*brmctx, *pmctx, skb, vid);
		break;
#if IS_ENABLED(CONFIG_IPV6)
	case htons(ETH_P_IPV6):
		ret = br_multicast_ipv6_rcv(*brmctx, *pmctx, skb, vid);
		break;
#endif
	}

	return ret;
}

static void br_multicast_query_expired(struct net_bridge_mcast *brmctx,
				       struct bridge_mcast_own_query *query,
				       struct bridge_mcast_querier *querier)
{
	spin_lock(&brmctx->br->multicast_lock);
	if (br_multicast_ctx_vlan_disabled(brmctx))
		goto out;

	if (query->startup_sent < brmctx->multicast_startup_query_count)
		query->startup_sent++;

	br_multicast_send_query(brmctx, NULL, query);
out:
	spin_unlock(&brmctx->br->multicast_lock);
}

static void br_ip4_multicast_query_expired(struct timer_list *t)
{
	struct net_bridge_mcast *brmctx = from_timer(brmctx, t,
						     ip4_own_query.timer);

	br_multicast_query_expired(brmctx, &brmctx->ip4_own_query,
				   &brmctx->ip4_querier);
}

#if IS_ENABLED(CONFIG_IPV6)
static void br_ip6_multicast_query_expired(struct timer_list *t)
{
	struct net_bridge_mcast *brmctx = from_timer(brmctx, t,
						     ip6_own_query.timer);

	br_multicast_query_expired(brmctx, &brmctx->ip6_own_query,
				   &brmctx->ip6_querier);
}
#endif

static void br_multicast_gc_work(struct work_struct *work)
{
	struct net_bridge *br = container_of(work, struct net_bridge,
					     mcast_gc_work);
	HLIST_HEAD(deleted_head);

	spin_lock_bh(&br->multicast_lock);
	hlist_move_list(&br->mcast_gc_list, &deleted_head);
	spin_unlock_bh(&br->multicast_lock);

	br_multicast_gc(&deleted_head);
}

void br_multicast_ctx_init(struct net_bridge *br,
			   struct net_bridge_vlan *vlan,
			   struct net_bridge_mcast *brmctx)
{
	brmctx->br = br;
	brmctx->vlan = vlan;
	brmctx->multicast_router = MDB_RTR_TYPE_TEMP_QUERY;
	brmctx->multicast_last_member_count = 2;
	brmctx->multicast_startup_query_count = 2;

	brmctx->multicast_last_member_interval = HZ;
	brmctx->multicast_query_response_interval = 10 * HZ;
	brmctx->multicast_startup_query_interval = 125 * HZ / 4;
	brmctx->multicast_query_interval = 125 * HZ;
	brmctx->multicast_querier_interval = 255 * HZ;
	brmctx->multicast_membership_interval = 260 * HZ;

	brmctx->ip4_other_query.delay_time = 0;
	brmctx->ip4_querier.port_ifidx = 0;
	seqcount_spinlock_init(&brmctx->ip4_querier.seq, &br->multicast_lock);
	brmctx->multicast_igmp_version = 2;
#if IS_ENABLED(CONFIG_IPV6)
	brmctx->multicast_mld_version = 1;
	brmctx->ip6_other_query.delay_time = 0;
	brmctx->ip6_querier.port_ifidx = 0;
	seqcount_spinlock_init(&brmctx->ip6_querier.seq, &br->multicast_lock);
#endif

	timer_setup(&brmctx->ip4_mc_router_timer,
		    br_ip4_multicast_local_router_expired, 0);
	timer_setup(&brmctx->ip4_other_query.timer,
		    br_ip4_multicast_querier_expired, 0);
	timer_setup(&brmctx->ip4_own_query.timer,
		    br_ip4_multicast_query_expired, 0);
#if IS_ENABLED(CONFIG_IPV6)
	timer_setup(&brmctx->ip6_mc_router_timer,
		    br_ip6_multicast_local_router_expired, 0);
	timer_setup(&brmctx->ip6_other_query.timer,
		    br_ip6_multicast_querier_expired, 0);
	timer_setup(&brmctx->ip6_own_query.timer,
		    br_ip6_multicast_query_expired, 0);
#endif
}

void br_multicast_ctx_deinit(struct net_bridge_mcast *brmctx)
{
	__br_multicast_stop(brmctx);
}

void br_multicast_init(struct net_bridge *br)
{
	br->hash_max = BR_MULTICAST_DEFAULT_HASH_MAX;

	br_multicast_ctx_init(br, NULL, &br->multicast_ctx);

	br_opt_toggle(br, BROPT_MULTICAST_ENABLED, true);
	br_opt_toggle(br, BROPT_HAS_IPV6_ADDR, true);

	spin_lock_init(&br->multicast_lock);
	INIT_HLIST_HEAD(&br->mdb_list);
	INIT_HLIST_HEAD(&br->mcast_gc_list);
	INIT_WORK(&br->mcast_gc_work, br_multicast_gc_work);
}

static void br_ip4_multicast_join_snoopers(struct net_bridge *br)
{
	struct in_device *in_dev = in_dev_get(br->dev);

	if (!in_dev)
		return;

	__ip_mc_inc_group(in_dev, htonl(INADDR_ALLSNOOPERS_GROUP), GFP_ATOMIC);
	in_dev_put(in_dev);
}

#if IS_ENABLED(CONFIG_IPV6)
static void br_ip6_multicast_join_snoopers(struct net_bridge *br)
{
	struct in6_addr addr;

	ipv6_addr_set(&addr, htonl(0xff020000), 0, 0, htonl(0x6a));
	ipv6_dev_mc_inc(br->dev, &addr);
}
#else
static inline void br_ip6_multicast_join_snoopers(struct net_bridge *br)
{
}
#endif

void br_multicast_join_snoopers(struct net_bridge *br)
{
	br_ip4_multicast_join_snoopers(br);
	br_ip6_multicast_join_snoopers(br);
}

static void br_ip4_multicast_leave_snoopers(struct net_bridge *br)
{
	struct in_device *in_dev = in_dev_get(br->dev);

	if (WARN_ON(!in_dev))
		return;

	__ip_mc_dec_group(in_dev, htonl(INADDR_ALLSNOOPERS_GROUP), GFP_ATOMIC);
	in_dev_put(in_dev);
}

#if IS_ENABLED(CONFIG_IPV6)
static void br_ip6_multicast_leave_snoopers(struct net_bridge *br)
{
	struct in6_addr addr;

	ipv6_addr_set(&addr, htonl(0xff020000), 0, 0, htonl(0x6a));
	ipv6_dev_mc_dec(br->dev, &addr);
}
#else
static inline void br_ip6_multicast_leave_snoopers(struct net_bridge *br)
{
}
#endif

void br_multicast_leave_snoopers(struct net_bridge *br)
{
	br_ip4_multicast_leave_snoopers(br);
	br_ip6_multicast_leave_snoopers(br);
}

static void __br_multicast_open_query(struct net_bridge *br,
				      struct bridge_mcast_own_query *query)
{
	query->startup_sent = 0;

	if (!br_opt_get(br, BROPT_MULTICAST_ENABLED))
		return;

	mod_timer(&query->timer, jiffies);
}

static void __br_multicast_open(struct net_bridge_mcast *brmctx)
{
	__br_multicast_open_query(brmctx->br, &brmctx->ip4_own_query);
#if IS_ENABLED(CONFIG_IPV6)
	__br_multicast_open_query(brmctx->br, &brmctx->ip6_own_query);
#endif
}

void br_multicast_open(struct net_bridge *br)
<<<<<<< HEAD
{
	ASSERT_RTNL();

	if (br_opt_get(br, BROPT_MCAST_VLAN_SNOOPING_ENABLED)) {
		struct net_bridge_vlan_group *vg;
		struct net_bridge_vlan *vlan;

		vg = br_vlan_group(br);
		if (vg) {
			list_for_each_entry(vlan, &vg->vlan_list, vlist) {
				struct net_bridge_mcast *brmctx;

				brmctx = &vlan->br_mcast_ctx;
				if (br_vlan_is_brentry(vlan) &&
				    !br_multicast_ctx_vlan_disabled(brmctx))
					__br_multicast_open(&vlan->br_mcast_ctx);
			}
		}
	} else {
		__br_multicast_open(&br->multicast_ctx);
	}
}

static void __br_multicast_stop(struct net_bridge_mcast *brmctx)
{
=======
{
	ASSERT_RTNL();

	if (br_opt_get(br, BROPT_MCAST_VLAN_SNOOPING_ENABLED)) {
		struct net_bridge_vlan_group *vg;
		struct net_bridge_vlan *vlan;

		vg = br_vlan_group(br);
		if (vg) {
			list_for_each_entry(vlan, &vg->vlan_list, vlist) {
				struct net_bridge_mcast *brmctx;

				brmctx = &vlan->br_mcast_ctx;
				if (br_vlan_is_brentry(vlan) &&
				    !br_multicast_ctx_vlan_disabled(brmctx))
					__br_multicast_open(&vlan->br_mcast_ctx);
			}
		}
	} else {
		__br_multicast_open(&br->multicast_ctx);
	}
}

static void __br_multicast_stop(struct net_bridge_mcast *brmctx)
{
>>>>>>> df0cc57e
	del_timer_sync(&brmctx->ip4_mc_router_timer);
	del_timer_sync(&brmctx->ip4_other_query.timer);
	del_timer_sync(&brmctx->ip4_own_query.timer);
#if IS_ENABLED(CONFIG_IPV6)
	del_timer_sync(&brmctx->ip6_mc_router_timer);
	del_timer_sync(&brmctx->ip6_other_query.timer);
	del_timer_sync(&brmctx->ip6_own_query.timer);
#endif
}

void br_multicast_toggle_one_vlan(struct net_bridge_vlan *vlan, bool on)
{
	struct net_bridge *br;

	/* it's okay to check for the flag without the multicast lock because it
	 * can only change under RTNL -> multicast_lock, we need the latter to
	 * sync with timers and packets
	 */
	if (on == !!(vlan->priv_flags & BR_VLFLAG_MCAST_ENABLED))
		return;

	if (br_vlan_is_master(vlan)) {
		br = vlan->br;

		if (!br_vlan_is_brentry(vlan) ||
		    (on &&
		     br_multicast_ctx_vlan_global_disabled(&vlan->br_mcast_ctx)))
			return;

		spin_lock_bh(&br->multicast_lock);
		vlan->priv_flags ^= BR_VLFLAG_MCAST_ENABLED;
		spin_unlock_bh(&br->multicast_lock);

		if (on)
			__br_multicast_open(&vlan->br_mcast_ctx);
		else
			__br_multicast_stop(&vlan->br_mcast_ctx);
	} else {
		struct net_bridge_mcast *brmctx;

		brmctx = br_multicast_port_ctx_get_global(&vlan->port_mcast_ctx);
		if (on && br_multicast_ctx_vlan_global_disabled(brmctx))
			return;

		br = vlan->port->br;
		spin_lock_bh(&br->multicast_lock);
		vlan->priv_flags ^= BR_VLFLAG_MCAST_ENABLED;
		if (on)
			__br_multicast_enable_port_ctx(&vlan->port_mcast_ctx);
		else
			__br_multicast_disable_port_ctx(&vlan->port_mcast_ctx);
		spin_unlock_bh(&br->multicast_lock);
	}
}

static void br_multicast_toggle_vlan(struct net_bridge_vlan *vlan, bool on)
{
	struct net_bridge_port *p;

	if (WARN_ON_ONCE(!br_vlan_is_master(vlan)))
		return;

	list_for_each_entry(p, &vlan->br->port_list, list) {
		struct net_bridge_vlan *vport;

		vport = br_vlan_find(nbp_vlan_group(p), vlan->vid);
		if (!vport)
			continue;
		br_multicast_toggle_one_vlan(vport, on);
	}

	if (br_vlan_is_brentry(vlan))
		br_multicast_toggle_one_vlan(vlan, on);
}

int br_multicast_toggle_vlan_snooping(struct net_bridge *br, bool on,
				      struct netlink_ext_ack *extack)
{
	struct net_bridge_vlan_group *vg;
	struct net_bridge_vlan *vlan;
	struct net_bridge_port *p;

	if (br_opt_get(br, BROPT_MCAST_VLAN_SNOOPING_ENABLED) == on)
		return 0;

	if (on && !br_opt_get(br, BROPT_VLAN_ENABLED)) {
		NL_SET_ERR_MSG_MOD(extack, "Cannot enable multicast vlan snooping with vlan filtering disabled");
		return -EINVAL;
	}

	vg = br_vlan_group(br);
	if (!vg)
		return 0;

	br_opt_toggle(br, BROPT_MCAST_VLAN_SNOOPING_ENABLED, on);

	/* disable/enable non-vlan mcast contexts based on vlan snooping */
	if (on)
		__br_multicast_stop(&br->multicast_ctx);
	else
		__br_multicast_open(&br->multicast_ctx);
	list_for_each_entry(p, &br->port_list, list) {
		if (on)
			br_multicast_disable_port(p);
		else
			br_multicast_enable_port(p);
	}

	list_for_each_entry(vlan, &vg->vlan_list, vlist)
		br_multicast_toggle_vlan(vlan, on);

	return 0;
}

bool br_multicast_toggle_global_vlan(struct net_bridge_vlan *vlan, bool on)
{
	ASSERT_RTNL();

	/* BR_VLFLAG_GLOBAL_MCAST_ENABLED relies on eventual consistency and
	 * requires only RTNL to change
	 */
	if (on == !!(vlan->priv_flags & BR_VLFLAG_GLOBAL_MCAST_ENABLED))
		return false;

	vlan->priv_flags ^= BR_VLFLAG_GLOBAL_MCAST_ENABLED;
	br_multicast_toggle_vlan(vlan, on);

	return true;
}

void br_multicast_stop(struct net_bridge *br)
{
	ASSERT_RTNL();

	if (br_opt_get(br, BROPT_MCAST_VLAN_SNOOPING_ENABLED)) {
		struct net_bridge_vlan_group *vg;
		struct net_bridge_vlan *vlan;

		vg = br_vlan_group(br);
		if (vg) {
			list_for_each_entry(vlan, &vg->vlan_list, vlist) {
				struct net_bridge_mcast *brmctx;

				brmctx = &vlan->br_mcast_ctx;
				if (br_vlan_is_brentry(vlan) &&
				    !br_multicast_ctx_vlan_disabled(brmctx))
					__br_multicast_stop(&vlan->br_mcast_ctx);
			}
		}
	} else {
		__br_multicast_stop(&br->multicast_ctx);
	}
}

void br_multicast_dev_del(struct net_bridge *br)
{
	struct net_bridge_mdb_entry *mp;
	HLIST_HEAD(deleted_head);
	struct hlist_node *tmp;

	spin_lock_bh(&br->multicast_lock);
	hlist_for_each_entry_safe(mp, tmp, &br->mdb_list, mdb_node)
		br_multicast_del_mdb_entry(mp);
	hlist_move_list(&br->mcast_gc_list, &deleted_head);
	spin_unlock_bh(&br->multicast_lock);

	br_multicast_ctx_deinit(&br->multicast_ctx);
	br_multicast_gc(&deleted_head);
	cancel_work_sync(&br->mcast_gc_work);

	rcu_barrier();
}

int br_multicast_set_router(struct net_bridge_mcast *brmctx, unsigned long val)
{
	int err = -EINVAL;

	spin_lock_bh(&brmctx->br->multicast_lock);

	switch (val) {
	case MDB_RTR_TYPE_DISABLED:
	case MDB_RTR_TYPE_PERM:
		br_mc_router_state_change(brmctx->br, val == MDB_RTR_TYPE_PERM);
		del_timer(&brmctx->ip4_mc_router_timer);
#if IS_ENABLED(CONFIG_IPV6)
		del_timer(&brmctx->ip6_mc_router_timer);
#endif
		brmctx->multicast_router = val;
		err = 0;
		break;
	case MDB_RTR_TYPE_TEMP_QUERY:
		if (brmctx->multicast_router != MDB_RTR_TYPE_TEMP_QUERY)
			br_mc_router_state_change(brmctx->br, false);
		brmctx->multicast_router = val;
		err = 0;
		break;
	}

	spin_unlock_bh(&brmctx->br->multicast_lock);

	return err;
}

static void
br_multicast_rport_del_notify(struct net_bridge_mcast_port *pmctx, bool deleted)
{
	if (!deleted)
		return;

	/* For backwards compatibility for now, only notify if there is
	 * no multicast router anymore for both IPv4 and IPv6.
	 */
	if (!hlist_unhashed(&pmctx->ip4_rlist))
		return;
#if IS_ENABLED(CONFIG_IPV6)
	if (!hlist_unhashed(&pmctx->ip6_rlist))
		return;
#endif

	br_rtr_notify(pmctx->port->br->dev, pmctx, RTM_DELMDB);
	br_port_mc_router_state_change(pmctx->port, false);

	/* don't allow timer refresh */
	if (pmctx->multicast_router == MDB_RTR_TYPE_TEMP)
		pmctx->multicast_router = MDB_RTR_TYPE_TEMP_QUERY;
}

int br_multicast_set_port_router(struct net_bridge_mcast_port *pmctx,
				 unsigned long val)
{
	struct net_bridge_mcast *brmctx;
	unsigned long now = jiffies;
	int err = -EINVAL;
	bool del = false;

	brmctx = br_multicast_port_ctx_get_global(pmctx);
	spin_lock_bh(&brmctx->br->multicast_lock);
	if (pmctx->multicast_router == val) {
		/* Refresh the temp router port timer */
		if (pmctx->multicast_router == MDB_RTR_TYPE_TEMP) {
			mod_timer(&pmctx->ip4_mc_router_timer,
				  now + brmctx->multicast_querier_interval);
#if IS_ENABLED(CONFIG_IPV6)
			mod_timer(&pmctx->ip6_mc_router_timer,
				  now + brmctx->multicast_querier_interval);
#endif
		}
		err = 0;
		goto unlock;
	}
	switch (val) {
	case MDB_RTR_TYPE_DISABLED:
		pmctx->multicast_router = MDB_RTR_TYPE_DISABLED;
		del |= br_ip4_multicast_rport_del(pmctx);
		del_timer(&pmctx->ip4_mc_router_timer);
		del |= br_ip6_multicast_rport_del(pmctx);
#if IS_ENABLED(CONFIG_IPV6)
		del_timer(&pmctx->ip6_mc_router_timer);
#endif
		br_multicast_rport_del_notify(pmctx, del);
		break;
	case MDB_RTR_TYPE_TEMP_QUERY:
		pmctx->multicast_router = MDB_RTR_TYPE_TEMP_QUERY;
		del |= br_ip4_multicast_rport_del(pmctx);
		del |= br_ip6_multicast_rport_del(pmctx);
		br_multicast_rport_del_notify(pmctx, del);
		break;
	case MDB_RTR_TYPE_PERM:
		pmctx->multicast_router = MDB_RTR_TYPE_PERM;
		del_timer(&pmctx->ip4_mc_router_timer);
		br_ip4_multicast_add_router(brmctx, pmctx);
#if IS_ENABLED(CONFIG_IPV6)
		del_timer(&pmctx->ip6_mc_router_timer);
#endif
		br_ip6_multicast_add_router(brmctx, pmctx);
		break;
	case MDB_RTR_TYPE_TEMP:
		pmctx->multicast_router = MDB_RTR_TYPE_TEMP;
		br_ip4_multicast_mark_router(brmctx, pmctx);
		br_ip6_multicast_mark_router(brmctx, pmctx);
		break;
	default:
		goto unlock;
	}
	err = 0;
unlock:
	spin_unlock_bh(&brmctx->br->multicast_lock);
<<<<<<< HEAD

	return err;
}

int br_multicast_set_vlan_router(struct net_bridge_vlan *v, u8 mcast_router)
{
	int err;

	if (br_vlan_is_master(v))
		err = br_multicast_set_router(&v->br_mcast_ctx, mcast_router);
	else
		err = br_multicast_set_port_router(&v->port_mcast_ctx,
						   mcast_router);
=======
>>>>>>> df0cc57e

	return err;
}

<<<<<<< HEAD
=======
int br_multicast_set_vlan_router(struct net_bridge_vlan *v, u8 mcast_router)
{
	int err;

	if (br_vlan_is_master(v))
		err = br_multicast_set_router(&v->br_mcast_ctx, mcast_router);
	else
		err = br_multicast_set_port_router(&v->port_mcast_ctx,
						   mcast_router);

	return err;
}

>>>>>>> df0cc57e
static void br_multicast_start_querier(struct net_bridge_mcast *brmctx,
				       struct bridge_mcast_own_query *query)
{
	struct net_bridge_port *port;

	if (!br_multicast_ctx_matches_vlan_snooping(brmctx))
		return;

	__br_multicast_open_query(brmctx->br, query);

	rcu_read_lock();
	list_for_each_entry_rcu(port, &brmctx->br->port_list, list) {
		struct bridge_mcast_own_query *ip4_own_query;
#if IS_ENABLED(CONFIG_IPV6)
		struct bridge_mcast_own_query *ip6_own_query;
#endif

		if (br_multicast_port_ctx_state_stopped(&port->multicast_ctx))
			continue;

		if (br_multicast_ctx_is_vlan(brmctx)) {
			struct net_bridge_vlan *vlan;

			vlan = br_vlan_find(nbp_vlan_group_rcu(port),
					    brmctx->vlan->vid);
			if (!vlan ||
			    br_multicast_port_ctx_state_stopped(&vlan->port_mcast_ctx))
				continue;

			ip4_own_query = &vlan->port_mcast_ctx.ip4_own_query;
#if IS_ENABLED(CONFIG_IPV6)
			ip6_own_query = &vlan->port_mcast_ctx.ip6_own_query;
#endif
		} else {
			ip4_own_query = &port->multicast_ctx.ip4_own_query;
#if IS_ENABLED(CONFIG_IPV6)
			ip6_own_query = &port->multicast_ctx.ip6_own_query;
#endif
		}

		if (query == &brmctx->ip4_own_query)
			br_multicast_enable(ip4_own_query);
#if IS_ENABLED(CONFIG_IPV6)
		else
			br_multicast_enable(ip6_own_query);
#endif
	}
	rcu_read_unlock();
}

int br_multicast_toggle(struct net_bridge *br, unsigned long val,
			struct netlink_ext_ack *extack)
{
	struct net_bridge_port *port;
	bool change_snoopers = false;
	int err = 0;

	spin_lock_bh(&br->multicast_lock);
	if (!!br_opt_get(br, BROPT_MULTICAST_ENABLED) == !!val)
		goto unlock;

	err = br_mc_disabled_update(br->dev, val, extack);
	if (err == -EOPNOTSUPP)
		err = 0;
	if (err)
		goto unlock;

	br_opt_toggle(br, BROPT_MULTICAST_ENABLED, !!val);
	if (!br_opt_get(br, BROPT_MULTICAST_ENABLED)) {
		change_snoopers = true;
		goto unlock;
	}

	if (!netif_running(br->dev))
		goto unlock;

	br_multicast_open(br);
	list_for_each_entry(port, &br->port_list, list)
		__br_multicast_enable_port_ctx(&port->multicast_ctx);

	change_snoopers = true;

unlock:
	spin_unlock_bh(&br->multicast_lock);

	/* br_multicast_join_snoopers has the potential to cause
	 * an MLD Report/Leave to be delivered to br_multicast_rcv,
	 * which would in turn call br_multicast_add_group, which would
	 * attempt to acquire multicast_lock. This function should be
	 * called after the lock has been released to avoid deadlocks on
	 * multicast_lock.
	 *
	 * br_multicast_leave_snoopers does not have the problem since
	 * br_multicast_rcv first checks BROPT_MULTICAST_ENABLED, and
	 * returns without calling br_multicast_ipv4/6_rcv if it's not
	 * enabled. Moved both functions out just for symmetry.
	 */
	if (change_snoopers) {
		if (br_opt_get(br, BROPT_MULTICAST_ENABLED))
			br_multicast_join_snoopers(br);
		else
			br_multicast_leave_snoopers(br);
	}

	return err;
}

bool br_multicast_enabled(const struct net_device *dev)
{
	struct net_bridge *br = netdev_priv(dev);

	return !!br_opt_get(br, BROPT_MULTICAST_ENABLED);
}
EXPORT_SYMBOL_GPL(br_multicast_enabled);

bool br_multicast_router(const struct net_device *dev)
{
	struct net_bridge *br = netdev_priv(dev);
	bool is_router;

	spin_lock_bh(&br->multicast_lock);
	is_router = br_multicast_is_router(&br->multicast_ctx, NULL);
	spin_unlock_bh(&br->multicast_lock);
	return is_router;
}
EXPORT_SYMBOL_GPL(br_multicast_router);

int br_multicast_set_querier(struct net_bridge_mcast *brmctx, unsigned long val)
{
	unsigned long max_delay;

	val = !!val;

	spin_lock_bh(&brmctx->br->multicast_lock);
	if (brmctx->multicast_querier == val)
		goto unlock;

	WRITE_ONCE(brmctx->multicast_querier, val);
	if (!val)
		goto unlock;

	max_delay = brmctx->multicast_query_response_interval;

	if (!timer_pending(&brmctx->ip4_other_query.timer))
		brmctx->ip4_other_query.delay_time = jiffies + max_delay;

	br_multicast_start_querier(brmctx, &brmctx->ip4_own_query);

#if IS_ENABLED(CONFIG_IPV6)
	if (!timer_pending(&brmctx->ip6_other_query.timer))
		brmctx->ip6_other_query.delay_time = jiffies + max_delay;

	br_multicast_start_querier(brmctx, &brmctx->ip6_own_query);
#endif

unlock:
	spin_unlock_bh(&brmctx->br->multicast_lock);

	return 0;
}

int br_multicast_set_igmp_version(struct net_bridge_mcast *brmctx,
				  unsigned long val)
{
	/* Currently we support only version 2 and 3 */
	switch (val) {
	case 2:
	case 3:
		break;
	default:
		return -EINVAL;
	}

	spin_lock_bh(&brmctx->br->multicast_lock);
	brmctx->multicast_igmp_version = val;
	spin_unlock_bh(&brmctx->br->multicast_lock);

	return 0;
}

#if IS_ENABLED(CONFIG_IPV6)
int br_multicast_set_mld_version(struct net_bridge_mcast *brmctx,
				 unsigned long val)
{
	/* Currently we support version 1 and 2 */
	switch (val) {
	case 1:
	case 2:
		break;
	default:
		return -EINVAL;
	}

	spin_lock_bh(&brmctx->br->multicast_lock);
	brmctx->multicast_mld_version = val;
	spin_unlock_bh(&brmctx->br->multicast_lock);

	return 0;
}
#endif

void br_multicast_set_query_intvl(struct net_bridge_mcast *brmctx,
				  unsigned long val)
{
	unsigned long intvl_jiffies = clock_t_to_jiffies(val);

	if (intvl_jiffies < BR_MULTICAST_QUERY_INTVL_MIN) {
		br_info(brmctx->br,
			"trying to set multicast query interval below minimum, setting to %lu (%ums)\n",
			jiffies_to_clock_t(BR_MULTICAST_QUERY_INTVL_MIN),
			jiffies_to_msecs(BR_MULTICAST_QUERY_INTVL_MIN));
		intvl_jiffies = BR_MULTICAST_QUERY_INTVL_MIN;
	}

	brmctx->multicast_query_interval = intvl_jiffies;
}

void br_multicast_set_startup_query_intvl(struct net_bridge_mcast *brmctx,
					  unsigned long val)
{
	unsigned long intvl_jiffies = clock_t_to_jiffies(val);

	if (intvl_jiffies < BR_MULTICAST_STARTUP_QUERY_INTVL_MIN) {
		br_info(brmctx->br,
			"trying to set multicast startup query interval below minimum, setting to %lu (%ums)\n",
			jiffies_to_clock_t(BR_MULTICAST_STARTUP_QUERY_INTVL_MIN),
			jiffies_to_msecs(BR_MULTICAST_STARTUP_QUERY_INTVL_MIN));
		intvl_jiffies = BR_MULTICAST_STARTUP_QUERY_INTVL_MIN;
	}

	brmctx->multicast_startup_query_interval = intvl_jiffies;
}

/**
 * br_multicast_list_adjacent - Returns snooped multicast addresses
 * @dev:	The bridge port adjacent to which to retrieve addresses
 * @br_ip_list:	The list to store found, snooped multicast IP addresses in
 *
 * Creates a list of IP addresses (struct br_ip_list) sensed by the multicast
 * snooping feature on all bridge ports of dev's bridge device, excluding
 * the addresses from dev itself.
 *
 * Returns the number of items added to br_ip_list.
 *
 * Notes:
 * - br_ip_list needs to be initialized by caller
 * - br_ip_list might contain duplicates in the end
 *   (needs to be taken care of by caller)
 * - br_ip_list needs to be freed by caller
 */
int br_multicast_list_adjacent(struct net_device *dev,
			       struct list_head *br_ip_list)
{
	struct net_bridge *br;
	struct net_bridge_port *port;
	struct net_bridge_port_group *group;
	struct br_ip_list *entry;
	int count = 0;

	rcu_read_lock();
	if (!br_ip_list || !netif_is_bridge_port(dev))
		goto unlock;

	port = br_port_get_rcu(dev);
	if (!port || !port->br)
		goto unlock;

	br = port->br;

	list_for_each_entry_rcu(port, &br->port_list, list) {
		if (!port->dev || port->dev == dev)
			continue;

		hlist_for_each_entry_rcu(group, &port->mglist, mglist) {
			entry = kmalloc(sizeof(*entry), GFP_ATOMIC);
			if (!entry)
				goto unlock;

			entry->addr = group->key.addr;
			list_add(&entry->list, br_ip_list);
			count++;
		}
	}

unlock:
	rcu_read_unlock();
	return count;
}
EXPORT_SYMBOL_GPL(br_multicast_list_adjacent);

/**
 * br_multicast_has_querier_anywhere - Checks for a querier on a bridge
 * @dev: The bridge port providing the bridge on which to check for a querier
 * @proto: The protocol family to check for: IGMP -> ETH_P_IP, MLD -> ETH_P_IPV6
 *
 * Checks whether the given interface has a bridge on top and if so returns
 * true if a valid querier exists anywhere on the bridged link layer.
 * Otherwise returns false.
 */
bool br_multicast_has_querier_anywhere(struct net_device *dev, int proto)
{
	struct net_bridge *br;
	struct net_bridge_port *port;
	struct ethhdr eth;
	bool ret = false;

	rcu_read_lock();
	if (!netif_is_bridge_port(dev))
		goto unlock;

	port = br_port_get_rcu(dev);
	if (!port || !port->br)
		goto unlock;

	br = port->br;

	memset(&eth, 0, sizeof(eth));
	eth.h_proto = htons(proto);

	ret = br_multicast_querier_exists(&br->multicast_ctx, &eth, NULL);

unlock:
	rcu_read_unlock();
	return ret;
}
EXPORT_SYMBOL_GPL(br_multicast_has_querier_anywhere);

/**
 * br_multicast_has_querier_adjacent - Checks for a querier behind a bridge port
 * @dev: The bridge port adjacent to which to check for a querier
 * @proto: The protocol family to check for: IGMP -> ETH_P_IP, MLD -> ETH_P_IPV6
 *
 * Checks whether the given interface has a bridge on top and if so returns
 * true if a selected querier is behind one of the other ports of this
 * bridge. Otherwise returns false.
 */
bool br_multicast_has_querier_adjacent(struct net_device *dev, int proto)
{
	struct net_bridge_mcast *brmctx;
	struct net_bridge *br;
	struct net_bridge_port *port;
	bool ret = false;
	int port_ifidx;

	rcu_read_lock();
	if (!netif_is_bridge_port(dev))
		goto unlock;

	port = br_port_get_rcu(dev);
	if (!port || !port->br)
		goto unlock;

	br = port->br;
	brmctx = &br->multicast_ctx;

	switch (proto) {
	case ETH_P_IP:
		port_ifidx = brmctx->ip4_querier.port_ifidx;
		if (!timer_pending(&brmctx->ip4_other_query.timer) ||
		    port_ifidx == port->dev->ifindex)
			goto unlock;
		break;
#if IS_ENABLED(CONFIG_IPV6)
	case ETH_P_IPV6:
		port_ifidx = brmctx->ip6_querier.port_ifidx;
		if (!timer_pending(&brmctx->ip6_other_query.timer) ||
		    port_ifidx == port->dev->ifindex)
			goto unlock;
		break;
#endif
	default:
		goto unlock;
	}

	ret = true;
unlock:
	rcu_read_unlock();
	return ret;
}
EXPORT_SYMBOL_GPL(br_multicast_has_querier_adjacent);

/**
 * br_multicast_has_router_adjacent - Checks for a router behind a bridge port
 * @dev: The bridge port adjacent to which to check for a multicast router
 * @proto: The protocol family to check for: IGMP -> ETH_P_IP, MLD -> ETH_P_IPV6
 *
 * Checks whether the given interface has a bridge on top and if so returns
 * true if a multicast router is behind one of the other ports of this
 * bridge. Otherwise returns false.
 */
bool br_multicast_has_router_adjacent(struct net_device *dev, int proto)
{
	struct net_bridge_mcast_port *pmctx;
	struct net_bridge_mcast *brmctx;
	struct net_bridge_port *port;
	bool ret = false;

	rcu_read_lock();
	port = br_port_get_check_rcu(dev);
	if (!port)
		goto unlock;

	brmctx = &port->br->multicast_ctx;
	switch (proto) {
	case ETH_P_IP:
		hlist_for_each_entry_rcu(pmctx, &brmctx->ip4_mc_router_list,
					 ip4_rlist) {
			if (pmctx->port == port)
				continue;

			ret = true;
			goto unlock;
		}
		break;
#if IS_ENABLED(CONFIG_IPV6)
	case ETH_P_IPV6:
		hlist_for_each_entry_rcu(pmctx, &brmctx->ip6_mc_router_list,
					 ip6_rlist) {
			if (pmctx->port == port)
				continue;

			ret = true;
			goto unlock;
		}
		break;
#endif
	default:
		/* when compiled without IPv6 support, be conservative and
		 * always assume presence of an IPv6 multicast router
		 */
		ret = true;
	}

unlock:
	rcu_read_unlock();
	return ret;
}
EXPORT_SYMBOL_GPL(br_multicast_has_router_adjacent);

static void br_mcast_stats_add(struct bridge_mcast_stats __percpu *stats,
			       const struct sk_buff *skb, u8 type, u8 dir)
{
	struct bridge_mcast_stats *pstats = this_cpu_ptr(stats);
	__be16 proto = skb->protocol;
	unsigned int t_len;

	u64_stats_update_begin(&pstats->syncp);
	switch (proto) {
	case htons(ETH_P_IP):
		t_len = ntohs(ip_hdr(skb)->tot_len) - ip_hdrlen(skb);
		switch (type) {
		case IGMP_HOST_MEMBERSHIP_REPORT:
			pstats->mstats.igmp_v1reports[dir]++;
			break;
		case IGMPV2_HOST_MEMBERSHIP_REPORT:
			pstats->mstats.igmp_v2reports[dir]++;
			break;
		case IGMPV3_HOST_MEMBERSHIP_REPORT:
			pstats->mstats.igmp_v3reports[dir]++;
			break;
		case IGMP_HOST_MEMBERSHIP_QUERY:
			if (t_len != sizeof(struct igmphdr)) {
				pstats->mstats.igmp_v3queries[dir]++;
			} else {
				unsigned int offset = skb_transport_offset(skb);
				struct igmphdr *ih, _ihdr;

				ih = skb_header_pointer(skb, offset,
							sizeof(_ihdr), &_ihdr);
				if (!ih)
					break;
				if (!ih->code)
					pstats->mstats.igmp_v1queries[dir]++;
				else
					pstats->mstats.igmp_v2queries[dir]++;
			}
			break;
		case IGMP_HOST_LEAVE_MESSAGE:
			pstats->mstats.igmp_leaves[dir]++;
			break;
		}
		break;
#if IS_ENABLED(CONFIG_IPV6)
	case htons(ETH_P_IPV6):
		t_len = ntohs(ipv6_hdr(skb)->payload_len) +
			sizeof(struct ipv6hdr);
		t_len -= skb_network_header_len(skb);
		switch (type) {
		case ICMPV6_MGM_REPORT:
			pstats->mstats.mld_v1reports[dir]++;
			break;
		case ICMPV6_MLD2_REPORT:
			pstats->mstats.mld_v2reports[dir]++;
			break;
		case ICMPV6_MGM_QUERY:
			if (t_len != sizeof(struct mld_msg))
				pstats->mstats.mld_v2queries[dir]++;
			else
				pstats->mstats.mld_v1queries[dir]++;
			break;
		case ICMPV6_MGM_REDUCTION:
			pstats->mstats.mld_leaves[dir]++;
			break;
		}
		break;
#endif /* CONFIG_IPV6 */
	}
	u64_stats_update_end(&pstats->syncp);
}

void br_multicast_count(struct net_bridge *br,
			const struct net_bridge_port *p,
			const struct sk_buff *skb, u8 type, u8 dir)
{
	struct bridge_mcast_stats __percpu *stats;

	/* if multicast_disabled is true then igmp type can't be set */
	if (!type || !br_opt_get(br, BROPT_MULTICAST_STATS_ENABLED))
		return;

	if (p)
		stats = p->mcast_stats;
	else
		stats = br->mcast_stats;
	if (WARN_ON(!stats))
		return;

	br_mcast_stats_add(stats, skb, type, dir);
}

int br_multicast_init_stats(struct net_bridge *br)
{
	br->mcast_stats = netdev_alloc_pcpu_stats(struct bridge_mcast_stats);
	if (!br->mcast_stats)
		return -ENOMEM;

	return 0;
}

void br_multicast_uninit_stats(struct net_bridge *br)
{
	free_percpu(br->mcast_stats);
}

/* noinline for https://bugs.llvm.org/show_bug.cgi?id=45802#c9 */
static noinline_for_stack void mcast_stats_add_dir(u64 *dst, u64 *src)
{
	dst[BR_MCAST_DIR_RX] += src[BR_MCAST_DIR_RX];
	dst[BR_MCAST_DIR_TX] += src[BR_MCAST_DIR_TX];
}

void br_multicast_get_stats(const struct net_bridge *br,
			    const struct net_bridge_port *p,
			    struct br_mcast_stats *dest)
{
	struct bridge_mcast_stats __percpu *stats;
	struct br_mcast_stats tdst;
	int i;

	memset(dest, 0, sizeof(*dest));
	if (p)
		stats = p->mcast_stats;
	else
		stats = br->mcast_stats;
	if (WARN_ON(!stats))
		return;

	memset(&tdst, 0, sizeof(tdst));
	for_each_possible_cpu(i) {
		struct bridge_mcast_stats *cpu_stats = per_cpu_ptr(stats, i);
		struct br_mcast_stats temp;
		unsigned int start;

		do {
			start = u64_stats_fetch_begin_irq(&cpu_stats->syncp);
			memcpy(&temp, &cpu_stats->mstats, sizeof(temp));
		} while (u64_stats_fetch_retry_irq(&cpu_stats->syncp, start));

		mcast_stats_add_dir(tdst.igmp_v1queries, temp.igmp_v1queries);
		mcast_stats_add_dir(tdst.igmp_v2queries, temp.igmp_v2queries);
		mcast_stats_add_dir(tdst.igmp_v3queries, temp.igmp_v3queries);
		mcast_stats_add_dir(tdst.igmp_leaves, temp.igmp_leaves);
		mcast_stats_add_dir(tdst.igmp_v1reports, temp.igmp_v1reports);
		mcast_stats_add_dir(tdst.igmp_v2reports, temp.igmp_v2reports);
		mcast_stats_add_dir(tdst.igmp_v3reports, temp.igmp_v3reports);
		tdst.igmp_parse_errors += temp.igmp_parse_errors;

		mcast_stats_add_dir(tdst.mld_v1queries, temp.mld_v1queries);
		mcast_stats_add_dir(tdst.mld_v2queries, temp.mld_v2queries);
		mcast_stats_add_dir(tdst.mld_leaves, temp.mld_leaves);
		mcast_stats_add_dir(tdst.mld_v1reports, temp.mld_v1reports);
		mcast_stats_add_dir(tdst.mld_v2reports, temp.mld_v2reports);
		tdst.mld_parse_errors += temp.mld_parse_errors;
	}
	memcpy(dest, &tdst, sizeof(*dest));
}

int br_mdb_hash_init(struct net_bridge *br)
{
	int err;

	err = rhashtable_init(&br->sg_port_tbl, &br_sg_port_rht_params);
	if (err)
		return err;

	err = rhashtable_init(&br->mdb_hash_tbl, &br_mdb_rht_params);
	if (err) {
		rhashtable_destroy(&br->sg_port_tbl);
		return err;
	}

	return 0;
}

void br_mdb_hash_fini(struct net_bridge *br)
{
	rhashtable_destroy(&br->sg_port_tbl);
	rhashtable_destroy(&br->mdb_hash_tbl);
}<|MERGE_RESOLUTION|>--- conflicted
+++ resolved
@@ -3062,7 +3062,6 @@
 			    struct net_bridge_port *port,
 			    struct hlist_head *mc_router_list)
 
-<<<<<<< HEAD
 {
 	struct hlist_node *slot = NULL;
 	struct net_bridge_port *p;
@@ -3122,43 +3121,12 @@
 		br_rtr_notify(pmctx->port->br->dev, pmctx, RTM_NEWMDB);
 		br_port_mc_router_state_change(pmctx->port, true);
 	}
-=======
-{
-	struct hlist_node *slot = NULL;
-	struct net_bridge_port *p;
-	struct hlist_node *rlist;
-
-	hlist_for_each(rlist, mc_router_list) {
-		p = br_multicast_rport_from_node(brmctx, mc_router_list, rlist);
-
-		if ((unsigned long)port >= (unsigned long)p)
-			break;
-
-		slot = rlist;
-	}
-
-	return slot;
-}
-
-static bool br_multicast_no_router_otherpf(struct net_bridge_mcast_port *pmctx,
-					   struct hlist_node *rnode)
-{
-#if IS_ENABLED(CONFIG_IPV6)
-	if (rnode != &pmctx->ip6_rlist)
-		return hlist_unhashed(&pmctx->ip6_rlist);
-	else
-		return hlist_unhashed(&pmctx->ip4_rlist);
-#else
-	return true;
-#endif
->>>>>>> df0cc57e
 }
 
 /* Add port to router_list
  *  list is maintained ordered by pointer value
  *  and locked by br->multicast_lock and RCU
  */
-<<<<<<< HEAD
 static void br_ip4_multicast_add_router(struct net_bridge_mcast *brmctx,
 					struct net_bridge_mcast_port *pmctx)
 {
@@ -3184,16 +3152,9 @@
 				     struct timer_list *timer,
 				     struct hlist_node *rlist,
 				     struct hlist_head *mc_router_list)
-=======
-static void br_multicast_add_router(struct net_bridge_mcast *brmctx,
-				    struct net_bridge_mcast_port *pmctx,
-				    struct hlist_node *rlist,
-				    struct hlist_head *mc_router_list)
->>>>>>> df0cc57e
-{
-	struct hlist_node *slot;
-
-<<<<<<< HEAD
+{
+	unsigned long now = jiffies;
+
 	if (!br_multicast_ctx_should_use(brmctx, pmctx))
 		return;
 
@@ -3204,12 +3165,9 @@
 				br_mc_router_state_change(brmctx->br, true);
 			mod_timer(timer, now + brmctx->multicast_querier_interval);
 		}
-=======
-	if (!hlist_unhashed(rlist))
->>>>>>> df0cc57e
-		return;
-
-<<<<<<< HEAD
+		return;
+	}
+
 	if (pmctx->multicast_router == MDB_RTR_TYPE_DISABLED ||
 	    pmctx->multicast_router == MDB_RTR_TYPE_PERM)
 		return;
@@ -3277,144 +3235,9 @@
 
 	br_multicast_update_query_timer(brmctx, query, max_delay);
 	br_ip6_multicast_mark_router(brmctx, pmctx);
-=======
-	slot = br_multicast_get_rport_slot(brmctx, pmctx->port, mc_router_list);
-
-	if (slot)
-		hlist_add_behind_rcu(rlist, slot);
-	else
-		hlist_add_head_rcu(rlist, mc_router_list);
-
-	/* For backwards compatibility for now, only notify if we
-	 * switched from no IPv4/IPv6 multicast router to a new
-	 * IPv4 or IPv6 multicast router.
-	 */
-	if (br_multicast_no_router_otherpf(pmctx, rlist)) {
-		br_rtr_notify(pmctx->port->br->dev, pmctx, RTM_NEWMDB);
-		br_port_mc_router_state_change(pmctx->port, true);
-	}
-}
-
-/* Add port to router_list
- *  list is maintained ordered by pointer value
- *  and locked by br->multicast_lock and RCU
- */
-static void br_ip4_multicast_add_router(struct net_bridge_mcast *brmctx,
-					struct net_bridge_mcast_port *pmctx)
-{
-	br_multicast_add_router(brmctx, pmctx, &pmctx->ip4_rlist,
-				&brmctx->ip4_mc_router_list);
->>>>>>> df0cc57e
-}
-#endif
-
-<<<<<<< HEAD
-=======
-/* Add port to router_list
- *  list is maintained ordered by pointer value
- *  and locked by br->multicast_lock and RCU
- */
-static void br_ip6_multicast_add_router(struct net_bridge_mcast *brmctx,
-					struct net_bridge_mcast_port *pmctx)
-{
-#if IS_ENABLED(CONFIG_IPV6)
-	br_multicast_add_router(brmctx, pmctx, &pmctx->ip6_rlist,
-				&brmctx->ip6_mc_router_list);
-#endif
-}
-
-static void br_multicast_mark_router(struct net_bridge_mcast *brmctx,
-				     struct net_bridge_mcast_port *pmctx,
-				     struct timer_list *timer,
-				     struct hlist_node *rlist,
-				     struct hlist_head *mc_router_list)
-{
-	unsigned long now = jiffies;
-
-	if (!br_multicast_ctx_should_use(brmctx, pmctx))
-		return;
-
-	if (!pmctx) {
-		if (brmctx->multicast_router == MDB_RTR_TYPE_TEMP_QUERY) {
-			if (!br_ip4_multicast_is_router(brmctx) &&
-			    !br_ip6_multicast_is_router(brmctx))
-				br_mc_router_state_change(brmctx->br, true);
-			mod_timer(timer, now + brmctx->multicast_querier_interval);
-		}
-		return;
-	}
-
-	if (pmctx->multicast_router == MDB_RTR_TYPE_DISABLED ||
-	    pmctx->multicast_router == MDB_RTR_TYPE_PERM)
-		return;
-
-	br_multicast_add_router(brmctx, pmctx, rlist, mc_router_list);
-	mod_timer(timer, now + brmctx->multicast_querier_interval);
-}
-
-static void br_ip4_multicast_mark_router(struct net_bridge_mcast *brmctx,
-					 struct net_bridge_mcast_port *pmctx)
-{
-	struct timer_list *timer = &brmctx->ip4_mc_router_timer;
-	struct hlist_node *rlist = NULL;
-
-	if (pmctx) {
-		timer = &pmctx->ip4_mc_router_timer;
-		rlist = &pmctx->ip4_rlist;
-	}
-
-	br_multicast_mark_router(brmctx, pmctx, timer, rlist,
-				 &brmctx->ip4_mc_router_list);
-}
-
-static void br_ip6_multicast_mark_router(struct net_bridge_mcast *brmctx,
-					 struct net_bridge_mcast_port *pmctx)
-{
-#if IS_ENABLED(CONFIG_IPV6)
-	struct timer_list *timer = &brmctx->ip6_mc_router_timer;
-	struct hlist_node *rlist = NULL;
-
-	if (pmctx) {
-		timer = &pmctx->ip6_mc_router_timer;
-		rlist = &pmctx->ip6_rlist;
-	}
-
-	br_multicast_mark_router(brmctx, pmctx, timer, rlist,
-				 &brmctx->ip6_mc_router_list);
-#endif
-}
-
-static void
-br_ip4_multicast_query_received(struct net_bridge_mcast *brmctx,
-				struct net_bridge_mcast_port *pmctx,
-				struct bridge_mcast_other_query *query,
-				struct br_ip *saddr,
-				unsigned long max_delay)
-{
-	if (!br_multicast_select_querier(brmctx, pmctx, saddr))
-		return;
-
-	br_multicast_update_query_timer(brmctx, query, max_delay);
-	br_ip4_multicast_mark_router(brmctx, pmctx);
-}
-
-#if IS_ENABLED(CONFIG_IPV6)
-static void
-br_ip6_multicast_query_received(struct net_bridge_mcast *brmctx,
-				struct net_bridge_mcast_port *pmctx,
-				struct bridge_mcast_other_query *query,
-				struct br_ip *saddr,
-				unsigned long max_delay)
-{
-	if (!br_multicast_select_querier(brmctx, pmctx, saddr))
-		return;
-
-	br_multicast_update_query_timer(brmctx, query, max_delay);
-	br_ip6_multicast_mark_router(brmctx, pmctx);
-}
-#endif
-
->>>>>>> df0cc57e
+}
+#endif
+
 static void br_ip4_multicast_query(struct net_bridge_mcast *brmctx,
 				   struct net_bridge_mcast_port *pmctx,
 				   struct sk_buff *skb,
@@ -4169,7 +3992,6 @@
 }
 
 void br_multicast_open(struct net_bridge *br)
-<<<<<<< HEAD
 {
 	ASSERT_RTNL();
 
@@ -4195,33 +4017,6 @@
 
 static void __br_multicast_stop(struct net_bridge_mcast *brmctx)
 {
-=======
-{
-	ASSERT_RTNL();
-
-	if (br_opt_get(br, BROPT_MCAST_VLAN_SNOOPING_ENABLED)) {
-		struct net_bridge_vlan_group *vg;
-		struct net_bridge_vlan *vlan;
-
-		vg = br_vlan_group(br);
-		if (vg) {
-			list_for_each_entry(vlan, &vg->vlan_list, vlist) {
-				struct net_bridge_mcast *brmctx;
-
-				brmctx = &vlan->br_mcast_ctx;
-				if (br_vlan_is_brentry(vlan) &&
-				    !br_multicast_ctx_vlan_disabled(brmctx))
-					__br_multicast_open(&vlan->br_mcast_ctx);
-			}
-		}
-	} else {
-		__br_multicast_open(&br->multicast_ctx);
-	}
-}
-
-static void __br_multicast_stop(struct net_bridge_mcast *brmctx)
-{
->>>>>>> df0cc57e
 	del_timer_sync(&brmctx->ip4_mc_router_timer);
 	del_timer_sync(&brmctx->ip4_other_query.timer);
 	del_timer_sync(&brmctx->ip4_own_query.timer);
@@ -4509,7 +4304,6 @@
 	err = 0;
 unlock:
 	spin_unlock_bh(&brmctx->br->multicast_lock);
-<<<<<<< HEAD
 
 	return err;
 }
@@ -4523,28 +4317,10 @@
 	else
 		err = br_multicast_set_port_router(&v->port_mcast_ctx,
 						   mcast_router);
-=======
->>>>>>> df0cc57e
 
 	return err;
 }
 
-<<<<<<< HEAD
-=======
-int br_multicast_set_vlan_router(struct net_bridge_vlan *v, u8 mcast_router)
-{
-	int err;
-
-	if (br_vlan_is_master(v))
-		err = br_multicast_set_router(&v->br_mcast_ctx, mcast_router);
-	else
-		err = br_multicast_set_port_router(&v->port_mcast_ctx,
-						   mcast_router);
-
-	return err;
-}
-
->>>>>>> df0cc57e
 static void br_multicast_start_querier(struct net_bridge_mcast *brmctx,
 				       struct bridge_mcast_own_query *query)
 {
