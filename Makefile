--- conflicted
+++ resolved
@@ -1,11 +1,7 @@
 VERSION = 3
 PATCHLEVEL = 5
 SUBLEVEL = 0
-<<<<<<< HEAD
-EXTRAVERSION = -rc1-14.2-build1
-=======
-EXTRAVERSION =
->>>>>>> 28a33cbc
+EXTRAVERSION = -14.2-build2
 NAME = Saber-toothed Squirrel
 
 # *DOCUMENTATION*
