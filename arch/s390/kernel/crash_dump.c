// SPDX-License-Identifier: GPL-2.0
/*
 * S390 kdump implementation
 *
 * Copyright IBM Corp. 2011
 * Author(s): Michael Holzheu <holzheu@linux.vnet.ibm.com>
 */

#include <linux/crash_dump.h>
#include <asm/lowcore.h>
#include <linux/kernel.h>
#include <linux/init.h>
#include <linux/mm.h>
#include <linux/gfp.h>
#include <linux/slab.h>
#include <linux/memblock.h>
#include <linux/elf.h>
#include <linux/uio.h>
#include <asm/asm-offsets.h>
#include <asm/os_info.h>
#include <asm/elf.h>
#include <asm/ipl.h>
#include <asm/sclp.h>
#include <asm/maccess.h>
#include <asm/fpu.h>

#define PTR_ADD(x, y) (((char *) (x)) + ((unsigned long) (y)))
#define PTR_SUB(x, y) (((char *) (x)) - ((unsigned long) (y)))
#define PTR_DIFF(x, y) ((unsigned long)(((char *) (x)) - ((unsigned long) (y))))

static struct memblock_region oldmem_region;

static struct memblock_type oldmem_type = {
	.cnt = 1,
	.max = 1,
	.total_size = 0,
	.regions = &oldmem_region,
	.name = "oldmem",
};

struct save_area {
	struct list_head list;
	u64 psw[2];
	u64 ctrs[16];
	u64 gprs[16];
	u32 acrs[16];
	u64 fprs[16];
	u32 fpc;
	u32 prefix;
	u32 todpreg;
	u64 timer;
	u64 todcmp;
	u64 vxrs_low[16];
	__vector128 vxrs_high[16];
};

static LIST_HEAD(dump_save_areas);

/*
 * Allocate a save area
 */
struct save_area * __init save_area_alloc(bool is_boot_cpu)
{
	struct save_area *sa;

	sa = memblock_alloc(sizeof(*sa), 8);
	if (!sa)
		return NULL;

	if (is_boot_cpu)
		list_add(&sa->list, &dump_save_areas);
	else
		list_add_tail(&sa->list, &dump_save_areas);
	return sa;
}

/*
 * Return the address of the save area for the boot CPU
 */
struct save_area * __init save_area_boot_cpu(void)
{
	return list_first_entry_or_null(&dump_save_areas, struct save_area, list);
}

/*
 * Copy CPU registers into the save area
 */
void __init save_area_add_regs(struct save_area *sa, void *regs)
{
	struct lowcore *lc;

	lc = (struct lowcore *)(regs - __LC_FPREGS_SAVE_AREA);
	memcpy(&sa->psw, &lc->psw_save_area, sizeof(sa->psw));
	memcpy(&sa->ctrs, &lc->cregs_save_area, sizeof(sa->ctrs));
	memcpy(&sa->gprs, &lc->gpregs_save_area, sizeof(sa->gprs));
	memcpy(&sa->acrs, &lc->access_regs_save_area, sizeof(sa->acrs));
	memcpy(&sa->fprs, &lc->floating_pt_save_area, sizeof(sa->fprs));
	memcpy(&sa->fpc, &lc->fpt_creg_save_area, sizeof(sa->fpc));
	memcpy(&sa->prefix, &lc->prefixreg_save_area, sizeof(sa->prefix));
	memcpy(&sa->todpreg, &lc->tod_progreg_save_area, sizeof(sa->todpreg));
	memcpy(&sa->timer, &lc->cpu_timer_save_area, sizeof(sa->timer));
	memcpy(&sa->todcmp, &lc->clock_comp_save_area, sizeof(sa->todcmp));
}

/*
 * Copy vector registers into the save area
 */
void __init save_area_add_vxrs(struct save_area *sa, __vector128 *vxrs)
{
	int i;

	/* Copy lower halves of vector registers 0-15 */
	for (i = 0; i < 16; i++)
		sa->vxrs_low[i] = vxrs[i].low;
	/* Copy vector registers 16-31 */
	memcpy(sa->vxrs_high, vxrs + 16, 16 * sizeof(__vector128));
}

static size_t copy_oldmem_iter(struct iov_iter *iter, unsigned long src, size_t count)
{
	size_t len, copied, res = 0;

	while (count) {
		if (!oldmem_data.start && src < sclp.hsa_size) {
			/* Copy from zfcp/nvme dump HSA area */
			len = min(count, sclp.hsa_size - src);
			copied = memcpy_hsa_iter(iter, src, len);
		} else {
			/* Check for swapped kdump oldmem areas */
			if (oldmem_data.start && src - oldmem_data.start < oldmem_data.size) {
				src -= oldmem_data.start;
				len = min(count, oldmem_data.size - src);
			} else if (oldmem_data.start && src < oldmem_data.size) {
				len = min(count, oldmem_data.size - src);
				src += oldmem_data.start;
			} else {
				len = count;
			}
			copied = memcpy_real_iter(iter, src, len);
		}
		count -= copied;
		src += copied;
		res += copied;
		if (copied < len)
			break;
	}
	return res;
}

int copy_oldmem_kernel(void *dst, unsigned long src, size_t count)
{
	struct iov_iter iter;
	struct kvec kvec;

	kvec.iov_base = dst;
	kvec.iov_len = count;
	iov_iter_kvec(&iter, ITER_DEST, &kvec, 1, count);
	if (copy_oldmem_iter(&iter, src, count) < count)
		return -EFAULT;
	return 0;
}

/*
 * Copy one page from "oldmem"
 */
ssize_t copy_oldmem_page(struct iov_iter *iter, unsigned long pfn, size_t csize,
			 unsigned long offset)
{
	unsigned long src;

	src = pfn_to_phys(pfn) + offset;
	return copy_oldmem_iter(iter, src, csize);
}

/*
 * Remap "oldmem" for kdump
 *
 * For the kdump reserved memory this functions performs a swap operation:
 * [0 - OLDMEM_SIZE] is mapped to [OLDMEM_BASE - OLDMEM_BASE + OLDMEM_SIZE]
 */
static int remap_oldmem_pfn_range_kdump(struct vm_area_struct *vma,
					unsigned long from, unsigned long pfn,
					unsigned long size, pgprot_t prot)
{
	unsigned long size_old;
	int rc;

	if (pfn < oldmem_data.size >> PAGE_SHIFT) {
		size_old = min(size, oldmem_data.size - (pfn << PAGE_SHIFT));
		rc = remap_pfn_range(vma, from,
				     pfn + (oldmem_data.start >> PAGE_SHIFT),
				     size_old, prot);
		if (rc || size == size_old)
			return rc;
		size -= size_old;
		from += size_old;
		pfn += size_old >> PAGE_SHIFT;
	}
	return remap_pfn_range(vma, from, pfn, size, prot);
}

/*
 * Remap "oldmem" for zfcp/nvme dump
 *
 * We only map available memory above HSA size. Memory below HSA size
 * is read on demand using the copy_oldmem_page() function.
 */
static int remap_oldmem_pfn_range_zfcpdump(struct vm_area_struct *vma,
					   unsigned long from,
					   unsigned long pfn,
					   unsigned long size, pgprot_t prot)
{
	unsigned long hsa_end = sclp.hsa_size;
	unsigned long size_hsa;

	if (pfn < hsa_end >> PAGE_SHIFT) {
		size_hsa = min(size, hsa_end - (pfn << PAGE_SHIFT));
		if (size == size_hsa)
			return 0;
		size -= size_hsa;
		from += size_hsa;
		pfn += size_hsa >> PAGE_SHIFT;
	}
	return remap_pfn_range(vma, from, pfn, size, prot);
}

/*
 * Remap "oldmem" for kdump or zfcp/nvme dump
 */
int remap_oldmem_pfn_range(struct vm_area_struct *vma, unsigned long from,
			   unsigned long pfn, unsigned long size, pgprot_t prot)
{
	if (oldmem_data.start)
		return remap_oldmem_pfn_range_kdump(vma, from, pfn, size, prot);
	else
		return remap_oldmem_pfn_range_zfcpdump(vma, from, pfn, size,
						       prot);
}

static const char *nt_name(Elf64_Word type)
{
	const char *name = "LINUX";

	if (type == NT_PRPSINFO || type == NT_PRSTATUS || type == NT_PRFPREG)
		name = KEXEC_CORE_NOTE_NAME;
	return name;
}

/*
 * Initialize ELF note
 */
static void *nt_init_name(void *buf, Elf64_Word type, void *desc, int d_len,
			  const char *name)
{
	Elf64_Nhdr *note;
	u64 len;

	note = (Elf64_Nhdr *)buf;
	note->n_namesz = strlen(name) + 1;
	note->n_descsz = d_len;
	note->n_type = type;
	len = sizeof(Elf64_Nhdr);

	memcpy(buf + len, name, note->n_namesz);
	len = roundup(len + note->n_namesz, 4);

	memcpy(buf + len, desc, note->n_descsz);
	len = roundup(len + note->n_descsz, 4);

	return PTR_ADD(buf, len);
}

static inline void *nt_init(void *buf, Elf64_Word type, void *desc, int d_len)
{
	return nt_init_name(buf, type, desc, d_len, nt_name(type));
}

/*
 * Calculate the size of ELF note
 */
static size_t nt_size_name(int d_len, const char *name)
{
	size_t size;

	size = sizeof(Elf64_Nhdr);
	size += roundup(strlen(name) + 1, 4);
	size += roundup(d_len, 4);

	return size;
}

static inline size_t nt_size(Elf64_Word type, int d_len)
{
	return nt_size_name(d_len, nt_name(type));
}

/*
 * Fill ELF notes for one CPU with save area registers
 */
static void *fill_cpu_elf_notes(void *ptr, int cpu, struct save_area *sa)
{
	struct elf_prstatus nt_prstatus;
	elf_fpregset_t nt_fpregset;

	/* Prepare prstatus note */
	memset(&nt_prstatus, 0, sizeof(nt_prstatus));
	memcpy(&nt_prstatus.pr_reg.gprs, sa->gprs, sizeof(sa->gprs));
	memcpy(&nt_prstatus.pr_reg.psw, sa->psw, sizeof(sa->psw));
	memcpy(&nt_prstatus.pr_reg.acrs, sa->acrs, sizeof(sa->acrs));
	nt_prstatus.common.pr_pid = cpu;
	/* Prepare fpregset (floating point) note */
	memset(&nt_fpregset, 0, sizeof(nt_fpregset));
	memcpy(&nt_fpregset.fpc, &sa->fpc, sizeof(sa->fpc));
	memcpy(&nt_fpregset.fprs, &sa->fprs, sizeof(sa->fprs));
	/* Create ELF notes for the CPU */
	ptr = nt_init(ptr, NT_PRSTATUS, &nt_prstatus, sizeof(nt_prstatus));
	ptr = nt_init(ptr, NT_PRFPREG, &nt_fpregset, sizeof(nt_fpregset));
	ptr = nt_init(ptr, NT_S390_TIMER, &sa->timer, sizeof(sa->timer));
	ptr = nt_init(ptr, NT_S390_TODCMP, &sa->todcmp, sizeof(sa->todcmp));
	ptr = nt_init(ptr, NT_S390_TODPREG, &sa->todpreg, sizeof(sa->todpreg));
	ptr = nt_init(ptr, NT_S390_CTRS, &sa->ctrs, sizeof(sa->ctrs));
	ptr = nt_init(ptr, NT_S390_PREFIX, &sa->prefix, sizeof(sa->prefix));
	if (cpu_has_vx()) {
		ptr = nt_init(ptr, NT_S390_VXRS_HIGH,
			      &sa->vxrs_high, sizeof(sa->vxrs_high));
		ptr = nt_init(ptr, NT_S390_VXRS_LOW,
			      &sa->vxrs_low, sizeof(sa->vxrs_low));
	}
	return ptr;
}

/*
 * Calculate size of ELF notes per cpu
 */
static size_t get_cpu_elf_notes_size(void)
{
	struct save_area *sa = NULL;
	size_t size;

	size =	nt_size(NT_PRSTATUS, sizeof(struct elf_prstatus));
	size +=  nt_size(NT_PRFPREG, sizeof(elf_fpregset_t));
	size +=  nt_size(NT_S390_TIMER, sizeof(sa->timer));
	size +=  nt_size(NT_S390_TODCMP, sizeof(sa->todcmp));
	size +=  nt_size(NT_S390_TODPREG, sizeof(sa->todpreg));
	size +=  nt_size(NT_S390_CTRS, sizeof(sa->ctrs));
	size +=  nt_size(NT_S390_PREFIX, sizeof(sa->prefix));
	if (cpu_has_vx()) {
		size += nt_size(NT_S390_VXRS_HIGH, sizeof(sa->vxrs_high));
		size += nt_size(NT_S390_VXRS_LOW, sizeof(sa->vxrs_low));
	}

	return size;
}

/*
 * Initialize prpsinfo note (new kernel)
 */
static void *nt_prpsinfo(void *ptr)
{
	struct elf_prpsinfo prpsinfo;

	memset(&prpsinfo, 0, sizeof(prpsinfo));
	prpsinfo.pr_sname = 'R';
	strcpy(prpsinfo.pr_fname, "vmlinux");
	return nt_init(ptr, NT_PRPSINFO, &prpsinfo, sizeof(prpsinfo));
}

/*
 * Get vmcoreinfo using lowcore->vmcore_info (new kernel)
 */
static void *get_vmcoreinfo_old(unsigned long *size)
{
	char nt_name[11], *vmcoreinfo;
	unsigned long addr;
	Elf64_Nhdr note;

	if (copy_oldmem_kernel(&addr, __LC_VMCORE_INFO, sizeof(addr)))
		return NULL;
	memset(nt_name, 0, sizeof(nt_name));
	if (copy_oldmem_kernel(&note, addr, sizeof(note)))
		return NULL;
	if (copy_oldmem_kernel(nt_name, addr + sizeof(note),
			       sizeof(nt_name) - 1))
		return NULL;
	if (strcmp(nt_name, VMCOREINFO_NOTE_NAME) != 0)
		return NULL;
	vmcoreinfo = kzalloc(note.n_descsz, GFP_KERNEL);
	if (!vmcoreinfo)
		return NULL;
	if (copy_oldmem_kernel(vmcoreinfo, addr + 24, note.n_descsz)) {
		kfree(vmcoreinfo);
		return NULL;
	}
	*size = note.n_descsz;
	return vmcoreinfo;
}

/*
 * Initialize vmcoreinfo note (new kernel)
 */
static void *nt_vmcoreinfo(void *ptr)
{
	const char *name = VMCOREINFO_NOTE_NAME;
	unsigned long size;
	void *vmcoreinfo;

	vmcoreinfo = os_info_old_entry(OS_INFO_VMCOREINFO, &size);
	if (vmcoreinfo)
		return nt_init_name(ptr, 0, vmcoreinfo, size, name);

	vmcoreinfo = get_vmcoreinfo_old(&size);
	if (!vmcoreinfo)
		return ptr;
	ptr = nt_init_name(ptr, 0, vmcoreinfo, size, name);
	kfree(vmcoreinfo);
	return ptr;
}

static size_t nt_vmcoreinfo_size(void)
{
	const char *name = VMCOREINFO_NOTE_NAME;
	unsigned long size;
	void *vmcoreinfo;

	vmcoreinfo = os_info_old_entry(OS_INFO_VMCOREINFO, &size);
	if (vmcoreinfo)
		return nt_size_name(size, name);

	vmcoreinfo = get_vmcoreinfo_old(&size);
	if (!vmcoreinfo)
		return 0;

	kfree(vmcoreinfo);
	return nt_size_name(size, name);
}

/*
 * Initialize final note (needed for /proc/vmcore code)
 */
static void *nt_final(void *ptr)
{
	Elf64_Nhdr *note;

	note = (Elf64_Nhdr *) ptr;
	note->n_namesz = 0;
	note->n_descsz = 0;
	note->n_type = 0;
	return PTR_ADD(ptr, sizeof(Elf64_Nhdr));
}

/*
 * Initialize ELF header (new kernel)
 */
static void *ehdr_init(Elf64_Ehdr *ehdr, int phdr_count)
{
	memset(ehdr, 0, sizeof(*ehdr));
	memcpy(ehdr->e_ident, ELFMAG, SELFMAG);
	ehdr->e_ident[EI_CLASS] = ELFCLASS64;
	ehdr->e_ident[EI_DATA] = ELFDATA2MSB;
	ehdr->e_ident[EI_VERSION] = EV_CURRENT;
	memset(ehdr->e_ident + EI_PAD, 0, EI_NIDENT - EI_PAD);
	ehdr->e_type = ET_CORE;
	ehdr->e_machine = EM_S390;
	ehdr->e_version = EV_CURRENT;
	ehdr->e_phoff = sizeof(Elf64_Ehdr);
	ehdr->e_ehsize = sizeof(Elf64_Ehdr);
	ehdr->e_phentsize = sizeof(Elf64_Phdr);
	/* Number of PT_LOAD program headers plus PT_NOTE program header */
	ehdr->e_phnum = phdr_count + 1;
	return ehdr + 1;
}

/*
 * Return CPU count for ELF header (new kernel)
 */
static int get_cpu_cnt(void)
{
	struct save_area *sa;
	int cpus = 0;

	list_for_each_entry(sa, &dump_save_areas, list)
		if (sa->prefix != 0)
			cpus++;
	return cpus;
}

/*
 * Return memory chunk count for ELF header (new kernel)
 */
static int get_mem_chunk_cnt(void)
{
	int cnt = 0;
	u64 idx;

	for_each_physmem_range(idx, &oldmem_type, NULL, NULL)
		cnt++;
	return cnt;
}

/*
 * Initialize ELF loads (new kernel)
 */
<<<<<<< HEAD
static void loads_init(Elf64_Phdr *phdr)
=======
static void loads_init(Elf64_Phdr *phdr, bool os_info_has_vm)
>>>>>>> 0c383648
{
	unsigned long old_identity_base = 0;
	phys_addr_t start, end;
	u64 idx;

	if (os_info_has_vm)
		old_identity_base = os_info_old_value(OS_INFO_IDENTITY_BASE);
	for_each_physmem_range(idx, &oldmem_type, &start, &end) {
		phdr->p_type = PT_LOAD;
		phdr->p_vaddr = old_identity_base + start;
		phdr->p_offset = start;
<<<<<<< HEAD
		phdr->p_vaddr = (unsigned long)__va(start);
=======
>>>>>>> 0c383648
		phdr->p_paddr = start;
		phdr->p_filesz = end - start;
		phdr->p_memsz = end - start;
		phdr->p_flags = PF_R | PF_W | PF_X;
		phdr->p_align = PAGE_SIZE;
		phdr++;
	}
}

static bool os_info_has_vm(void)
{
	return os_info_old_value(OS_INFO_KASLR_OFFSET);
}

/*
 * Prepare PT_LOAD type program header for kernel image region
 */
static void text_init(Elf64_Phdr *phdr)
{
	unsigned long start_phys = os_info_old_value(OS_INFO_IMAGE_PHYS);
	unsigned long start = os_info_old_value(OS_INFO_IMAGE_START);
	unsigned long end = os_info_old_value(OS_INFO_IMAGE_END);

	phdr->p_type = PT_LOAD;
	phdr->p_vaddr = start;
	phdr->p_filesz = end - start;
	phdr->p_memsz = end - start;
	phdr->p_offset = start_phys;
	phdr->p_paddr = start_phys;
	phdr->p_flags = PF_R | PF_W | PF_X;
	phdr->p_align = PAGE_SIZE;
}

/*
 * Initialize notes (new kernel)
 */
static void *notes_init(Elf64_Phdr *phdr, void *ptr, u64 notes_offset)
{
	struct save_area *sa;
	void *ptr_start = ptr;
	int cpu;

	ptr = nt_prpsinfo(ptr);

	cpu = 1;
	list_for_each_entry(sa, &dump_save_areas, list)
		if (sa->prefix != 0)
			ptr = fill_cpu_elf_notes(ptr, cpu++, sa);
	ptr = nt_vmcoreinfo(ptr);
	ptr = nt_final(ptr);
	memset(phdr, 0, sizeof(*phdr));
	phdr->p_type = PT_NOTE;
	phdr->p_offset = notes_offset;
	phdr->p_filesz = (unsigned long) PTR_SUB(ptr, ptr_start);
	phdr->p_memsz = phdr->p_filesz;
	return ptr;
}

static size_t get_elfcorehdr_size(int phdr_count)
{
	size_t size;

	size = sizeof(Elf64_Ehdr);
	/* PT_NOTES */
	size += sizeof(Elf64_Phdr);
	/* nt_prpsinfo */
	size += nt_size(NT_PRPSINFO, sizeof(struct elf_prpsinfo));
	/* regsets */
	size += get_cpu_cnt() * get_cpu_elf_notes_size();
	/* nt_vmcoreinfo */
	size += nt_vmcoreinfo_size();
	/* nt_final */
	size += sizeof(Elf64_Nhdr);
	/* PT_LOADS */
	size += phdr_count * sizeof(Elf64_Phdr);

	return size;
}

/*
 * Create ELF core header (new kernel)
 */
int elfcorehdr_alloc(unsigned long long *addr, unsigned long long *size)
{
	Elf64_Phdr *phdr_notes, *phdr_loads, *phdr_text;
	int mem_chunk_cnt, phdr_text_cnt;
	size_t alloc_size;
	void *ptr, *hdr;
	u64 hdr_off;

	/* If we are not in kdump or zfcp/nvme dump mode return */
	if (!oldmem_data.start && !is_ipl_type_dump())
		return 0;
	/* If we cannot get HSA size for zfcp/nvme dump return error */
	if (is_ipl_type_dump() && !sclp.hsa_size)
		return -ENODEV;

	/* For kdump, exclude previous crashkernel memory */
	if (oldmem_data.start) {
		oldmem_region.base = oldmem_data.start;
		oldmem_region.size = oldmem_data.size;
		oldmem_type.total_size = oldmem_data.size;
	}

	mem_chunk_cnt = get_mem_chunk_cnt();
	phdr_text_cnt = os_info_has_vm() ? 1 : 0;

	alloc_size = get_elfcorehdr_size(mem_chunk_cnt + phdr_text_cnt);

	hdr = kzalloc(alloc_size, GFP_KERNEL);

	/*
	 * Without elfcorehdr /proc/vmcore cannot be created. Thus creating
	 * a dump with this crash kernel will fail. Panic now to allow other
	 * dump mechanisms to take over.
	 */
	if (!hdr)
		panic("s390 kdump allocating elfcorehdr failed");

	/* Init elf header */
	phdr_notes = ehdr_init(hdr, mem_chunk_cnt + phdr_text_cnt);
	/* Init program headers */
	if (phdr_text_cnt) {
		phdr_text = phdr_notes + 1;
		phdr_loads = phdr_text + 1;
	} else {
		phdr_loads = phdr_notes + 1;
	}
	ptr = PTR_ADD(phdr_loads, sizeof(Elf64_Phdr) * mem_chunk_cnt);
	/* Init notes */
	hdr_off = PTR_DIFF(ptr, hdr);
	ptr = notes_init(phdr_notes, ptr, ((unsigned long) hdr) + hdr_off);
	/* Init kernel text program header */
	if (phdr_text_cnt)
		text_init(phdr_text);
	/* Init loads */
	loads_init(phdr_loads, phdr_text_cnt);
	/* Finalize program headers */
	hdr_off = PTR_DIFF(ptr, hdr);
<<<<<<< HEAD
	loads_init(phdr_loads);
=======
>>>>>>> 0c383648
	*addr = (unsigned long long) hdr;
	*size = (unsigned long long) hdr_off;
	BUG_ON(elfcorehdr_size > alloc_size);
	return 0;
}

/*
 * Free ELF core header (new kernel)
 */
void elfcorehdr_free(unsigned long long addr)
{
	kfree((void *)(unsigned long)addr);
}

/*
 * Read from ELF header
 */
ssize_t elfcorehdr_read(char *buf, size_t count, u64 *ppos)
{
	void *src = (void *)(unsigned long)*ppos;

	memcpy(buf, src, count);
	*ppos += count;
	return count;
}

/*
 * Read from ELF notes data
 */
ssize_t elfcorehdr_read_notes(char *buf, size_t count, u64 *ppos)
{
	void *src = (void *)(unsigned long)*ppos;

	memcpy(buf, src, count);
	*ppos += count;
	return count;
}<|MERGE_RESOLUTION|>--- conflicted
+++ resolved
@@ -500,11 +500,7 @@
 /*
  * Initialize ELF loads (new kernel)
  */
-<<<<<<< HEAD
-static void loads_init(Elf64_Phdr *phdr)
-=======
 static void loads_init(Elf64_Phdr *phdr, bool os_info_has_vm)
->>>>>>> 0c383648
 {
 	unsigned long old_identity_base = 0;
 	phys_addr_t start, end;
@@ -516,10 +512,6 @@
 		phdr->p_type = PT_LOAD;
 		phdr->p_vaddr = old_identity_base + start;
 		phdr->p_offset = start;
-<<<<<<< HEAD
-		phdr->p_vaddr = (unsigned long)__va(start);
-=======
->>>>>>> 0c383648
 		phdr->p_paddr = start;
 		phdr->p_filesz = end - start;
 		phdr->p_memsz = end - start;
@@ -659,10 +651,6 @@
 	loads_init(phdr_loads, phdr_text_cnt);
 	/* Finalize program headers */
 	hdr_off = PTR_DIFF(ptr, hdr);
-<<<<<<< HEAD
-	loads_init(phdr_loads);
-=======
->>>>>>> 0c383648
 	*addr = (unsigned long long) hdr;
 	*size = (unsigned long long) hdr_off;
 	BUG_ON(elfcorehdr_size > alloc_size);
