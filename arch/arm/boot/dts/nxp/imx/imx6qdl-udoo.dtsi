// SPDX-License-Identifier: GPL-2.0
/*
 * Copyright 2013 Freescale Semiconductor, Inc.
 *
 * Author: Fabio Estevam <fabio.estevam@freescale.com>
 */

#include <dt-bindings/gpio/gpio.h>

/ {
	aliases {
		backlight = &backlight;
		panelchan = &panelchan;
		panel7 = &panel7;
		touchscreenp7 = &touchscreenp7;
	};

	chosen {
		stdout-path = &uart2;
	};

	backlight: backlight {
		compatible = "gpio-backlight";
		gpios = <&gpio1 4 0>;
		default-on;
		status = "disabled";
	};

	gpio-poweroff {
		compatible = "gpio-poweroff";
		gpios = <&gpio2 4 0>;
		pinctrl-0 = <&pinctrl_power_off>;
		pinctrl-names = "default";
	};

	memory@10000000 {
		device_type = "memory";
		reg = <0x10000000 0x40000000>;
	};

	panel7: panel7 {
		/*
		 * in reality it is a -20t (parallel) model,
		 * but with LVDS bridge chip attached,
		 * so it is equivalent to -19t model in drive
		 * characteristics
		 */
		compatible = "urt,umsh-8596md-19t";
		pinctrl-names = "default";
		pinctrl-0 = <&pinctrl_panel>;
		power-supply = <&reg_panel>;
		backlight = <&backlight>;
		status = "disabled";

		port {
			panel_in: endpoint {
				remote-endpoint = <&lvds0_out>;
			};
		};
	};

<<<<<<< HEAD
	reg_usb_h1_vbus: regulator-usb-h1-vbus {
		compatible = "regulator-fixed";
		regulator-name = "usb_h1_vbus";
		regulator-min-microvolt = <5000000>;
		regulator-max-microvolt = <5000000>;
		enable-active-high;
		startup-delay-us = <2>; /* USB2415 requires a POR of 1 us minimum */
		gpio = <&gpio7 12 0>;
	};

=======
>>>>>>> 0c383648
	reg_panel: regulator-panel {
		compatible = "regulator-fixed";
		regulator-name = "lcd_panel";
		enable-active-high;
		gpio = <&gpio1 2 0>;
	};

	sound {
		compatible = "fsl,imx6q-udoo-ac97",
			     "fsl,imx-audio-ac97";
		model = "fsl,imx6q-udoo-ac97";
		audio-cpu = <&ssi1>;
		audio-routing =
			"RX", "Mic Jack",
			"Headphone Jack", "TX";
		mux-int-port = <1>;
		mux-ext-port = <6>;
	};
};

&fec {
	pinctrl-names = "default";
	pinctrl-0 = <&pinctrl_enet>;
	phy-mode = "rgmii-id";
	status = "okay";
};

&hdmi {
	ddc-i2c-bus = <&i2c2>;
	status = "okay";
};

&i2c2 {
	clock-frequency = <100000>;
	pinctrl-names = "default";
	pinctrl-0 = <&pinctrl_i2c2>;
	status = "okay";
};

&i2c3 {
	clock-frequency = <100000>;
	pinctrl-names = "default";
	pinctrl-0 = <&pinctrl_i2c3>;
	status = "okay";

	touchscreenp7: touchscreenp7@55 {
		compatible = "sitronix,st1232";
		pinctrl-names = "default";
		pinctrl-0 = <&pinctrl_touchscreenp7>;
		reg = <0x55>;
		interrupt-parent = <&gpio1>;
		interrupts = <13 8>;
		gpios = <&gpio1 15 0>;
		status = "disabled";
	};
};

&iomuxc {
	imx6q-udoo {
		pinctrl_enet: enetgrp {
			fsl,pins = <
				MX6QDL_PAD_RGMII_RXC__RGMII_RXC		0x1b030
				MX6QDL_PAD_RGMII_RD0__RGMII_RD0		0x1b030
				MX6QDL_PAD_RGMII_RD1__RGMII_RD1		0x1b030
				MX6QDL_PAD_RGMII_RD2__RGMII_RD2		0x1b030
				MX6QDL_PAD_RGMII_RD3__RGMII_RD3		0x1b030
				MX6QDL_PAD_RGMII_RX_CTL__RGMII_RX_CTL	0x1b030
				MX6QDL_PAD_RGMII_TXC__RGMII_TXC		0x1b030
				MX6QDL_PAD_RGMII_TD0__RGMII_TD0		0x1b030
				MX6QDL_PAD_RGMII_TD1__RGMII_TD1		0x1b030
				MX6QDL_PAD_RGMII_TD2__RGMII_TD2		0x1b030
				MX6QDL_PAD_RGMII_TD3__RGMII_TD3		0x1b030
				MX6QDL_PAD_RGMII_TX_CTL__RGMII_TX_CTL	0x1b030
				MX6QDL_PAD_ENET_REF_CLK__ENET_TX_CLK	0x1b0b0
				MX6QDL_PAD_ENET_MDIO__ENET_MDIO		0x1b0b0
				MX6QDL_PAD_ENET_MDC__ENET_MDC		0x1b0b0
				MX6QDL_PAD_GPIO_16__ENET_REF_CLK	0x4001b0a8
			>;
		};

		pinctrl_i2c2: i2c2grp {
			fsl,pins = <
				MX6QDL_PAD_KEY_COL3__I2C2_SCL		0x4001b8b1
				MX6QDL_PAD_KEY_ROW3__I2C2_SDA		0x4001b8b1
			>;
		};

		pinctrl_i2c3: i2c3grp {
			fsl,pins = <
				MX6QDL_PAD_GPIO_5__I2C3_SCL		0x4001f8b1
				MX6QDL_PAD_GPIO_6__I2C3_SDA		0x4001f8b1
			>;
		};

		pinctrl_panel: panelgrp {
			fsl,pins = <
				MX6QDL_PAD_GPIO_2__GPIO1_IO02		0x70
				MX6QDL_PAD_GPIO_4__GPIO1_IO04		0x70
			>;
		};

		pinctrl_power_off: poweroffgrp {
			fsl,pins = <
				MX6QDL_PAD_NANDF_D4__GPIO2_IO04		0x30
			>;
		};

		pinctrl_touchscreenp7: touchscreenp7grp {
			fsl,pins = <
				MX6QDL_PAD_SD2_DAT0__GPIO1_IO15		0x70
				MX6QDL_PAD_SD2_DAT2__GPIO1_IO13		0x1b0b0
			>;
		};

		pinctrl_uart2: uart2grp {
			fsl,pins = <
				MX6QDL_PAD_EIM_D26__UART2_TX_DATA	0x1b0b1
				MX6QDL_PAD_EIM_D27__UART2_RX_DATA	0x1b0b1
			>;
		};

		pinctrl_uart4: uart4grp {
			fsl,pins = <
				MX6QDL_PAD_KEY_COL0__UART4_TX_DATA	0x1b0b1
				MX6QDL_PAD_KEY_ROW0__UART4_RX_DATA	0x1b0b1
			>;
		};

		pinctrl_usbh: usbhgrp {
			fsl,pins = <
				MX6QDL_PAD_GPIO_17__GPIO7_IO12 0x80000000
				MX6QDL_PAD_NANDF_CS2__CCM_CLKO2 0x130b0
			>;
		};

		pinctrl_usbotg: usbotg {
			fsl,pins = <
				MX6QDL_PAD_GPIO_1__USB_OTG_ID 0x17059
				MX6QDL_PAD_EIM_D22__USB_OTG_PWR 0x17059
				MX6QDL_PAD_EIM_D21__USB_OTG_OC 0x17059
			>;
		};

		pinctrl_usdhc3: usdhc3grp {
			fsl,pins = <
				MX6QDL_PAD_SD3_CMD__SD3_CMD		0x17059
				MX6QDL_PAD_SD3_CLK__SD3_CLK		0x10059
				MX6QDL_PAD_SD3_DAT0__SD3_DATA0		0x17059
				MX6QDL_PAD_SD3_DAT1__SD3_DATA1		0x17059
				MX6QDL_PAD_SD3_DAT2__SD3_DATA2		0x17059
				MX6QDL_PAD_SD3_DAT3__SD3_DATA3		0x17059
				MX6QDL_PAD_SD3_DAT5__GPIO7_IO00		0x1b0b0
			>;
		};

		pinctrl_ac97_running: ac97running {
			fsl,pins = <
				MX6QDL_PAD_DI0_PIN2__AUD6_TXD		0x1b0b0
				MX6QDL_PAD_DI0_PIN3__AUD6_TXFS		0x1b0b0
				MX6QDL_PAD_DI0_PIN4__AUD6_RXD		0x13080
				MX6QDL_PAD_DI0_PIN15__AUD6_TXC		0x13080
				MX6QDL_PAD_EIM_EB2__GPIO2_IO30		0x1b0b0
			>;
		};

		pinctrl_ac97_warm_reset: ac97warmreset {
			fsl,pins = <
				MX6QDL_PAD_DI0_PIN2__AUD6_TXD		0x1b0b0
				MX6QDL_PAD_DI0_PIN3__GPIO4_IO19		0x1b0b0
				MX6QDL_PAD_DI0_PIN4__AUD6_RXD		0x13080
				MX6QDL_PAD_DI0_PIN15__AUD6_TXC		0x13080
				MX6QDL_PAD_EIM_EB2__GPIO2_IO30		0x1b0b0
			>;
		};

		pinctrl_ac97_reset: ac97reset {
			fsl,pins = <
				MX6QDL_PAD_DI0_PIN2__GPIO4_IO18		0x1b0b0
				MX6QDL_PAD_DI0_PIN3__GPIO4_IO19		0x1b0b0
				MX6QDL_PAD_DI0_PIN4__AUD6_RXD		0x13080
				MX6QDL_PAD_DI0_PIN15__AUD6_TXC		0x13080
				MX6QDL_PAD_EIM_EB2__GPIO2_IO30		0x1b0b0
			>;
		};
	};
};

&ldb {
	status = "okay";

	panelchan: lvds-channel@0 {
		port@4 {
			reg = <4>;

			lvds0_out: endpoint {
				remote-endpoint = <&panel_in>;
			};
		};
	};
};

&uart2 {
	pinctrl-names = "default";
	pinctrl-0 = <&pinctrl_uart2>;
	status = "okay";
};

&uart4 {
	pinctrl-names = "default";
	pinctrl-0 = <&pinctrl_uart4>;
	status = "okay";
};

&usbh1 {
	pinctrl-names = "default";
	pinctrl-0 = <&pinctrl_usbh>;
	#address-cells = <1>;
	#size-cells = <0>;
	status = "okay";

	usb-port@1 {
		compatible = "usb424,2514";
		reg = <1>;
		#address-cells = <1>;
		#size-cells = <0>;
		clocks = <&clks IMX6QDL_CLK_CKO>;
		reset-gpios = <&gpio7 12 GPIO_ACTIVE_LOW>;
	};
};

&usbotg {
	pinctrl-names = "default";
	pinctrl-0 = <&pinctrl_usbotg>;
	status = "okay";
};

&usdhc3 {
	pinctrl-names = "default";
	pinctrl-0 = <&pinctrl_usdhc3>;
	cd-gpios = <&gpio7 0 GPIO_ACTIVE_LOW>;
	status = "okay";
};

&audmux {
	status = "okay";
};

&ssi1 {
	cell-index = <0>;
	fsl,mode = "ac97-slave";
	pinctrl-names = "ac97-running", "ac97-reset", "ac97-warm-reset";
	pinctrl-0 = <&pinctrl_ac97_running>;
	pinctrl-1 = <&pinctrl_ac97_reset>;
	pinctrl-2 = <&pinctrl_ac97_warm_reset>;
	ac97-gpios = <&gpio4 19 0 &gpio4 18 0 &gpio2 30 0>;
	status = "okay";
};<|MERGE_RESOLUTION|>--- conflicted
+++ resolved
@@ -59,19 +59,6 @@
 		};
 	};
 
-<<<<<<< HEAD
-	reg_usb_h1_vbus: regulator-usb-h1-vbus {
-		compatible = "regulator-fixed";
-		regulator-name = "usb_h1_vbus";
-		regulator-min-microvolt = <5000000>;
-		regulator-max-microvolt = <5000000>;
-		enable-active-high;
-		startup-delay-us = <2>; /* USB2415 requires a POR of 1 us minimum */
-		gpio = <&gpio7 12 0>;
-	};
-
-=======
->>>>>>> 0c383648
 	reg_panel: regulator-panel {
 		compatible = "regulator-fixed";
 		regulator-name = "lcd_panel";
