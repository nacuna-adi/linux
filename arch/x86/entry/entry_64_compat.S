/*
 * Compatibility mode system call entry point for x86-64.
 *
 * Copyright 2000-2002 Andi Kleen, SuSE Labs.
 */
#include "calling.h"
#include <asm/asm-offsets.h>
#include <asm/current.h>
#include <asm/errno.h>
#include <asm/ia32_unistd.h>
#include <asm/thread_info.h>
#include <asm/segment.h>
#include <asm/irqflags.h>
#include <asm/asm.h>
#include <asm/smap.h>
#include <linux/linkage.h>
#include <linux/err.h>

/* Avoid __ASSEMBLER__'ifying <linux/audit.h> just for this.  */
#include <linux/elf-em.h>
#define AUDIT_ARCH_I386		(EM_386|__AUDIT_ARCH_LE)
#define __AUDIT_ARCH_LE		0x40000000

#ifndef CONFIG_AUDITSYSCALL
# define sysexit_audit		ia32_ret_from_sys_call_irqs_off
# define sysretl_audit		ia32_ret_from_sys_call_irqs_off
#endif

	.section .entry.text, "ax"

#ifdef CONFIG_PARAVIRT
ENTRY(native_usergs_sysret32)
	swapgs
	sysretl
ENDPROC(native_usergs_sysret32)
#endif

/*
 * 32-bit SYSENTER instruction entry.
 *
 * SYSENTER loads ss, rsp, cs, and rip from previously programmed MSRs.
 * IF and VM in rflags are cleared (IOW: interrupts are off).
 * SYSENTER does not save anything on the stack,
 * and does not save old rip (!!!) and rflags.
 *
 * Arguments:
 * eax  system call number
 * ebx  arg1
 * ecx  arg2
 * edx  arg3
 * esi  arg4
 * edi  arg5
 * ebp  user stack
 * 0(%ebp) arg6
 *
 * This is purely a fast path. For anything complicated we use the int 0x80
 * path below. We set up a complete hardware stack frame to share code
 * with the int 0x80 path.
 */
ENTRY(entry_SYSENTER_compat)
	/*
	 * Interrupts are off on entry.
	 * We do not frame this tiny irq-off block with TRACE_IRQS_OFF/ON,
	 * it is too small to ever cause noticeable irq latency.
	 */
	SWAPGS_UNSAFE_STACK
	movq	PER_CPU_VAR(cpu_current_top_of_stack), %rsp
	ENABLE_INTERRUPTS(CLBR_NONE)

	/* Zero-extending 32-bit regs, do not remove */
	movl	%ebp, %ebp
	movl	%eax, %eax

	movl	ASM_THREAD_INFO(TI_sysenter_return, %rsp, 0), %r10d

	/* Construct struct pt_regs on stack */
	pushq	$__USER32_DS		/* pt_regs->ss */
	pushq	%rbp			/* pt_regs->sp */
	pushfq				/* pt_regs->flags */
	pushq	$__USER32_CS		/* pt_regs->cs */
	pushq	%r10			/* pt_regs->ip = thread_info->sysenter_return */
	pushq	%rax			/* pt_regs->orig_ax */
	pushq	%rdi			/* pt_regs->di */
	pushq	%rsi			/* pt_regs->si */
	pushq	%rdx			/* pt_regs->dx */
	pushq	%rcx			/* pt_regs->cx */
	pushq	$-ENOSYS		/* pt_regs->ax */
	cld
	sub	$(10*8), %rsp /* pt_regs->r8-11, bp, bx, r12-15 not saved */

	/*
	 * no need to do an access_ok check here because rbp has been
	 * 32-bit zero extended
	 */
	ASM_STAC
1:	movl	(%rbp), %ebp
	_ASM_EXTABLE(1b, ia32_badarg)
	ASM_CLAC

	/*
	 * Sysenter doesn't filter flags, so we need to clear NT
	 * ourselves.  To save a few cycles, we can check whether
	 * NT was set instead of doing an unconditional popfq.
	 */
	testl	$X86_EFLAGS_NT, EFLAGS(%rsp)
	jnz	sysenter_fix_flags
sysenter_flags_fixed:

	orl	$TS_COMPAT, ASM_THREAD_INFO(TI_status, %rsp, SIZEOF_PTREGS)
	testl	$_TIF_WORK_SYSCALL_ENTRY, ASM_THREAD_INFO(TI_flags, %rsp, SIZEOF_PTREGS)
	jnz	sysenter_tracesys

sysenter_do_call:
	/* 32-bit syscall -> 64-bit C ABI argument conversion */
	movl	%edi, %r8d		/* arg5 */
	movl	%ebp, %r9d		/* arg6 */
	xchg	%ecx, %esi		/* rsi:arg2, rcx:arg4 */
	movl	%ebx, %edi		/* arg1 */
	movl	%edx, %edx		/* arg3 (zero extension) */
sysenter_dispatch:
	cmpq	$(IA32_NR_syscalls-1), %rax
	ja	1f
	call	*ia32_sys_call_table(, %rax, 8)
	movq	%rax, RAX(%rsp)
1:
	DISABLE_INTERRUPTS(CLBR_NONE)
	TRACE_IRQS_OFF
	testl	$_TIF_ALLWORK_MASK, ASM_THREAD_INFO(TI_flags, %rsp, SIZEOF_PTREGS)
	jnz	sysexit_audit
sysexit_from_sys_call:
	/*
	 * NB: SYSEXIT is not obviously safe for 64-bit kernels -- an
	 * NMI between STI and SYSEXIT has poorly specified behavior,
	 * and and NMI followed by an IRQ with usergs is fatal.  So
	 * we just pretend we're using SYSEXIT but we really use
	 * SYSRETL instead.
	 *
	 * This code path is still called 'sysexit' because it pairs
	 * with 'sysenter' and it uses the SYSENTER calling convention.
	 */
	andl	$~TS_COMPAT, ASM_THREAD_INFO(TI_status, %rsp, SIZEOF_PTREGS)
	movl	RIP(%rsp), %ecx		/* User %eip */
<<<<<<< HEAD
	movl	RSI(%rsp), %esi
	movl	RDI(%rsp), %edi
=======
	movq    RAX(%rsp), %rax
	RESTORE_RSI_RDI
>>>>>>> 512255a2
	xorl	%edx, %edx		/* Do not leak kernel information */
	xorq	%r8, %r8
	xorq	%r9, %r9
	xorq	%r10, %r10
	movl	EFLAGS(%rsp), %r11d	/* User eflags */
	TRACE_IRQS_ON

	/*
	 * SYSRETL works even on Intel CPUs.  Use it in preference to SYSEXIT,
	 * since it avoids a dicey window with interrupts enabled.
	 */
	movl	RSP(%rsp), %esp

	/*
	 * USERGS_SYSRET32 does:
	 *  gsbase = user's gs base
	 *  eip = ecx
	 *  rflags = r11
	 *  cs = __USER32_CS
	 *  ss = __USER_DS
	 *
	 * The prologue set RIP(%rsp) to VDSO32_SYSENTER_RETURN, which does:
	 *
	 *  pop %ebp
	 *  pop %edx
	 *  pop %ecx
	 *
	 * Therefore, we invoke SYSRETL with EDX and R8-R10 zeroed to
	 * avoid info leaks.  R11 ends up with VDSO32_SYSENTER_RETURN's
	 * address (already known to user code), and R12-R15 are
	 * callee-saved and therefore don't contain any interesting
	 * kernel data.
	 */
	USERGS_SYSRET32

#ifdef CONFIG_AUDITSYSCALL
	.macro auditsys_entry_common
	/*
	 * At this point, registers hold syscall args in the 32-bit syscall ABI:
	 * EAX is syscall number, the 6 args are in EBX,ECX,EDX,ESI,EDI,EBP.
	 *
	 * We want to pass them to __audit_syscall_entry(), which is a 64-bit
	 * C function with 5 parameters, so shuffle them to match what
	 * the function expects: RDI,RSI,RDX,RCX,R8.
	 */
	movl	%esi, %r8d		/* arg5 (R8 ) <= 4th syscall arg (ESI) */
	xchg	%ecx, %edx		/* arg4 (RCX) <= 3rd syscall arg (EDX) */
					/* arg3 (RDX) <= 2nd syscall arg (ECX) */
	movl	%ebx, %esi		/* arg2 (RSI) <= 1st syscall arg (EBX) */
	movl	%eax, %edi		/* arg1 (RDI) <= syscall number  (EAX) */
	call	__audit_syscall_entry

	/*
	 * We are going to jump back to the syscall dispatch code.
	 * Prepare syscall args as required by the 64-bit C ABI.
	 * Registers clobbered by __audit_syscall_entry() are
	 * loaded from pt_regs on stack:
	 */
	movl	ORIG_RAX(%rsp), %eax	/* syscall number */
	movl	%ebx, %edi		/* arg1 */
	movl	RCX(%rsp), %esi		/* arg2 */
	movl	RDX(%rsp), %edx		/* arg3 */
	movl	RSI(%rsp), %ecx		/* arg4 */
	movl	RDI(%rsp), %r8d		/* arg5 */
	.endm

	.macro auditsys_exit exit
	TRACE_IRQS_ON
	ENABLE_INTERRUPTS(CLBR_NONE)
	testl	$(_TIF_ALLWORK_MASK & ~_TIF_SYSCALL_AUDIT), ASM_THREAD_INFO(TI_flags, %rsp, SIZEOF_PTREGS)
	jnz	ia32_ret_from_sys_call
	movl	%eax, %esi		/* second arg, syscall return value */
	cmpl	$-MAX_ERRNO, %eax	/* is it an error ? */
	jbe	1f
	movslq	%eax, %rsi		/* if error sign extend to 64 bits */
1:	setbe	%al			/* 1 if error, 0 if not */
	movzbl	%al, %edi		/* zero-extend that into %edi */
	call	__audit_syscall_exit
	movl	$(_TIF_ALLWORK_MASK & ~_TIF_SYSCALL_AUDIT), %edi
	DISABLE_INTERRUPTS(CLBR_NONE)
	TRACE_IRQS_OFF
	testl	%edi, ASM_THREAD_INFO(TI_flags, %rsp, SIZEOF_PTREGS)
	jz	\exit
	xorl	%eax, %eax		/* Do not leak kernel information */
	movq	%rax, R11(%rsp)
	movq	%rax, R10(%rsp)
	movq	%rax, R9(%rsp)
	movq	%rax, R8(%rsp)
	jmp	int_ret_from_sys_call_irqs_off
	.endm

sysenter_auditsys:
	auditsys_entry_common
	movl	%ebp, %r9d		/* reload 6th syscall arg */
	jmp	sysenter_dispatch

sysexit_audit:
	auditsys_exit sysexit_from_sys_call
#endif

sysenter_fix_flags:
	pushq	$(X86_EFLAGS_IF|X86_EFLAGS_FIXED)
	popfq
	jmp	sysenter_flags_fixed

sysenter_tracesys:
#ifdef CONFIG_AUDITSYSCALL
	testl	$(_TIF_WORK_SYSCALL_ENTRY & ~_TIF_SYSCALL_AUDIT), ASM_THREAD_INFO(TI_flags, %rsp, SIZEOF_PTREGS)
	jz	sysenter_auditsys
#endif
	SAVE_EXTRA_REGS
	xorl	%eax, %eax		/* Do not leak kernel information */
	movq	%rax, R11(%rsp)
	movq	%rax, R10(%rsp)
	movq	%rax, R9(%rsp)
	movq	%rax, R8(%rsp)
	movq	%rsp, %rdi		/* &pt_regs -> arg1 */
	call	syscall_trace_enter

	/* Reload arg registers from stack. (see sysenter_tracesys) */
	movl	RCX(%rsp), %ecx
	movl	RDX(%rsp), %edx
	movl	RSI(%rsp), %esi
	movl	RDI(%rsp), %edi
	movl	%eax, %eax		/* zero extension */

	RESTORE_EXTRA_REGS
	jmp	sysenter_do_call
ENDPROC(entry_SYSENTER_compat)

/*
 * 32-bit SYSCALL instruction entry.
 *
 * 32-bit SYSCALL saves rip to rcx, clears rflags.RF, then saves rflags to r11,
 * then loads new ss, cs, and rip from previously programmed MSRs.
 * rflags gets masked by a value from another MSR (so CLD and CLAC
 * are not needed). SYSCALL does not save anything on the stack
 * and does not change rsp.
 *
 * Note: rflags saving+masking-with-MSR happens only in Long mode
 * (in legacy 32-bit mode, IF, RF and VM bits are cleared and that's it).
 * Don't get confused: rflags saving+masking depends on Long Mode Active bit
 * (EFER.LMA=1), NOT on bitness of userspace where SYSCALL executes
 * or target CS descriptor's L bit (SYSCALL does not read segment descriptors).
 *
 * Arguments:
 * eax  system call number
 * ecx  return address
 * ebx  arg1
 * ebp  arg2	(note: not saved in the stack frame, should not be touched)
 * edx  arg3
 * esi  arg4
 * edi  arg5
 * esp  user stack
 * 0(%esp) arg6
 *
 * This is purely a fast path. For anything complicated we use the int 0x80
 * path below. We set up a complete hardware stack frame to share code
 * with the int 0x80 path.
 */
ENTRY(entry_SYSCALL_compat)
	/*
	 * Interrupts are off on entry.
	 * We do not frame this tiny irq-off block with TRACE_IRQS_OFF/ON,
	 * it is too small to ever cause noticeable irq latency.
	 */
	SWAPGS_UNSAFE_STACK
	movl	%esp, %r8d
	movq	PER_CPU_VAR(cpu_current_top_of_stack), %rsp
	ENABLE_INTERRUPTS(CLBR_NONE)

	/* Zero-extending 32-bit regs, do not remove */
	movl	%eax, %eax

	/* Construct struct pt_regs on stack */
	pushq	$__USER32_DS		/* pt_regs->ss */
	pushq	%r8			/* pt_regs->sp */
	pushq	%r11			/* pt_regs->flags */
	pushq	$__USER32_CS		/* pt_regs->cs */
	pushq	%rcx			/* pt_regs->ip */
	pushq	%rax			/* pt_regs->orig_ax */
	pushq	%rdi			/* pt_regs->di */
	pushq	%rsi			/* pt_regs->si */
	pushq	%rdx			/* pt_regs->dx */
	pushq	%rbp			/* pt_regs->cx */
	movl	%ebp, %ecx
	pushq	$-ENOSYS		/* pt_regs->ax */
	sub	$(10*8), %rsp		/* pt_regs->r8-11, bp, bx, r12-15 not saved */

	/*
	 * No need to do an access_ok check here because r8 has been
	 * 32-bit zero extended:
	 */
	ASM_STAC
1:	movl	(%r8), %r9d
	_ASM_EXTABLE(1b, ia32_badarg)
	ASM_CLAC
	orl	$TS_COMPAT, ASM_THREAD_INFO(TI_status, %rsp, SIZEOF_PTREGS)
	testl	$_TIF_WORK_SYSCALL_ENTRY, ASM_THREAD_INFO(TI_flags, %rsp, SIZEOF_PTREGS)
	jnz	cstar_tracesys

cstar_do_call:
	/* 32-bit syscall -> 64-bit C ABI argument conversion */
	movl	%edi, %r8d		/* arg5 */
	/* r9 already loaded */		/* arg6 */
	xchg	%ecx, %esi		/* rsi:arg2, rcx:arg4 */
	movl	%ebx, %edi		/* arg1 */
	movl	%edx, %edx		/* arg3 (zero extension) */

cstar_dispatch:
	cmpq	$(IA32_NR_syscalls-1), %rax
	ja	1f

	call	*ia32_sys_call_table(, %rax, 8)
	movq	%rax, RAX(%rsp)
1:
	DISABLE_INTERRUPTS(CLBR_NONE)
	TRACE_IRQS_OFF
	testl	$_TIF_ALLWORK_MASK, ASM_THREAD_INFO(TI_flags, %rsp, SIZEOF_PTREGS)
	jnz	sysretl_audit

sysretl_from_sys_call:
	andl	$~TS_COMPAT, ASM_THREAD_INFO(TI_status, %rsp, SIZEOF_PTREGS)
	movl	RDX(%rsp), %edx
	movl	RSI(%rsp), %esi
	movl	RDI(%rsp), %edi
	movl	RIP(%rsp), %ecx
	movl	EFLAGS(%rsp), %r11d
	movq    RAX(%rsp), %rax
	xorq	%r10, %r10
	xorq	%r9, %r9
	xorq	%r8, %r8
	TRACE_IRQS_ON
	movl	RSP(%rsp), %esp
	/*
	 * 64-bit->32-bit SYSRET restores eip from ecx,
	 * eflags from r11 (but RF and VM bits are forced to 0),
	 * cs and ss are loaded from MSRs.
	 * (Note: 32-bit->32-bit SYSRET is different: since r11
	 * does not exist, it merely sets eflags.IF=1).
	 *
	 * NB: On AMD CPUs with the X86_BUG_SYSRET_SS_ATTRS bug, the ss
	 * descriptor is not reinitialized.  This means that we must
	 * avoid SYSRET with SS == NULL, which could happen if we schedule,
	 * exit the kernel, and re-enter using an interrupt vector.  (All
	 * interrupt entries on x86_64 set SS to NULL.)  We prevent that
	 * from happening by reloading SS in __switch_to.
	 */
	USERGS_SYSRET32

#ifdef CONFIG_AUDITSYSCALL
cstar_auditsys:
	movl	%r9d, R9(%rsp)		/* register to be clobbered by call */
	auditsys_entry_common
	movl	R9(%rsp), %r9d		/* reload 6th syscall arg */
	jmp	cstar_dispatch

sysretl_audit:
	auditsys_exit sysretl_from_sys_call
#endif

cstar_tracesys:
#ifdef CONFIG_AUDITSYSCALL
	testl	$(_TIF_WORK_SYSCALL_ENTRY & ~_TIF_SYSCALL_AUDIT), ASM_THREAD_INFO(TI_flags, %rsp, SIZEOF_PTREGS)
	jz	cstar_auditsys
#endif
	xchgl	%r9d, %ebp
	SAVE_EXTRA_REGS
	xorl	%eax, %eax		/* Do not leak kernel information */
	movq	%rax, R11(%rsp)
	movq	%rax, R10(%rsp)
	movq	%r9, R9(%rsp)
	movq	%rax, R8(%rsp)
	movq	%rsp, %rdi		/* &pt_regs -> arg1 */
	call	syscall_trace_enter
	movl	R9(%rsp), %r9d

	/* Reload arg registers from stack. (see sysenter_tracesys) */
	movl	RCX(%rsp), %ecx
	movl	RDX(%rsp), %edx
	movl	RSI(%rsp), %esi
	movl	RDI(%rsp), %edi
	movl	%eax, %eax		/* zero extension */

	RESTORE_EXTRA_REGS
	xchgl	%ebp, %r9d
	jmp	cstar_do_call
END(entry_SYSCALL_compat)

ia32_badarg:
	/*
	 * So far, we've entered kernel mode, set AC, turned on IRQs, and
	 * saved C regs except r8-r11.  We haven't done any of the other
	 * standard entry work, though.  We want to bail, but we shouldn't
	 * treat this as a syscall entry since we don't even know what the
	 * args are.  Instead, treat this as a non-syscall entry, finish
	 * the entry work, and immediately exit after setting AX = -EFAULT.
	 *
	 * We're really just being polite here.  Killing the task outright
	 * would be a reasonable action, too.  Given that the only valid
	 * way to have gotten here is through the vDSO, and we already know
	 * that the stack pointer is bad, the task isn't going to survive
	 * for long no matter what we do.
	 */

	ASM_CLAC			/* undo STAC */
	movq	$-EFAULT, RAX(%rsp)	/* return -EFAULT if possible */

	/* Fill in the rest of pt_regs */
	xorl	%eax, %eax
	movq	%rax, R11(%rsp)
	movq	%rax, R10(%rsp)
	movq	%rax, R9(%rsp)
	movq	%rax, R8(%rsp)
	SAVE_EXTRA_REGS

	/* Turn IRQs back off. */
	DISABLE_INTERRUPTS(CLBR_NONE)
	TRACE_IRQS_OFF

	/* Now finish entering normal kernel mode. */
#ifdef CONFIG_CONTEXT_TRACKING
	call enter_from_user_mode
#endif

	/* And exit again. */
	jmp retint_user

ia32_ret_from_sys_call_irqs_off:
	TRACE_IRQS_ON
	ENABLE_INTERRUPTS(CLBR_NONE)

ia32_ret_from_sys_call:
	xorl	%eax, %eax		/* Do not leak kernel information */
	movq	%rax, R11(%rsp)
	movq	%rax, R10(%rsp)
	movq	%rax, R9(%rsp)
	movq	%rax, R8(%rsp)
	jmp	int_ret_from_sys_call

/*
 * Emulated IA32 system calls via int 0x80.
 *
 * Arguments:
 * eax  system call number
 * ebx  arg1
 * ecx  arg2
 * edx  arg3
 * esi  arg4
 * edi  arg5
 * ebp  arg6	(note: not saved in the stack frame, should not be touched)
 *
 * Notes:
 * Uses the same stack frame as the x86-64 version.
 * All registers except eax must be saved (but ptrace may violate that).
 * Arguments are zero extended. For system calls that want sign extension and
 * take long arguments a wrapper is needed. Most calls can just be called
 * directly.
 * Assumes it is only called from user space and entered with interrupts off.
 */

ENTRY(entry_INT80_compat)
	/*
	 * Interrupts are off on entry.
	 * We do not frame this tiny irq-off block with TRACE_IRQS_OFF/ON,
	 * it is too small to ever cause noticeable irq latency.
	 */
	PARAVIRT_ADJUST_EXCEPTION_FRAME
	SWAPGS
	ENABLE_INTERRUPTS(CLBR_NONE)

	/* Zero-extending 32-bit regs, do not remove */
	movl	%eax, %eax

	/* Construct struct pt_regs on stack (iret frame is already on stack) */
	pushq	%rax			/* pt_regs->orig_ax */
	pushq	%rdi			/* pt_regs->di */
	pushq	%rsi			/* pt_regs->si */
	pushq	%rdx			/* pt_regs->dx */
	pushq	%rcx			/* pt_regs->cx */
	pushq	$-ENOSYS		/* pt_regs->ax */
	pushq	$0			/* pt_regs->r8 */
	pushq	$0			/* pt_regs->r9 */
	pushq	$0			/* pt_regs->r10 */
	pushq	$0			/* pt_regs->r11 */
	cld
	sub	$(6*8), %rsp /* pt_regs->bp, bx, r12-15 not saved */

	orl	$TS_COMPAT, ASM_THREAD_INFO(TI_status, %rsp, SIZEOF_PTREGS)
	testl	$_TIF_WORK_SYSCALL_ENTRY, ASM_THREAD_INFO(TI_flags, %rsp, SIZEOF_PTREGS)
	jnz	ia32_tracesys

ia32_do_call:
	/* 32-bit syscall -> 64-bit C ABI argument conversion */
	movl	%edi, %r8d		/* arg5 */
	movl	%ebp, %r9d		/* arg6 */
	xchg	%ecx, %esi		/* rsi:arg2, rcx:arg4 */
	movl	%ebx, %edi		/* arg1 */
	movl	%edx, %edx		/* arg3 (zero extension) */
	cmpq	$(IA32_NR_syscalls-1), %rax
	ja	1f

	call	*ia32_sys_call_table(, %rax, 8)
	movq	%rax, RAX(%rsp)
1:
	jmp	int_ret_from_sys_call

ia32_tracesys:
	SAVE_EXTRA_REGS
	movq	%rsp, %rdi			/* &pt_regs -> arg1 */
	call	syscall_trace_enter
	/*
	 * Reload arg registers from stack in case ptrace changed them.
	 * Don't reload %eax because syscall_trace_enter() returned
	 * the %rax value we should see.  But do truncate it to 32 bits.
	 * If it's -1 to make us punt the syscall, then (u32)-1 is still
	 * an appropriately invalid value.
	 */
	movl	RCX(%rsp), %ecx
	movl	RDX(%rsp), %edx
	movl	RSI(%rsp), %esi
	movl	RDI(%rsp), %edi
	movl	%eax, %eax		/* zero extension */
	RESTORE_EXTRA_REGS
	jmp	ia32_do_call
END(entry_INT80_compat)

	.macro PTREGSCALL label, func
	ALIGN
GLOBAL(\label)
	leaq	\func(%rip), %rax
	jmp	ia32_ptregs_common
	.endm

	PTREGSCALL stub32_rt_sigreturn,	sys32_rt_sigreturn
	PTREGSCALL stub32_sigreturn,	sys32_sigreturn
	PTREGSCALL stub32_fork,		sys_fork
	PTREGSCALL stub32_vfork,	sys_vfork

	ALIGN
GLOBAL(stub32_clone)
	leaq	sys_clone(%rip), %rax
	/*
	 * The 32-bit clone ABI is: clone(..., int tls_val, int *child_tidptr).
	 * The 64-bit clone ABI is: clone(..., int *child_tidptr, int tls_val).
	 *
	 * The native 64-bit kernel's sys_clone() implements the latter,
	 * so we need to swap arguments here before calling it:
	 */
	xchg	%r8, %rcx
	jmp	ia32_ptregs_common

	ALIGN
ia32_ptregs_common:
	SAVE_EXTRA_REGS 8
	call	*%rax
	RESTORE_EXTRA_REGS 8
	ret
END(ia32_ptregs_common)<|MERGE_RESOLUTION|>--- conflicted
+++ resolved
@@ -140,13 +140,9 @@
 	 */
 	andl	$~TS_COMPAT, ASM_THREAD_INFO(TI_status, %rsp, SIZEOF_PTREGS)
 	movl	RIP(%rsp), %ecx		/* User %eip */
-<<<<<<< HEAD
+	movq    RAX(%rsp), %rax
 	movl	RSI(%rsp), %esi
 	movl	RDI(%rsp), %edi
-=======
-	movq    RAX(%rsp), %rax
-	RESTORE_RSI_RDI
->>>>>>> 512255a2
 	xorl	%edx, %edx		/* Do not leak kernel information */
 	xorq	%r8, %r8
 	xorq	%r9, %r9
