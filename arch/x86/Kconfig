--- conflicted
+++ resolved
@@ -115,14 +115,10 @@
 	select MODULES_USE_ELF_REL if X86_32
 	select MODULES_USE_ELF_RELA if X86_64
 	select CLONE_BACKWARDS if X86_32
-<<<<<<< HEAD
-	select GENERIC_SIGALTSTACK
 	select ARCH_USE_BUILTIN_BSWAP
-=======
 	select OLD_SIGSUSPEND3 if X86_32 || IA32_EMULATION
 	select OLD_SIGACTION if X86_32
 	select COMPAT_OLD_SIGACTION if IA32_EMULATION
->>>>>>> 235b8022
 
 config INSTRUCTION_DECODER
 	def_bool y
