/* SPDX-License-Identifier: GPL-2.0 */
/*
 * Copyright (C) 2020-2022 Loongson Technology Corporation Limited
 */
#ifndef _ASM_IRQ_H
#define _ASM_IRQ_H

#include <linux/irqdomain.h>
#include <linux/irqreturn.h>

#define IRQ_STACK_SIZE			THREAD_SIZE
#define IRQ_STACK_START			(IRQ_STACK_SIZE - 16)

DECLARE_PER_CPU(unsigned long, irq_stack);

/*
 * The highest address on the IRQ stack contains a dummy frame which is
 * structured as follows:
 *
 *   top ------------
 *       | task sp  | <- irq_stack[cpu] + IRQ_STACK_START
 *       ------------
 *       |          | <- First frame of IRQ context
 *       ------------
 *
 * task sp holds a copy of the task stack pointer where the struct pt_regs
 * from exception entry can be found.
 */

static inline bool on_irq_stack(int cpu, unsigned long sp)
{
	unsigned long low = per_cpu(irq_stack, cpu);
	unsigned long high = low + IRQ_STACK_SIZE;

	return (low <= sp && sp <= high);
}

void spurious_interrupt(void);

#define NR_IRQS_LEGACY 16

#define arch_trigger_cpumask_backtrace arch_trigger_cpumask_backtrace
void arch_trigger_cpumask_backtrace(const struct cpumask *mask, bool exclude_self);

#define MAX_IO_PICS 2
#define NR_IRQS	(64 + (256 * MAX_IO_PICS))

struct acpi_vector_group {
	int node;
	int pci_segment;
	struct irq_domain *parent;
};
extern struct acpi_vector_group pch_group[MAX_IO_PICS];
extern struct acpi_vector_group msi_group[MAX_IO_PICS];

#define CORES_PER_EIO_NODE	4

#define LOONGSON_CPU_UART0_VEC		10 /* CPU UART0 */
#define LOONGSON_CPU_THSENS_VEC		14 /* CPU Thsens */
#define LOONGSON_CPU_HT0_VEC		16 /* CPU HT0 irq vector base number */
#define LOONGSON_CPU_HT1_VEC		24 /* CPU HT1 irq vector base number */

/* IRQ number definitions */
#define LOONGSON_LPC_IRQ_BASE		0
#define LOONGSON_LPC_LAST_IRQ		(LOONGSON_LPC_IRQ_BASE + 15)

#define LOONGSON_CPU_IRQ_BASE		16
#define LOONGSON_CPU_LAST_IRQ		(LOONGSON_CPU_IRQ_BASE + 14)

#define LOONGSON_PCH_IRQ_BASE		64
#define LOONGSON_PCH_ACPI_IRQ		(LOONGSON_PCH_IRQ_BASE + 47)
#define LOONGSON_PCH_LAST_IRQ		(LOONGSON_PCH_IRQ_BASE + 64 - 1)

#define LOONGSON_MSI_IRQ_BASE		(LOONGSON_PCH_IRQ_BASE + 64)
#define LOONGSON_MSI_LAST_IRQ		(LOONGSON_PCH_IRQ_BASE + 256 - 1)

#define GSI_MIN_LPC_IRQ		LOONGSON_LPC_IRQ_BASE
#define GSI_MAX_LPC_IRQ		(LOONGSON_LPC_IRQ_BASE + 16 - 1)
#define GSI_MIN_CPU_IRQ		LOONGSON_CPU_IRQ_BASE
#define GSI_MAX_CPU_IRQ		(LOONGSON_CPU_IRQ_BASE + 48 - 1)
#define GSI_MIN_PCH_IRQ		LOONGSON_PCH_IRQ_BASE
#define GSI_MAX_PCH_IRQ		(LOONGSON_PCH_IRQ_BASE + 256 - 1)

<<<<<<< HEAD
extern int eiointc_get_node(int id);

=======
extern int find_pch_pic(u32 gsi);
>>>>>>> 143c1e16
struct acpi_madt_lio_pic;
struct acpi_madt_eio_pic;
struct acpi_madt_ht_pic;
struct acpi_madt_bio_pic;
struct acpi_madt_msi_pic;
struct acpi_madt_lpc_pic;

int liointc_acpi_init(struct irq_domain *parent,
					struct acpi_madt_lio_pic *acpi_liointc);
int eiointc_acpi_init(struct irq_domain *parent,
					struct acpi_madt_eio_pic *acpi_eiointc);

struct irq_domain *htvec_acpi_init(struct irq_domain *parent,
					struct acpi_madt_ht_pic *acpi_htvec);
int pch_lpc_acpi_init(struct irq_domain *parent,
					struct acpi_madt_lpc_pic *acpi_pchlpc);
<<<<<<< HEAD
#if IS_ENABLED(CONFIG_LOONGSON_PCH_MSI)
int pch_msi_acpi_init(struct irq_domain *parent,
					struct acpi_madt_msi_pic *acpi_pchmsi);
#else
static inline int pch_msi_acpi_init(struct irq_domain *parent,
					struct acpi_madt_msi_pic *acpi_pchmsi)
{
	return 0;
}
#endif
=======
int pch_msi_acpi_init(struct irq_domain *parent,
					struct acpi_madt_msi_pic *acpi_pchmsi);
>>>>>>> 143c1e16
int pch_pic_acpi_init(struct irq_domain *parent,
					struct acpi_madt_bio_pic *acpi_pchpic);
int find_pch_pic(u32 gsi);
struct fwnode_handle *get_pch_msi_handle(int pci_segment);

extern struct acpi_madt_lio_pic *acpi_liointc;
extern struct acpi_madt_eio_pic *acpi_eiointc[MAX_IO_PICS];

extern struct acpi_madt_ht_pic *acpi_htintc;
extern struct acpi_madt_lpc_pic *acpi_pchlpc;
extern struct acpi_madt_msi_pic *acpi_pchmsi[MAX_IO_PICS];
extern struct acpi_madt_bio_pic *acpi_pchpic[MAX_IO_PICS];

extern struct fwnode_handle *cpuintc_handle;
extern struct fwnode_handle *liointc_handle;
extern struct fwnode_handle *pch_lpc_handle;
extern struct fwnode_handle *pch_pic_handle[MAX_IO_PICS];

extern irqreturn_t loongson3_ipi_interrupt(int irq, void *dev);

#include <asm-generic/irq.h>

#endif /* _ASM_IRQ_H */<|MERGE_RESOLUTION|>--- conflicted
+++ resolved
@@ -81,12 +81,6 @@
 #define GSI_MIN_PCH_IRQ		LOONGSON_PCH_IRQ_BASE
 #define GSI_MAX_PCH_IRQ		(LOONGSON_PCH_IRQ_BASE + 256 - 1)
 
-<<<<<<< HEAD
-extern int eiointc_get_node(int id);
-
-=======
-extern int find_pch_pic(u32 gsi);
->>>>>>> 143c1e16
 struct acpi_madt_lio_pic;
 struct acpi_madt_eio_pic;
 struct acpi_madt_ht_pic;
@@ -103,21 +97,8 @@
 					struct acpi_madt_ht_pic *acpi_htvec);
 int pch_lpc_acpi_init(struct irq_domain *parent,
 					struct acpi_madt_lpc_pic *acpi_pchlpc);
-<<<<<<< HEAD
-#if IS_ENABLED(CONFIG_LOONGSON_PCH_MSI)
 int pch_msi_acpi_init(struct irq_domain *parent,
 					struct acpi_madt_msi_pic *acpi_pchmsi);
-#else
-static inline int pch_msi_acpi_init(struct irq_domain *parent,
-					struct acpi_madt_msi_pic *acpi_pchmsi)
-{
-	return 0;
-}
-#endif
-=======
-int pch_msi_acpi_init(struct irq_domain *parent,
-					struct acpi_madt_msi_pic *acpi_pchmsi);
->>>>>>> 143c1e16
 int pch_pic_acpi_init(struct irq_domain *parent,
 					struct acpi_madt_bio_pic *acpi_pchpic);
 int find_pch_pic(u32 gsi);
