/* SPDX-License-Identifier: GPL-2.0-only */
/*
 * Low-level CPU initialisation
 * Based on arch/arm/kernel/head.S
 *
 * Copyright (C) 1994-2002 Russell King
 * Copyright (C) 2003-2012 ARM Ltd.
 * Authors:	Catalin Marinas <catalin.marinas@arm.com>
 *		Will Deacon <will.deacon@arm.com>
 */

#include <linux/linkage.h>
#include <linux/init.h>
#include <linux/pgtable.h>

#include <asm/asm_pointer_auth.h>
#include <asm/assembler.h>
#include <asm/boot.h>
#include <asm/bug.h>
#include <asm/ptrace.h>
#include <asm/asm-offsets.h>
#include <asm/cache.h>
#include <asm/cputype.h>
#include <asm/el2_setup.h>
#include <asm/elf.h>
#include <asm/image.h>
#include <asm/kernel-pgtable.h>
#include <asm/kvm_arm.h>
#include <asm/memory.h>
#include <asm/pgtable-hwdef.h>
#include <asm/page.h>
#include <asm/scs.h>
#include <asm/smp.h>
#include <asm/sysreg.h>
#include <asm/thread_info.h>
#include <asm/virt.h>

#include "efi-header.S"

#define __PHYS_OFFSET	KERNEL_START

#if (PAGE_OFFSET & 0x1fffff) != 0
#error PAGE_OFFSET must be at least 2MB aligned
#endif

/*
 * Kernel startup entry point.
 * ---------------------------
 *
 * The requirements are:
 *   MMU = off, D-cache = off, I-cache = on or off,
 *   x0 = physical address to the FDT blob.
 *
 * This code is mostly position independent so you call this at
 * __pa(PAGE_OFFSET).
 *
 * Note that the callee-saved registers are used for storing variables
 * that are useful before the MMU is enabled. The allocations are described
 * in the entry routines.
 */
	__HEAD
	/*
	 * DO NOT MODIFY. Image header expected by Linux boot-loaders.
	 */
	efi_signature_nop			// special NOP to identity as PE/COFF executable
	b	primary_entry			// branch to kernel start, magic
	.quad	0				// Image load offset from start of RAM, little-endian
	le64sym	_kernel_size_le			// Effective size of kernel image, little-endian
	le64sym	_kernel_flags_le		// Informative flags, little-endian
	.quad	0				// reserved
	.quad	0				// reserved
	.quad	0				// reserved
	.ascii	ARM64_IMAGE_MAGIC		// Magic number
	.long	.Lpe_header_offset		// Offset to the PE header.

	__EFI_PE_HEADER

	__INIT

	/*
	 * The following callee saved general purpose registers are used on the
	 * primary lowlevel boot path:
	 *
	 *  Register   Scope                      Purpose
	 *  x21        primary_entry() .. start_kernel()        FDT pointer passed at boot in x0
	 *  x23        primary_entry() .. start_kernel()        physical misalignment/KASLR offset
	 *  x28        __create_page_tables()                   callee preserved temp register
	 *  x19/x20    __primary_switch()                       callee preserved temp registers
	 *  x24        __primary_switch() .. relocate_kernel()  current RELR displacement
	 */
SYM_CODE_START(primary_entry)
	bl	preserve_boot_args
	bl	init_kernel_el			// w0=cpu_boot_mode
	adrp	x23, __PHYS_OFFSET
	and	x23, x23, MIN_KIMG_ALIGN - 1	// KASLR offset, defaults to 0
	bl	set_cpu_boot_mode_flag
	bl	__create_page_tables
	/*
	 * The following calls CPU setup code, see arch/arm64/mm/proc.S for
	 * details.
	 * On return, the CPU will be ready for the MMU to be turned on and
	 * the TCR will have been set.
	 */
	bl	__cpu_setup			// initialise processor
	b	__primary_switch
SYM_CODE_END(primary_entry)

/*
 * Preserve the arguments passed by the bootloader in x0 .. x3
 */
SYM_CODE_START_LOCAL(preserve_boot_args)
	mov	x21, x0				// x21=FDT

	adr_l	x0, boot_args			// record the contents of
	stp	x21, x1, [x0]			// x0 .. x3 at kernel entry
	stp	x2, x3, [x0, #16]

	dmb	sy				// needed before dc ivac with
						// MMU off

	add	x1, x0, #0x20			// 4 x 8 bytes
	b	dcache_inval_poc		// tail call
SYM_CODE_END(preserve_boot_args)

/*
 * Macro to create a table entry to the next page.
 *
 *	tbl:	page table address
 *	virt:	virtual address
 *	shift:	#imm page table shift
 *	ptrs:	#imm pointers per table page
 *
 * Preserves:	virt
 * Corrupts:	ptrs, tmp1, tmp2
 * Returns:	tbl -> next level table page address
 */
	.macro	create_table_entry, tbl, virt, shift, ptrs, tmp1, tmp2
	add	\tmp1, \tbl, #PAGE_SIZE
	phys_to_pte \tmp2, \tmp1
	orr	\tmp2, \tmp2, #PMD_TYPE_TABLE	// address of next table and entry type
	lsr	\tmp1, \virt, #\shift
	sub	\ptrs, \ptrs, #1
	and	\tmp1, \tmp1, \ptrs		// table index
	str	\tmp2, [\tbl, \tmp1, lsl #3]
	add	\tbl, \tbl, #PAGE_SIZE		// next level table page
	.endm

/*
 * Macro to populate page table entries, these entries can be pointers to the next level
 * or last level entries pointing to physical memory.
 *
 *	tbl:	page table address
 *	rtbl:	pointer to page table or physical memory
 *	index:	start index to write
 *	eindex:	end index to write - [index, eindex] written to
 *	flags:	flags for pagetable entry to or in
 *	inc:	increment to rtbl between each entry
 *	tmp1:	temporary variable
 *
 * Preserves:	tbl, eindex, flags, inc
 * Corrupts:	index, tmp1
 * Returns:	rtbl
 */
	.macro populate_entries, tbl, rtbl, index, eindex, flags, inc, tmp1
.Lpe\@:	phys_to_pte \tmp1, \rtbl
	orr	\tmp1, \tmp1, \flags	// tmp1 = table entry
	str	\tmp1, [\tbl, \index, lsl #3]
	add	\rtbl, \rtbl, \inc	// rtbl = pa next level
	add	\index, \index, #1
	cmp	\index, \eindex
	b.ls	.Lpe\@
	.endm

/*
 * Compute indices of table entries from virtual address range. If multiple entries
 * were needed in the previous page table level then the next page table level is assumed
 * to be composed of multiple pages. (This effectively scales the end index).
 *
 *	vstart:	virtual address of start of range
 *	vend:	virtual address of end of range - we map [vstart, vend]
 *	shift:	shift used to transform virtual address into index
 *	ptrs:	number of entries in page table
 *	istart:	index in table corresponding to vstart
 *	iend:	index in table corresponding to vend
 *	count:	On entry: how many extra entries were required in previous level, scales
 *			  our end index.
 *		On exit: returns how many extra entries required for next page table level
 *
 * Preserves:	vstart, vend, shift, ptrs
 * Returns:	istart, iend, count
 */
	.macro compute_indices, vstart, vend, shift, ptrs, istart, iend, count
	lsr	\iend, \vend, \shift
	mov	\istart, \ptrs
	sub	\istart, \istart, #1
	and	\iend, \iend, \istart	// iend = (vend >> shift) & (ptrs - 1)
	mov	\istart, \ptrs
	mul	\istart, \istart, \count
	add	\iend, \iend, \istart	// iend += count * ptrs
					// our entries span multiple tables

	lsr	\istart, \vstart, \shift
	mov	\count, \ptrs
	sub	\count, \count, #1
	and	\istart, \istart, \count

	sub	\count, \iend, \istart
	.endm

/*
 * Map memory for specified virtual address range. Each level of page table needed supports
 * multiple entries. If a level requires n entries the next page table level is assumed to be
 * formed from n pages.
 *
 *	tbl:	location of page table
 *	rtbl:	address to be used for first level page table entry (typically tbl + PAGE_SIZE)
 *	vstart:	virtual address of start of range
 *	vend:	virtual address of end of range - we map [vstart, vend - 1]
 *	flags:	flags to use to map last level entries
 *	phys:	physical address corresponding to vstart - physical memory is contiguous
 *	pgds:	the number of pgd entries
 *
 * Temporaries:	istart, iend, tmp, count, sv - these need to be different registers
 * Preserves:	vstart, flags
 * Corrupts:	tbl, rtbl, vend, istart, iend, tmp, count, sv
 */
	.macro map_memory, tbl, rtbl, vstart, vend, flags, phys, pgds, istart, iend, tmp, count, sv
	sub \vend, \vend, #1
	add \rtbl, \tbl, #PAGE_SIZE
	mov \sv, \rtbl
	mov \count, #0
	compute_indices \vstart, \vend, #PGDIR_SHIFT, \pgds, \istart, \iend, \count
	populate_entries \tbl, \rtbl, \istart, \iend, #PMD_TYPE_TABLE, #PAGE_SIZE, \tmp
	mov \tbl, \sv
	mov \sv, \rtbl

#if SWAPPER_PGTABLE_LEVELS > 3
	compute_indices \vstart, \vend, #PUD_SHIFT, #PTRS_PER_PUD, \istart, \iend, \count
	populate_entries \tbl, \rtbl, \istart, \iend, #PMD_TYPE_TABLE, #PAGE_SIZE, \tmp
	mov \tbl, \sv
	mov \sv, \rtbl
#endif

#if SWAPPER_PGTABLE_LEVELS > 2
	compute_indices \vstart, \vend, #SWAPPER_TABLE_SHIFT, #PTRS_PER_PMD, \istart, \iend, \count
	populate_entries \tbl, \rtbl, \istart, \iend, #PMD_TYPE_TABLE, #PAGE_SIZE, \tmp
	mov \tbl, \sv
#endif

	compute_indices \vstart, \vend, #SWAPPER_BLOCK_SHIFT, #PTRS_PER_PTE, \istart, \iend, \count
	bic \count, \phys, #SWAPPER_BLOCK_SIZE - 1
	populate_entries \tbl, \count, \istart, \iend, \flags, #SWAPPER_BLOCK_SIZE, \tmp
	.endm

/*
 * Setup the initial page tables. We only setup the barest amount which is
 * required to get the kernel running. The following sections are required:
 *   - identity mapping to enable the MMU (low address, TTBR0)
 *   - first few MB of the kernel linear mapping to jump to once the MMU has
 *     been enabled
 */
SYM_FUNC_START_LOCAL(__create_page_tables)
	mov	x28, lr

	/*
	 * Invalidate the init page tables to avoid potential dirty cache lines
	 * being evicted. Other page tables are allocated in rodata as part of
	 * the kernel image, and thus are clean to the PoC per the boot
	 * protocol.
	 */
	adrp	x0, init_pg_dir
	adrp	x1, init_pg_end
	bl	dcache_inval_poc

	/*
	 * Clear the init page tables.
	 */
	adrp	x0, init_pg_dir
	adrp	x1, init_pg_end
	sub	x1, x1, x0
1:	stp	xzr, xzr, [x0], #16
	stp	xzr, xzr, [x0], #16
	stp	xzr, xzr, [x0], #16
	stp	xzr, xzr, [x0], #16
	subs	x1, x1, #64
	b.ne	1b

	mov	x7, SWAPPER_MM_MMUFLAGS

	/*
	 * Create the identity mapping.
	 */
	adrp	x0, idmap_pg_dir
	adrp	x3, __idmap_text_start		// __pa(__idmap_text_start)

#ifdef CONFIG_ARM64_VA_BITS_52
	mrs_s	x6, SYS_ID_AA64MMFR2_EL1
	and	x6, x6, #(0xf << ID_AA64MMFR2_LVA_SHIFT)
	mov	x5, #52
	cbnz	x6, 1f
#endif
	mov	x5, #VA_BITS_MIN
1:
	adr_l	x6, vabits_actual
	str	x5, [x6]
	dmb	sy
	dc	ivac, x6		// Invalidate potentially stale cache line

	/*
	 * VA_BITS may be too small to allow for an ID mapping to be created
	 * that covers system RAM if that is located sufficiently high in the
	 * physical address space. So for the ID map, use an extended virtual
	 * range in that case, and configure an additional translation level
	 * if needed.
	 *
	 * Calculate the maximum allowed value for TCR_EL1.T0SZ so that the
	 * entire ID map region can be mapped. As T0SZ == (64 - #bits used),
	 * this number conveniently equals the number of leading zeroes in
	 * the physical address of __idmap_text_end.
	 */
	adrp	x5, __idmap_text_end
	clz	x5, x5
	cmp	x5, TCR_T0SZ(VA_BITS_MIN) // default T0SZ small enough?
	b.ge	1f			// .. then skip VA range extension

	adr_l	x6, idmap_t0sz
	str	x5, [x6]
	dmb	sy
	dc	ivac, x6		// Invalidate potentially stale cache line

#if (VA_BITS < 48)
#define EXTRA_SHIFT	(PGDIR_SHIFT + PAGE_SHIFT - 3)
#define EXTRA_PTRS	(1 << (PHYS_MASK_SHIFT - EXTRA_SHIFT))

	/*
	 * If VA_BITS < 48, we have to configure an additional table level.
	 * First, we have to verify our assumption that the current value of
	 * VA_BITS was chosen such that all translation levels are fully
	 * utilised, and that lowering T0SZ will always result in an additional
	 * translation level to be configured.
	 */
#if VA_BITS != EXTRA_SHIFT
#error "Mismatch between VA_BITS and page size/number of translation levels"
#endif

	mov	x4, EXTRA_PTRS
	create_table_entry x0, x3, EXTRA_SHIFT, x4, x5, x6
#else
	/*
	 * If VA_BITS == 48, we don't have to configure an additional
	 * translation level, but the top-level table has more entries.
	 */
	mov	x4, #1 << (PHYS_MASK_SHIFT - PGDIR_SHIFT)
	str_l	x4, idmap_ptrs_per_pgd, x5
#endif
1:
	ldr_l	x4, idmap_ptrs_per_pgd
	adr_l	x6, __idmap_text_end		// __pa(__idmap_text_end)

	map_memory x0, x1, x3, x6, x7, x3, x4, x10, x11, x12, x13, x14

	/*
	 * Map the kernel image (starting with PHYS_OFFSET).
	 */
	adrp	x0, init_pg_dir
	mov_q	x5, KIMAGE_VADDR		// compile time __va(_text)
	add	x5, x5, x23			// add KASLR displacement
	mov	x4, PTRS_PER_PGD
	adrp	x6, _end			// runtime __pa(_end)
	adrp	x3, _text			// runtime __pa(_text)
	sub	x6, x6, x3			// _end - _text
	add	x6, x6, x5			// runtime __va(_end)

	map_memory x0, x1, x5, x6, x7, x3, x4, x10, x11, x12, x13, x14

	/*
	 * Since the page tables have been populated with non-cacheable
	 * accesses (MMU disabled), invalidate those tables again to
	 * remove any speculatively loaded cache lines.
	 */
	dmb	sy

	adrp	x0, idmap_pg_dir
	adrp	x1, idmap_pg_end
	bl	dcache_inval_poc

	adrp	x0, init_pg_dir
	adrp	x1, init_pg_end
	bl	dcache_inval_poc

	ret	x28
SYM_FUNC_END(__create_page_tables)

	/*
	 * Initialize CPU registers with task-specific and cpu-specific context.
	 *
	 * Create a final frame record at task_pt_regs(current)->stackframe, so
	 * that the unwinder can identify the final frame record of any task by
	 * its location in the task stack. We reserve the entire pt_regs space
	 * for consistency with user tasks and kthreads.
	 */
	.macro	init_cpu_task tsk, tmp1, tmp2
	msr	sp_el0, \tsk

	ldr	\tmp1, [\tsk, #TSK_STACK]
	add	sp, \tmp1, #THREAD_SIZE
	sub	sp, sp, #PT_REGS_SIZE

	stp	xzr, xzr, [sp, #S_STACKFRAME]
	add	x29, sp, #S_STACKFRAME

	scs_load \tsk

	adr_l	\tmp1, __per_cpu_offset
<<<<<<< HEAD
	ldr	w\tmp2, [\tsk, #TSK_CPU]
=======
	ldr	w\tmp2, [\tsk, #TSK_TI_CPU]
>>>>>>> df0cc57e
	ldr	\tmp1, [\tmp1, \tmp2, lsl #3]
	set_this_cpu_offset \tmp1
	.endm

/*
 * The following fragment of code is executed with the MMU enabled.
 *
 *   x0 = __PHYS_OFFSET
 */
SYM_FUNC_START_LOCAL(__primary_switched)
	adr_l	x4, init_task
	init_cpu_task x4, x5, x6

	adr_l	x8, vectors			// load VBAR_EL1 with virtual
	msr	vbar_el1, x8			// vector table address
	isb

	stp	x29, x30, [sp, #-16]!
	mov	x29, sp

	str_l	x21, __fdt_pointer, x5		// Save FDT pointer

	ldr_l	x4, kimage_vaddr		// Save the offset between
	sub	x4, x4, x0			// the kernel virtual and
	str_l	x4, kimage_voffset, x5		// physical mappings

	// Clear BSS
	adr_l	x0, __bss_start
	mov	x1, xzr
	adr_l	x2, __bss_stop
	sub	x2, x2, x0
	bl	__pi_memset
	dsb	ishst				// Make zero page visible to PTW

#if defined(CONFIG_KASAN_GENERIC) || defined(CONFIG_KASAN_SW_TAGS)
	bl	kasan_early_init
#endif
	mov	x0, x21				// pass FDT address in x0
	bl	early_fdt_map			// Try mapping the FDT early
	bl	init_feature_override		// Parse cpu feature overrides
#ifdef CONFIG_RANDOMIZE_BASE
	tst	x23, ~(MIN_KIMG_ALIGN - 1)	// already running randomized?
	b.ne	0f
	bl	kaslr_early_init		// parse FDT for KASLR options
	cbz	x0, 0f				// KASLR disabled? just proceed
	orr	x23, x23, x0			// record KASLR offset
	ldp	x29, x30, [sp], #16		// we must enable KASLR, return
	ret					// to __primary_switch()
0:
#endif
	bl	switch_to_vhe			// Prefer VHE if possible
	ldp	x29, x30, [sp], #16
	bl	start_kernel
	ASM_BUG()
SYM_FUNC_END(__primary_switched)

	.pushsection ".rodata", "a"
SYM_DATA_START(kimage_vaddr)
	.quad		_text
SYM_DATA_END(kimage_vaddr)
EXPORT_SYMBOL(kimage_vaddr)
	.popsection

/*
 * end early head section, begin head code that is also used for
 * hotplug and needs to have the same protections as the text region
 */
	.section ".idmap.text","awx"

/*
 * Starting from EL2 or EL1, configure the CPU to execute at the highest
 * reachable EL supported by the kernel in a chosen default state. If dropping
 * from EL2 to EL1, configure EL2 before configuring EL1.
 *
 * Since we cannot always rely on ERET synchronizing writes to sysregs (e.g. if
 * SCTLR_ELx.EOS is clear), we place an ISB prior to ERET.
 *
 * Returns either BOOT_CPU_MODE_EL1 or BOOT_CPU_MODE_EL2 in w0 if
 * booted in EL1 or EL2 respectively.
 */
SYM_FUNC_START(init_kernel_el)
	mrs	x0, CurrentEL
	cmp	x0, #CurrentEL_EL2
	b.eq	init_el2

SYM_INNER_LABEL(init_el1, SYM_L_LOCAL)
	mov_q	x0, INIT_SCTLR_EL1_MMU_OFF
	msr	sctlr_el1, x0
	isb
	mov_q	x0, INIT_PSTATE_EL1
	msr	spsr_el1, x0
	msr	elr_el1, lr
	mov	w0, #BOOT_CPU_MODE_EL1
	eret

SYM_INNER_LABEL(init_el2, SYM_L_LOCAL)
	mov_q	x0, HCR_HOST_NVHE_FLAGS
	msr	hcr_el2, x0
	isb

	init_el2_state

	/* Hypervisor stub */
	adr_l	x0, __hyp_stub_vectors
	msr	vbar_el2, x0
	isb

	/*
	 * Fruity CPUs seem to have HCR_EL2.E2H set to RES1,
	 * making it impossible to start in nVHE mode. Is that
	 * compliant with the architecture? Absolutely not!
	 */
	mrs	x0, hcr_el2
	and	x0, x0, #HCR_E2H
	cbz	x0, 1f

	/* Switching to VHE requires a sane SCTLR_EL1 as a start */
	mov_q	x0, INIT_SCTLR_EL1_MMU_OFF
	msr_s	SYS_SCTLR_EL12, x0

	/*
	 * Force an eret into a helper "function", and let it return
	 * to our original caller... This makes sure that we have
	 * initialised the basic PSTATE state.
	 */
	mov	x0, #INIT_PSTATE_EL2
	msr	spsr_el1, x0
	adr	x0, __cpu_stick_to_vhe
	msr	elr_el1, x0
	eret

1:
	mov_q	x0, INIT_SCTLR_EL1_MMU_OFF
	msr	sctlr_el1, x0

	msr	elr_el2, lr
	mov	w0, #BOOT_CPU_MODE_EL2
	eret

__cpu_stick_to_vhe:
	mov	x0, #HVC_VHE_RESTART
	hvc	#0
	mov	x0, #BOOT_CPU_MODE_EL2
	ret
SYM_FUNC_END(init_kernel_el)

/*
 * Sets the __boot_cpu_mode flag depending on the CPU boot mode passed
 * in w0. See arch/arm64/include/asm/virt.h for more info.
 */
SYM_FUNC_START_LOCAL(set_cpu_boot_mode_flag)
	adr_l	x1, __boot_cpu_mode
	cmp	w0, #BOOT_CPU_MODE_EL2
	b.ne	1f
	add	x1, x1, #4
1:	str	w0, [x1]			// Save CPU boot mode
	dmb	sy
	dc	ivac, x1			// Invalidate potentially stale cache line
	ret
SYM_FUNC_END(set_cpu_boot_mode_flag)

/*
 * These values are written with the MMU off, but read with the MMU on.
 * Writers will invalidate the corresponding address, discarding up to a
 * 'Cache Writeback Granule' (CWG) worth of data. The linker script ensures
 * sufficient alignment that the CWG doesn't overlap another section.
 */
	.pushsection ".mmuoff.data.write", "aw"
/*
 * We need to find out the CPU boot mode long after boot, so we need to
 * store it in a writable variable.
 *
 * This is not in .bss, because we set it sufficiently early that the boot-time
 * zeroing of .bss would clobber it.
 */
SYM_DATA_START(__boot_cpu_mode)
	.long	BOOT_CPU_MODE_EL2
	.long	BOOT_CPU_MODE_EL1
SYM_DATA_END(__boot_cpu_mode)
/*
 * The booting CPU updates the failed status @__early_cpu_boot_status,
 * with MMU turned off.
 */
SYM_DATA_START(__early_cpu_boot_status)
	.quad 	0
SYM_DATA_END(__early_cpu_boot_status)

	.popsection

	/*
	 * This provides a "holding pen" for platforms to hold all secondary
	 * cores are held until we're ready for them to initialise.
	 */
SYM_FUNC_START(secondary_holding_pen)
	bl	init_kernel_el			// w0=cpu_boot_mode
	bl	set_cpu_boot_mode_flag
	mrs	x0, mpidr_el1
	mov_q	x1, MPIDR_HWID_BITMASK
	and	x0, x0, x1
	adr_l	x3, secondary_holding_pen_release
pen:	ldr	x4, [x3]
	cmp	x4, x0
	b.eq	secondary_startup
	wfe
	b	pen
SYM_FUNC_END(secondary_holding_pen)

	/*
	 * Secondary entry point that jumps straight into the kernel. Only to
	 * be used where CPUs are brought online dynamically by the kernel.
	 */
SYM_FUNC_START(secondary_entry)
	bl	init_kernel_el			// w0=cpu_boot_mode
	bl	set_cpu_boot_mode_flag
	b	secondary_startup
SYM_FUNC_END(secondary_entry)

SYM_FUNC_START_LOCAL(secondary_startup)
	/*
	 * Common entry point for secondary CPUs.
	 */
	bl	switch_to_vhe
	bl	__cpu_secondary_check52bitva
	bl	__cpu_setup			// initialise processor
	adrp	x1, swapper_pg_dir
	bl	__enable_mmu
	ldr	x8, =__secondary_switched
	br	x8
SYM_FUNC_END(secondary_startup)

SYM_FUNC_START_LOCAL(__secondary_switched)
	adr_l	x5, vectors
	msr	vbar_el1, x5
	isb

	adr_l	x0, secondary_data
	ldr	x2, [x0, #CPU_BOOT_TASK]
	cbz	x2, __secondary_too_slow

	init_cpu_task x2, x1, x3

#ifdef CONFIG_ARM64_PTR_AUTH
	ptrauth_keys_init_cpu x2, x3, x4, x5
#endif

	bl	secondary_start_kernel
	ASM_BUG()
SYM_FUNC_END(__secondary_switched)

SYM_FUNC_START_LOCAL(__secondary_too_slow)
	wfe
	wfi
	b	__secondary_too_slow
SYM_FUNC_END(__secondary_too_slow)

/*
 * The booting CPU updates the failed status @__early_cpu_boot_status,
 * with MMU turned off.
 *
 * update_early_cpu_boot_status tmp, status
 *  - Corrupts tmp1, tmp2
 *  - Writes 'status' to __early_cpu_boot_status and makes sure
 *    it is committed to memory.
 */

	.macro	update_early_cpu_boot_status status, tmp1, tmp2
	mov	\tmp2, #\status
	adr_l	\tmp1, __early_cpu_boot_status
	str	\tmp2, [\tmp1]
	dmb	sy
	dc	ivac, \tmp1			// Invalidate potentially stale cache line
	.endm

/*
 * Enable the MMU.
 *
 *  x0  = SCTLR_EL1 value for turning on the MMU.
 *  x1  = TTBR1_EL1 value
 *
 * Returns to the caller via x30/lr. This requires the caller to be covered
 * by the .idmap.text section.
 *
 * Checks if the selected granule size is supported by the CPU.
 * If it isn't, park the CPU
 */
SYM_FUNC_START(__enable_mmu)
	mrs	x2, ID_AA64MMFR0_EL1
	ubfx	x2, x2, #ID_AA64MMFR0_TGRAN_SHIFT, 4
	cmp     x2, #ID_AA64MMFR0_TGRAN_SUPPORTED_MIN
	b.lt    __no_granule_support
	cmp     x2, #ID_AA64MMFR0_TGRAN_SUPPORTED_MAX
	b.gt    __no_granule_support
	update_early_cpu_boot_status 0, x2, x3
	adrp	x2, idmap_pg_dir
	phys_to_ttbr x1, x1
	phys_to_ttbr x2, x2
	msr	ttbr0_el1, x2			// load TTBR0
	offset_ttbr1 x1, x3
	msr	ttbr1_el1, x1			// load TTBR1
	isb

	set_sctlr_el1	x0

	ret
SYM_FUNC_END(__enable_mmu)

SYM_FUNC_START(__cpu_secondary_check52bitva)
#ifdef CONFIG_ARM64_VA_BITS_52
	ldr_l	x0, vabits_actual
	cmp	x0, #52
	b.ne	2f

	mrs_s	x0, SYS_ID_AA64MMFR2_EL1
	and	x0, x0, #(0xf << ID_AA64MMFR2_LVA_SHIFT)
	cbnz	x0, 2f

	update_early_cpu_boot_status \
		CPU_STUCK_IN_KERNEL | CPU_STUCK_REASON_52_BIT_VA, x0, x1
1:	wfe
	wfi
	b	1b

#endif
2:	ret
SYM_FUNC_END(__cpu_secondary_check52bitva)

SYM_FUNC_START_LOCAL(__no_granule_support)
	/* Indicate that this CPU can't boot and is stuck in the kernel */
	update_early_cpu_boot_status \
		CPU_STUCK_IN_KERNEL | CPU_STUCK_REASON_NO_GRAN, x1, x2
1:
	wfe
	wfi
	b	1b
SYM_FUNC_END(__no_granule_support)

#ifdef CONFIG_RELOCATABLE
SYM_FUNC_START_LOCAL(__relocate_kernel)
	/*
	 * Iterate over each entry in the relocation table, and apply the
	 * relocations in place.
	 */
	ldr	w9, =__rela_offset		// offset to reloc table
	ldr	w10, =__rela_size		// size of reloc table

	mov_q	x11, KIMAGE_VADDR		// default virtual offset
	add	x11, x11, x23			// actual virtual offset
	add	x9, x9, x11			// __va(.rela)
	add	x10, x9, x10			// __va(.rela) + sizeof(.rela)

0:	cmp	x9, x10
	b.hs	1f
	ldp	x12, x13, [x9], #24
	ldr	x14, [x9, #-8]
	cmp	w13, #R_AARCH64_RELATIVE
	b.ne	0b
	add	x14, x14, x23			// relocate
	str	x14, [x12, x23]
	b	0b

1:
#ifdef CONFIG_RELR
	/*
	 * Apply RELR relocations.
	 *
	 * RELR is a compressed format for storing relative relocations. The
	 * encoded sequence of entries looks like:
	 * [ AAAAAAAA BBBBBBB1 BBBBBBB1 ... AAAAAAAA BBBBBB1 ... ]
	 *
	 * i.e. start with an address, followed by any number of bitmaps. The
	 * address entry encodes 1 relocation. The subsequent bitmap entries
	 * encode up to 63 relocations each, at subsequent offsets following
	 * the last address entry.
	 *
	 * The bitmap entries must have 1 in the least significant bit. The
	 * assumption here is that an address cannot have 1 in lsb. Odd
	 * addresses are not supported. Any odd addresses are stored in the RELA
	 * section, which is handled above.
	 *
	 * Excluding the least significant bit in the bitmap, each non-zero
	 * bit in the bitmap represents a relocation to be applied to
	 * a corresponding machine word that follows the base address
	 * word. The second least significant bit represents the machine
	 * word immediately following the initial address, and each bit
	 * that follows represents the next word, in linear order. As such,
	 * a single bitmap can encode up to 63 relocations in a 64-bit object.
	 *
	 * In this implementation we store the address of the next RELR table
	 * entry in x9, the address being relocated by the current address or
	 * bitmap entry in x13 and the address being relocated by the current
	 * bit in x14.
	 *
	 * Because addends are stored in place in the binary, RELR relocations
	 * cannot be applied idempotently. We use x24 to keep track of the
	 * currently applied displacement so that we can correctly relocate if
	 * __relocate_kernel is called twice with non-zero displacements (i.e.
	 * if there is both a physical misalignment and a KASLR displacement).
	 */
	ldr	w9, =__relr_offset		// offset to reloc table
	ldr	w10, =__relr_size		// size of reloc table
	add	x9, x9, x11			// __va(.relr)
	add	x10, x9, x10			// __va(.relr) + sizeof(.relr)

	sub	x15, x23, x24			// delta from previous offset
	cbz	x15, 7f				// nothing to do if unchanged
	mov	x24, x23			// save new offset

2:	cmp	x9, x10
	b.hs	7f
	ldr	x11, [x9], #8
	tbnz	x11, #0, 3f			// branch to handle bitmaps
	add	x13, x11, x23
	ldr	x12, [x13]			// relocate address entry
	add	x12, x12, x15
	str	x12, [x13], #8			// adjust to start of bitmap
	b	2b

3:	mov	x14, x13
4:	lsr	x11, x11, #1
	cbz	x11, 6f
	tbz	x11, #0, 5f			// skip bit if not set
	ldr	x12, [x14]			// relocate bit
	add	x12, x12, x15
	str	x12, [x14]

5:	add	x14, x14, #8			// move to next bit's address
	b	4b

6:	/*
	 * Move to the next bitmap's address. 8 is the word size, and 63 is the
	 * number of significant bits in a bitmap entry.
	 */
	add	x13, x13, #(8 * 63)
	b	2b

7:
#endif
	ret

SYM_FUNC_END(__relocate_kernel)
#endif

SYM_FUNC_START_LOCAL(__primary_switch)
#ifdef CONFIG_RANDOMIZE_BASE
	mov	x19, x0				// preserve new SCTLR_EL1 value
	mrs	x20, sctlr_el1			// preserve old SCTLR_EL1 value
#endif

	adrp	x1, init_pg_dir
	bl	__enable_mmu
#ifdef CONFIG_RELOCATABLE
#ifdef CONFIG_RELR
	mov	x24, #0				// no RELR displacement yet
#endif
	bl	__relocate_kernel
#ifdef CONFIG_RANDOMIZE_BASE
	ldr	x8, =__primary_switched
	adrp	x0, __PHYS_OFFSET
	blr	x8

	/*
	 * If we return here, we have a KASLR displacement in x23 which we need
	 * to take into account by discarding the current kernel mapping and
	 * creating a new one.
	 */
	pre_disable_mmu_workaround
	msr	sctlr_el1, x20			// disable the MMU
	isb
	bl	__create_page_tables		// recreate kernel mapping

	tlbi	vmalle1				// Remove any stale TLB entries
	dsb	nsh
	isb

	set_sctlr_el1	x19			// re-enable the MMU

	bl	__relocate_kernel
#endif
#endif
	ldr	x8, =__primary_switched
	adrp	x0, __PHYS_OFFSET
	br	x8
SYM_FUNC_END(__primary_switch)<|MERGE_RESOLUTION|>--- conflicted
+++ resolved
@@ -412,11 +412,7 @@
 	scs_load \tsk
 
 	adr_l	\tmp1, __per_cpu_offset
-<<<<<<< HEAD
-	ldr	w\tmp2, [\tsk, #TSK_CPU]
-=======
 	ldr	w\tmp2, [\tsk, #TSK_TI_CPU]
->>>>>>> df0cc57e
 	ldr	\tmp1, [\tmp1, \tmp2, lsl #3]
 	set_this_cpu_offset \tmp1
 	.endm
