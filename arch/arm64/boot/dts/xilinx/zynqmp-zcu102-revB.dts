--- conflicted
+++ resolved
@@ -2,12 +2,8 @@
 /*
  * dts file for Xilinx ZynqMP ZCU102 RevB
  *
-<<<<<<< HEAD
- * (C) Copyright 2016 - 2020, Xilinx, Inc.
-=======
  * (C) Copyright 2016 - 2022, Xilinx, Inc.
  * (C) Copyright 2022 - 2023, Advanced Micro Devices, Inc.
->>>>>>> 08485d4c
  *
  * Michal Simek <michal.simek@amd.com>
  */
