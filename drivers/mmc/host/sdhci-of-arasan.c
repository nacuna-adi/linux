--- conflicted
+++ resolved
@@ -23,10 +23,6 @@
 #include <linux/phy/phy.h>
 #include <linux/regmap.h>
 #include <linux/reset.h>
-<<<<<<< HEAD
-#include <linux/of.h>
-=======
->>>>>>> 08485d4c
 #include <linux/firmware/xlnx-zynqmp.h>
 
 #include "cqhci.h"
@@ -1014,10 +1010,7 @@
 	}
 
 	tap_delay = (degrees * tap_max) / 360;
-<<<<<<< HEAD
-=======
-
->>>>>>> 08485d4c
+
 	/* Set the Clock Phase */
 	if (tap_delay) {
 		u32 regval;
@@ -1065,10 +1058,7 @@
 	}
 
 	tap_delay = (degrees * tap_max) / 360;
-<<<<<<< HEAD
-=======
-
->>>>>>> 08485d4c
+
 	/* Set the Clock Phase */
 	if (tap_delay) {
 		regval = sdhci_readl(host, PHY_CTRL_REG1);
@@ -1746,14 +1736,8 @@
 	struct clk_hw *hw = &sdhci_arasan->clk_data.sdcardclk_hw;
 	struct sdhci_pltfm_host *pltfm_host = sdhci_priv(host);
 	const char *clk_name = clk_hw_get_name(hw);
-<<<<<<< HEAD
-	u32 node_id = !strcmp(clk_name, "clk_out_sd0") ? NODE_SD_0 : NODE_SD_1;
-	struct reset_control *rstc;
-	u32 mhz;
-=======
 	u32 mhz, node_id = !strcmp(clk_name, "clk_out_sd0") ? NODE_SD_0 : NODE_SD_1;
 	struct reset_control *rstc;
->>>>>>> 08485d4c
 	int ret;
 
 	/* Obtain SDHC reset control */
@@ -1763,13 +1747,9 @@
 		return PTR_ERR(rstc);
 	}
 
-<<<<<<< HEAD
-	reset_control_assert(rstc);
-=======
 	ret = reset_control_assert(rstc);
 	if (ret)
 		return ret;
->>>>>>> 08485d4c
 
 	ret = zynqmp_pm_set_sd_config(node_id, SD_CONFIG_FIXED, 0);
 	if (ret)
@@ -1799,19 +1779,10 @@
 	if (ret)
 		return ret;
 
-<<<<<<< HEAD
-	reset_control_deassert(rstc);
-
-	/*
-	 * Workaround: In case of eMMC, to reach the card stable state
-	 * it is taking 1msec delay after deassert the controller reset.
-	 */
-=======
 	ret = reset_control_deassert(rstc);
 	if (ret)
 		return ret;
 
->>>>>>> 08485d4c
 	usleep_range(1000, 1500);
 
 	return 0;
