/*
 * Arasan Secure Digital Host Controller Interface.
 * Copyright (C) 2011 - 2012 Michal Simek <monstr@monstr.eu>
 * Copyright (c) 2012 Wind River Systems, Inc.
 * Copyright (C) 2013 Pengutronix e.K.
 * Copyright (C) 2013 Xilinx Inc.
 *
 * Based on sdhci-of-esdhc.c
 *
 * Copyright (c) 2007 Freescale Semiconductor, Inc.
 * Copyright (c) 2009 MontaVista Software, Inc.
 *
 * Authors: Xiaobo Xie <X.Xie@freescale.com>
 *	    Anton Vorontsov <avorontsov@ru.mvista.com>
 *
 * This program is free software; you can redistribute it and/or modify
 * it under the terms of the GNU General Public License as published by
 * the Free Software Foundation; either version 2 of the License, or (at
 * your option) any later version.
 */

#include <linux/clk-provider.h>
#include <linux/mfd/syscon.h>
#include <linux/module.h>
#include <linux/delay.h>
#include <linux/of_device.h>
#include <linux/pm_runtime.h>
#include <linux/phy/phy.h>
<<<<<<< HEAD
#include <linux/mmc/mmc.h>
#include <linux/soc/xilinx/zynqmp/tap_delays.h>
=======
#include <linux/regmap.h>
>>>>>>> c8d2bc9b
#include "sdhci-pltfm.h"

#define SDHCI_ARASAN_CLK_CTRL_OFFSET	0x2c
#define SDHCI_ARASAN_VENDOR_REGISTER	0x78

#define VENDOR_ENHANCED_STROBE		BIT(0)
#define CLK_CTRL_TIMEOUT_SHIFT		16
#define CLK_CTRL_TIMEOUT_MASK		(0xf << CLK_CTRL_TIMEOUT_SHIFT)
#define CLK_CTRL_TIMEOUT_MIN_EXP	13
#define SD_CLK_25_MHZ				25000000
#define SD_CLK_19_MHZ				19000000
#define MAX_TUNING_LOOP 40

/*
 * On some SoCs the syscon area has a feature where the upper 16-bits of
 * each 32-bit register act as a write mask for the lower 16-bits.  This allows
 * atomic updates of the register without locking.  This macro is used on SoCs
 * that have that feature.
 */
#define HIWORD_UPDATE(val, mask, shift) \
		((val) << (shift) | (mask) << ((shift) + 16))

/**
 * struct sdhci_arasan_soc_ctl_field - Field used in sdhci_arasan_soc_ctl_map
 *
 * @reg:	Offset within the syscon of the register containing this field
 * @width:	Number of bits for this field
 * @shift:	Bit offset within @reg of this field (or -1 if not avail)
 */
struct sdhci_arasan_soc_ctl_field {
	u32 reg;
	u16 width;
	s16 shift;
};

/**
 * struct sdhci_arasan_soc_ctl_map - Map in syscon to corecfg registers
 *
 * It's up to the licensee of the Arsan IP block to make these available
 * somewhere if needed.  Presumably these will be scattered somewhere that's
 * accessible via the syscon API.
 *
 * @baseclkfreq:	Where to find corecfg_baseclkfreq
 * @hiword_update:	If true, use HIWORD_UPDATE to access the syscon
 */
struct sdhci_arasan_soc_ctl_map {
	struct sdhci_arasan_soc_ctl_field	baseclkfreq;
	bool					hiword_update;
};

/**
 * struct sdhci_arasan_data
 * @host:		Pointer to the main SDHCI host structure.
 * @clk_ahb:		Pointer to the AHB clock
 * @phy:		Pointer to the generic phy
 * @sdcardclk_hw:	Struct for the clock we might provide to a PHY.
 * @sdcardclk:		Pointer to normal 'struct clock' for sdcardclk_hw.
 * @soc_ctl_base:	Pointer to regmap for syscon for soc_ctl registers.
 * @soc_ctl_map:	Map to get offsets into soc_ctl registers.
 */
struct sdhci_arasan_data {
	struct sdhci_host *host;
	struct clk	*clk_ahb;
	struct phy	*phy;
<<<<<<< HEAD
	u32 mio_bank;
	u32 device_id;
=======

	struct clk_hw	sdcardclk_hw;
	struct clk      *sdcardclk;

	struct regmap	*soc_ctl_base;
	const struct sdhci_arasan_soc_ctl_map *soc_ctl_map;
};

static const struct sdhci_arasan_soc_ctl_map rk3399_soc_ctl_map = {
	.baseclkfreq = { .reg = 0xf000, .width = 8, .shift = 8 },
	.hiword_update = true,
>>>>>>> c8d2bc9b
};

/**
 * sdhci_arasan_syscon_write - Write to a field in soc_ctl registers
 *
 * This function allows writing to fields in sdhci_arasan_soc_ctl_map.
 * Note that if a field is specified as not available (shift < 0) then
 * this function will silently return an error code.  It will be noisy
 * and print errors for any other (unexpected) errors.
 *
 * @host:	The sdhci_host
 * @fld:	The field to write to
 * @val:	The value to write
 */
static int sdhci_arasan_syscon_write(struct sdhci_host *host,
				   const struct sdhci_arasan_soc_ctl_field *fld,
				   u32 val)
{
	struct sdhci_pltfm_host *pltfm_host = sdhci_priv(host);
	struct sdhci_arasan_data *sdhci_arasan = sdhci_pltfm_priv(pltfm_host);
	struct regmap *soc_ctl_base = sdhci_arasan->soc_ctl_base;
	u32 reg = fld->reg;
	u16 width = fld->width;
	s16 shift = fld->shift;
	int ret;

	/*
	 * Silently return errors for shift < 0 so caller doesn't have
	 * to check for fields which are optional.  For fields that
	 * are required then caller needs to do something special
	 * anyway.
	 */
	if (shift < 0)
		return -EINVAL;

	if (sdhci_arasan->soc_ctl_map->hiword_update)
		ret = regmap_write(soc_ctl_base, reg,
				   HIWORD_UPDATE(val, GENMASK(width, 0),
						 shift));
	else
		ret = regmap_update_bits(soc_ctl_base, reg,
					 GENMASK(shift + width, shift),
					 val << shift);

	/* Yell about (unexpected) regmap errors */
	if (ret)
		pr_warn("%s: Regmap write fail: %d\n",
			 mmc_hostname(host->mmc), ret);

	return ret;
}

static unsigned int sdhci_arasan_get_timeout_clock(struct sdhci_host *host)
{
	u32 div;
	unsigned long freq;
	struct sdhci_pltfm_host *pltfm_host = sdhci_priv(host);

	div = readl(host->ioaddr + SDHCI_ARASAN_CLK_CTRL_OFFSET);
	div = (div & CLK_CTRL_TIMEOUT_MASK) >> CLK_CTRL_TIMEOUT_SHIFT;

	freq = clk_get_rate(pltfm_host->clk);
	freq /= 1 << (CLK_CTRL_TIMEOUT_MIN_EXP + div);

	return freq;
}

static void arasan_zynqmp_dll_reset(struct sdhci_host *host, u8 deviceid)
{
	u16 clk;
	unsigned long timeout;

	clk = sdhci_readw(host, SDHCI_CLOCK_CONTROL);
	clk &= ~(SDHCI_CLOCK_CARD_EN | SDHCI_CLOCK_INT_EN);
	sdhci_writew(host, clk, SDHCI_CLOCK_CONTROL);

	/* Issue DLL Reset */
	zynqmp_dll_reset(deviceid);

	clk = sdhci_readw(host, SDHCI_CLOCK_CONTROL);
	clk |= SDHCI_CLOCK_INT_EN;
	sdhci_writew(host, clk, SDHCI_CLOCK_CONTROL);

	/* Wait max 20 ms */
	timeout = 20;
	while (!((clk = sdhci_readw(host, SDHCI_CLOCK_CONTROL))
				& SDHCI_CLOCK_INT_STABLE)) {
		if (timeout == 0) {
			dev_err(mmc_dev(host->mmc),
				": Internal clock never stabilised.\n");
			return;
		}
		timeout--;
		mdelay(1);
	}

	clk |= SDHCI_CLOCK_CARD_EN;
	sdhci_writew(host, clk, SDHCI_CLOCK_CONTROL);
}

static int arasan_zynqmp_execute_tuning(struct sdhci_host *host, u32 opcode)
{
	struct sdhci_pltfm_host *pltfm_host = sdhci_priv(host);
	struct sdhci_arasan_data *sdhci_arasan = sdhci_pltfm_priv(pltfm_host);
	struct mmc_host *mmc = host->mmc;
	u16 ctrl;
	int tuning_loop_counter = MAX_TUNING_LOOP;
	int err = 0;
	unsigned long flags;
	unsigned int tuning_count = 0;

	spin_lock_irqsave(&host->lock, flags);

	if (host->tuning_mode == SDHCI_TUNING_MODE_1)
		tuning_count = host->tuning_count;

	ctrl = sdhci_readw(host, SDHCI_HOST_CONTROL2);
	ctrl |= SDHCI_CTRL_EXEC_TUNING;
	if (host->quirks2 & SDHCI_QUIRK2_TUNING_WORK_AROUND)
		ctrl |= SDHCI_CTRL_TUNED_CLK;
	sdhci_writew(host, ctrl, SDHCI_HOST_CONTROL2);

	mdelay(1);

	arasan_zynqmp_dll_reset(host, sdhci_arasan->device_id);

	/*
	 * As per the Host Controller spec v3.00, tuning command
	 * generates Buffer Read Ready interrupt, so enable that.
	 *
	 * Note: The spec clearly says that when tuning sequence
	 * is being performed, the controller does not generate
	 * interrupts other than Buffer Read Ready interrupt. But
	 * to make sure we don't hit a controller bug, we _only_
	 * enable Buffer Read Ready interrupt here.
	 */
	sdhci_writel(host, SDHCI_INT_DATA_AVAIL, SDHCI_INT_ENABLE);
	sdhci_writel(host, SDHCI_INT_DATA_AVAIL, SDHCI_SIGNAL_ENABLE);

	/*
	 * Issue CMD19 repeatedly till Execute Tuning is set to 0 or the number
	 * of loops reaches 40 times or a timeout of 150ms occurs.
	 */
	do {
		struct mmc_command cmd = {0};
		struct mmc_request mrq = {NULL};

		cmd.opcode = opcode;
		cmd.arg = 0;
		cmd.flags = MMC_RSP_R1 | MMC_CMD_ADTC;
		cmd.retries = 0;
		cmd.data = NULL;
		cmd.error = 0;

		if (tuning_loop_counter-- == 0)
			break;

		mrq.cmd = &cmd;
		host->mrq = &mrq;

		/*
		 * In response to CMD19, the card sends 64 bytes of tuning
		 * block to the Host Controller. So we set the block size
		 * to 64 here.
		 */
		if (cmd.opcode == MMC_SEND_TUNING_BLOCK_HS200) {
			if (mmc->ios.bus_width == MMC_BUS_WIDTH_8) {
				sdhci_writew(host, SDHCI_MAKE_BLKSZ(7, 128),
					     SDHCI_BLOCK_SIZE);
			} else if (mmc->ios.bus_width == MMC_BUS_WIDTH_4) {
				sdhci_writew(host, SDHCI_MAKE_BLKSZ(7, 64),
					     SDHCI_BLOCK_SIZE);
			}
		} else {
			sdhci_writew(host, SDHCI_MAKE_BLKSZ(7, 64),
				     SDHCI_BLOCK_SIZE);
		}

		/*
		 * The tuning block is sent by the card to the host controller.
		 * So we set the TRNS_READ bit in the Transfer Mode register.
		 * This also takes care of setting DMA Enable and Multi Block
		 * Select in the same register to 0.
		 */
		sdhci_writew(host, SDHCI_TRNS_READ, SDHCI_TRANSFER_MODE);

		sdhci_send_command(host, &cmd);

		host->cmd = NULL;
		host->mrq = NULL;

		spin_unlock_irqrestore(&host->lock, flags);
		/* Wait for Buffer Read Ready interrupt */
		wait_event_interruptible_timeout(host->buf_ready_int,
					(host->tuning_done == 1),
					msecs_to_jiffies(50));
		spin_lock_irqsave(&host->lock, flags);

		if (!host->tuning_done) {
			dev_warn(mmc_dev(host->mmc),
				 ": Timeout for Buffer Read Ready interrupt, back to fixed sampling clock\n");
			ctrl = sdhci_readw(host, SDHCI_HOST_CONTROL2);
			ctrl &= ~SDHCI_CTRL_TUNED_CLK;
			ctrl &= ~SDHCI_CTRL_EXEC_TUNING;
			sdhci_writew(host, ctrl, SDHCI_HOST_CONTROL2);

			err = -EIO;
			goto out;
		}

		host->tuning_done = 0;

		ctrl = sdhci_readw(host, SDHCI_HOST_CONTROL2);

		/* eMMC spec does not require a delay between tuning cycles */
		if (opcode == MMC_SEND_TUNING_BLOCK)
			mdelay(1);
	} while (ctrl & SDHCI_CTRL_EXEC_TUNING);

	/*
	 * The Host Driver has exhausted the maximum number of loops allowed,
	 * so use fixed sampling frequency.
	 */
	if (tuning_loop_counter < 0) {
		ctrl &= ~SDHCI_CTRL_TUNED_CLK;
		sdhci_writew(host, ctrl, SDHCI_HOST_CONTROL2);
	}
	if (!(ctrl & SDHCI_CTRL_TUNED_CLK)) {
		dev_warn(mmc_dev(host->mmc),
			 ": Tuning failed, back to fixed sampling clock\n");
		err = -EIO;
	} else {
		arasan_zynqmp_dll_reset(host, sdhci_arasan->device_id);
	}

out:
	/*
	 * In case tuning fails, host controllers which support
	 * re-tuning can try tuning again at a later time, when the
	 * re-tuning timer expires.  So for these controllers, we
	 * return 0. Since there might be other controllers who do not
	 * have this capability, we return error for them.
	 */
	if (tuning_count)
		err = 0;

	host->mmc->retune_period = err ? 0 : tuning_count;

	sdhci_writel(host, host->ier, SDHCI_INT_ENABLE);
	sdhci_writel(host, host->ier, SDHCI_SIGNAL_ENABLE);
	spin_unlock_irqrestore(&host->lock, flags);

	return err;
}

static void sdhci_arasan_set_clock(struct sdhci_host *host, unsigned int clock)
{
	struct sdhci_pltfm_host *pltfm_host = sdhci_priv(host);
	struct sdhci_arasan_data *sdhci_arasan = sdhci_pltfm_priv(pltfm_host);
	bool ctrl_phy = false;

	if (clock > MMC_HIGH_52_MAX_DTR && (!IS_ERR(sdhci_arasan->phy)))
		ctrl_phy = true;

	if ((host->quirks2 & SDHCI_QUIRK2_CLOCK_STANDARD_25_BROKEN) &&
		(host->version >= SDHCI_SPEC_300)) {
		if (clock == SD_CLK_25_MHZ)
			clock = SD_CLK_19_MHZ;
		if ((host->timing != MMC_TIMING_LEGACY) &&
			(host->timing != MMC_TIMING_UHS_SDR12))
			arasan_zynqmp_set_tap_delay(sdhci_arasan->device_id,
						    host->timing,
						    sdhci_arasan->mio_bank);
	}

	if (ctrl_phy) {
		spin_unlock_irq(&host->lock);
		phy_power_off(sdhci_arasan->phy);
		spin_lock_irq(&host->lock);
	}

	sdhci_set_clock(host, clock);

	if (ctrl_phy) {
		spin_unlock_irq(&host->lock);
		phy_power_on(sdhci_arasan->phy);
		spin_lock_irq(&host->lock);
	}
}

static void sdhci_arasan_hs400_enhanced_strobe(struct mmc_host *mmc,
					struct mmc_ios *ios)
{
	u32 vendor;
	struct sdhci_host *host = mmc_priv(mmc);

	vendor = readl(host->ioaddr + SDHCI_ARASAN_VENDOR_REGISTER);
	if (ios->enhanced_strobe)
		vendor |= VENDOR_ENHANCED_STROBE;
	else
		vendor &= ~VENDOR_ENHANCED_STROBE;

	writel(vendor, host->ioaddr + SDHCI_ARASAN_VENDOR_REGISTER);
}

static struct sdhci_ops sdhci_arasan_ops = {
	.set_clock = sdhci_arasan_set_clock,
	.get_max_clock = sdhci_pltfm_clk_get_max_clock,
	.get_timeout_clock = sdhci_arasan_get_timeout_clock,
	.set_bus_width = sdhci_set_bus_width,
	.reset = sdhci_reset,
	.set_uhs_signaling = sdhci_set_uhs_signaling,
};

static struct sdhci_pltfm_data sdhci_arasan_pdata = {
	.ops = &sdhci_arasan_ops,
	.quirks = SDHCI_QUIRK_CAP_CLOCK_BASE_BROKEN,
	.quirks2 = SDHCI_QUIRK2_PRESET_VALUE_BROKEN |
			SDHCI_QUIRK2_CLOCK_DIV_ZERO_BROKEN,
};

#ifdef CONFIG_PM_SLEEP
/**
 * sdhci_arasan_suspend - Suspend method for the driver
 * @dev:	Address of the device structure
 * Returns 0 on success and error value on error
 *
 * Put the device in a low power state.
 */
static int sdhci_arasan_suspend(struct device *dev)
{
	struct platform_device *pdev = to_platform_device(dev);
	struct sdhci_host *host = platform_get_drvdata(pdev);
	struct sdhci_pltfm_host *pltfm_host = sdhci_priv(host);
	struct sdhci_arasan_data *sdhci_arasan = sdhci_pltfm_priv(pltfm_host);
	int ret;

	ret = sdhci_suspend_host(host);
	if (ret)
		return ret;

	if (!IS_ERR(sdhci_arasan->phy)) {
		ret = phy_power_off(sdhci_arasan->phy);
		if (ret) {
			dev_err(dev, "Cannot power off phy.\n");
			sdhci_resume_host(host);
			return ret;
		}
	}

	clk_disable(pltfm_host->clk);
	clk_disable(sdhci_arasan->clk_ahb);

	return 0;
}

/**
 * sdhci_arasan_resume - Resume method for the driver
 * @dev:	Address of the device structure
 * Returns 0 on success and error value on error
 *
 * Resume operation after suspend
 */
static int sdhci_arasan_resume(struct device *dev)
{
	struct platform_device *pdev = to_platform_device(dev);
	struct sdhci_host *host = platform_get_drvdata(pdev);
	struct sdhci_pltfm_host *pltfm_host = sdhci_priv(host);
	struct sdhci_arasan_data *sdhci_arasan = sdhci_pltfm_priv(pltfm_host);
	int ret;

	ret = clk_enable(sdhci_arasan->clk_ahb);
	if (ret) {
		dev_err(dev, "Cannot enable AHB clock.\n");
		return ret;
	}

	ret = clk_enable(pltfm_host->clk);
	if (ret) {
		dev_err(dev, "Cannot enable SD clock.\n");
		return ret;
	}

	if (!IS_ERR(sdhci_arasan->phy)) {
		ret = phy_power_on(sdhci_arasan->phy);
		if (ret) {
			dev_err(dev, "Cannot power on phy.\n");
			return ret;
		}
	}

	return sdhci_resume_host(host);
}
#endif /* ! CONFIG_PM_SLEEP */

static SIMPLE_DEV_PM_OPS(sdhci_arasan_dev_pm_ops, sdhci_arasan_suspend,
			 sdhci_arasan_resume);

static const struct of_device_id sdhci_arasan_of_match[] = {
	/* SoC-specific compatible strings w/ soc_ctl_map */
	{
		.compatible = "rockchip,rk3399-sdhci-5.1",
		.data = &rk3399_soc_ctl_map,
	},

	/* Generic compatible below here */
	{ .compatible = "arasan,sdhci-8.9a" },
	{ .compatible = "arasan,sdhci-5.1" },
	{ .compatible = "arasan,sdhci-4.9a" },

	{ /* sentinel */ }
};
MODULE_DEVICE_TABLE(of, sdhci_arasan_of_match);

/**
 * sdhci_arasan_sdcardclk_recalc_rate - Return the card clock rate
 *
 * Return the current actual rate of the SD card clock.  This can be used
 * to communicate with out PHY.
 *
 * @hw:			Pointer to the hardware clock structure.
 * @parent_rate		The parent rate (should be rate of clk_xin).
 * Returns the card clock rate.
 */
static unsigned long sdhci_arasan_sdcardclk_recalc_rate(struct clk_hw *hw,
						      unsigned long parent_rate)

{
	struct sdhci_arasan_data *sdhci_arasan =
		container_of(hw, struct sdhci_arasan_data, sdcardclk_hw);
	struct sdhci_host *host = sdhci_arasan->host;

	return host->mmc->actual_clock;
}

static const struct clk_ops arasan_sdcardclk_ops = {
	.recalc_rate = sdhci_arasan_sdcardclk_recalc_rate,
};

/**
 * sdhci_arasan_update_baseclkfreq - Set corecfg_baseclkfreq
 *
 * The corecfg_baseclkfreq is supposed to contain the MHz of clk_xin.  This
 * function can be used to make that happen.
 *
 * NOTES:
 * - Many existing devices don't seem to do this and work fine.  To keep
 *   compatibility for old hardware where the device tree doesn't provide a
 *   register map, this function is a noop if a soc_ctl_map hasn't been provided
 *   for this platform.
 * - It's assumed that clk_xin is not dynamic and that we use the SDHCI divider
 *   to achieve lower clock rates.  That means that this function is called once
 *   at probe time and never called again.
 *
 * @host:		The sdhci_host
 */
static void sdhci_arasan_update_baseclkfreq(struct sdhci_host *host)
{
	struct sdhci_pltfm_host *pltfm_host = sdhci_priv(host);
	struct sdhci_arasan_data *sdhci_arasan = sdhci_pltfm_priv(pltfm_host);
	const struct sdhci_arasan_soc_ctl_map *soc_ctl_map =
		sdhci_arasan->soc_ctl_map;
	u32 mhz = DIV_ROUND_CLOSEST(clk_get_rate(pltfm_host->clk), 1000000);

	/* Having a map is optional */
	if (!soc_ctl_map)
		return;

	/* If we have a map, we expect to have a syscon */
	if (!sdhci_arasan->soc_ctl_base) {
		pr_warn("%s: Have regmap, but no soc-ctl-syscon\n",
			mmc_hostname(host->mmc));
		return;
	}

	sdhci_arasan_syscon_write(host, &soc_ctl_map->baseclkfreq, mhz);
}

/**
 * sdhci_arasan_register_sdclk - Register the sdclk for a PHY to use
 *
 * Some PHY devices need to know what the actual card clock is.  In order for
 * them to find out, we'll provide a clock through the common clock framework
 * for them to query.
 *
 * Note: without seriously re-architecting SDHCI's clock code and testing on
 * all platforms, there's no way to create a totally beautiful clock here
 * with all clock ops implemented.  Instead, we'll just create a clock that can
 * be queried and set the CLK_GET_RATE_NOCACHE attribute to tell common clock
 * framework that we're doing things behind its back.  This should be sufficient
 * to create nice clean device tree bindings and later (if needed) we can try
 * re-architecting SDHCI if we see some benefit to it.
 *
 * @sdhci_arasan:	Our private data structure.
 * @clk_xin:		Pointer to the functional clock
 * @dev:		Pointer to our struct device.
 * Returns 0 on success and error value on error
 */
static int sdhci_arasan_register_sdclk(struct sdhci_arasan_data *sdhci_arasan,
				       struct clk *clk_xin,
				       struct device *dev)
{
	struct device_node *np = dev->of_node;
	struct clk_init_data sdcardclk_init;
	const char *parent_clk_name;
	int ret;

	/* Providing a clock to the PHY is optional; no error if missing */
	if (!of_find_property(np, "#clock-cells", NULL))
		return 0;

	ret = of_property_read_string_index(np, "clock-output-names", 0,
					    &sdcardclk_init.name);
	if (ret) {
		dev_err(dev, "DT has #clock-cells but no clock-output-names\n");
		return ret;
	}

	parent_clk_name = __clk_get_name(clk_xin);
	sdcardclk_init.parent_names = &parent_clk_name;
	sdcardclk_init.num_parents = 1;
	sdcardclk_init.flags = CLK_GET_RATE_NOCACHE;
	sdcardclk_init.ops = &arasan_sdcardclk_ops;

	sdhci_arasan->sdcardclk_hw.init = &sdcardclk_init;
	sdhci_arasan->sdcardclk =
		devm_clk_register(dev, &sdhci_arasan->sdcardclk_hw);
	sdhci_arasan->sdcardclk_hw.init = NULL;

	ret = of_clk_add_provider(np, of_clk_src_simple_get,
				  sdhci_arasan->sdcardclk);
	if (ret)
		dev_err(dev, "Failed to add clock provider\n");

	return ret;
}

/**
 * sdhci_arasan_unregister_sdclk - Undoes sdhci_arasan_register_sdclk()
 *
 * Should be called any time we're exiting and sdhci_arasan_register_sdclk()
 * returned success.
 *
 * @dev:		Pointer to our struct device.
 */
static void sdhci_arasan_unregister_sdclk(struct device *dev)
{
	struct device_node *np = dev->of_node;

	if (!of_find_property(np, "#clock-cells", NULL))
		return;

	of_clk_del_provider(dev->of_node);
}

static int sdhci_arasan_probe(struct platform_device *pdev)
{
	int ret;
	const struct of_device_id *match;
	struct device_node *node;
	struct clk *clk_xin;
	struct sdhci_host *host;
	struct sdhci_pltfm_host *pltfm_host;
	struct sdhci_arasan_data *sdhci_arasan;

	host = sdhci_pltfm_init(pdev, &sdhci_arasan_pdata,
				sizeof(*sdhci_arasan));
	if (IS_ERR(host))
		return PTR_ERR(host);

	pltfm_host = sdhci_priv(host);
	sdhci_arasan = sdhci_pltfm_priv(pltfm_host);
	sdhci_arasan->host = host;

	match = of_match_node(sdhci_arasan_of_match, pdev->dev.of_node);
	sdhci_arasan->soc_ctl_map = match->data;

	node = of_parse_phandle(pdev->dev.of_node, "arasan,soc-ctl-syscon", 0);
	if (node) {
		sdhci_arasan->soc_ctl_base = syscon_node_to_regmap(node);
		of_node_put(node);

		if (IS_ERR(sdhci_arasan->soc_ctl_base)) {
			ret = PTR_ERR(sdhci_arasan->soc_ctl_base);
			if (ret != -EPROBE_DEFER)
				dev_err(&pdev->dev, "Can't get syscon: %d\n",
					ret);
			goto err_pltfm_free;
		}
	}

	sdhci_arasan->clk_ahb = devm_clk_get(&pdev->dev, "clk_ahb");
	if (IS_ERR(sdhci_arasan->clk_ahb)) {
		dev_err(&pdev->dev, "clk_ahb clock not found.\n");
		ret = PTR_ERR(sdhci_arasan->clk_ahb);
		goto err_pltfm_free;
	}

	clk_xin = devm_clk_get(&pdev->dev, "clk_xin");
	if (IS_ERR(clk_xin)) {
		dev_err(&pdev->dev, "clk_xin clock not found.\n");
		ret = PTR_ERR(clk_xin);
		goto err_pltfm_free;
	}

	ret = clk_prepare_enable(sdhci_arasan->clk_ahb);
	if (ret) {
		dev_err(&pdev->dev, "Unable to enable AHB clock.\n");
		goto err_pltfm_free;
	}

	ret = clk_prepare_enable(clk_xin);
	if (ret) {
		dev_err(&pdev->dev, "Unable to enable SD clock.\n");
		goto clk_dis_ahb;
	}

	sdhci_get_of_property(pdev);
	pltfm_host->clk = clk_xin;

	sdhci_arasan_update_baseclkfreq(host);

	ret = sdhci_arasan_register_sdclk(sdhci_arasan, clk_xin, &pdev->dev);
	if (ret)
		goto clk_disable_all;

	ret = mmc_of_parse(host->mmc);
	if (ret) {
		dev_err(&pdev->dev, "parsing dt failed (%u)\n", ret);
		goto unreg_clk;
	}

	if (of_device_is_compatible(pdev->dev.of_node, "xlnx,zynqmp-8.9a") ||
		of_device_is_compatible(pdev->dev.of_node,
					"arasan,sdhci-8.9a")) {
		host->quirks |= SDHCI_QUIRK_MULTIBLOCK_READ_ACMD12;
		host->quirks2 |= SDHCI_QUIRK2_CLOCK_STANDARD_25_BROKEN;
		if (of_get_property(pdev->dev.of_node, "broken-adma2", NULL))
			host->quirks |= SDHCI_QUIRK_BROKEN_ADMA;
		if (of_device_is_compatible(pdev->dev.of_node,
					    "xlnx,zynqmp-8.9a")) {
			ret = of_property_read_u32(pdev->dev.of_node,
						   "xlnx,mio_bank",
						   &sdhci_arasan->mio_bank);
			if (ret < 0) {
				dev_err(&pdev->dev,
					"\"xlnx,mio_bank \" property is missing.\n");
				goto clk_disable_all;
			}
			ret = of_property_read_u32(pdev->dev.of_node,
						   "xlnx,device_id",
						   &sdhci_arasan->device_id);
			if (ret < 0) {
				dev_err(&pdev->dev,
					"\"xlnx,device_id \" property is missing.\n");
				goto clk_disable_all;
			}
			sdhci_arasan_ops.platform_execute_tuning =
				arasan_zynqmp_execute_tuning;
		}
	}

	sdhci_arasan->phy = ERR_PTR(-ENODEV);
	if (of_device_is_compatible(pdev->dev.of_node,
				    "arasan,sdhci-5.1")) {
		sdhci_arasan->phy = devm_phy_get(&pdev->dev,
						 "phy_arasan");
		if (IS_ERR(sdhci_arasan->phy)) {
			ret = PTR_ERR(sdhci_arasan->phy);
			dev_err(&pdev->dev, "No phy for arasan,sdhci-5.1.\n");
			goto unreg_clk;
		}

		ret = phy_init(sdhci_arasan->phy);
		if (ret < 0) {
			dev_err(&pdev->dev, "phy_init err.\n");
			goto unreg_clk;
		}

		ret = phy_power_on(sdhci_arasan->phy);
		if (ret < 0) {
			dev_err(&pdev->dev, "phy_power_on err.\n");
			goto err_phy_power;
		}

		host->mmc_host_ops.hs400_enhanced_strobe =
					sdhci_arasan_hs400_enhanced_strobe;
	}

	ret = sdhci_add_host(host);
	if (ret)
		goto err_add_host;

	return 0;

err_add_host:
	if (!IS_ERR(sdhci_arasan->phy))
		phy_power_off(sdhci_arasan->phy);
err_phy_power:
	if (!IS_ERR(sdhci_arasan->phy))
		phy_exit(sdhci_arasan->phy);
unreg_clk:
	sdhci_arasan_unregister_sdclk(&pdev->dev);
clk_disable_all:
	clk_disable_unprepare(clk_xin);
clk_dis_ahb:
	clk_disable_unprepare(sdhci_arasan->clk_ahb);
err_pltfm_free:
	sdhci_pltfm_free(pdev);
	return ret;
}

static int sdhci_arasan_remove(struct platform_device *pdev)
{
	int ret;
	struct sdhci_host *host = platform_get_drvdata(pdev);
	struct sdhci_pltfm_host *pltfm_host = sdhci_priv(host);
	struct sdhci_arasan_data *sdhci_arasan = sdhci_pltfm_priv(pltfm_host);
	struct clk *clk_ahb = sdhci_arasan->clk_ahb;

	if (!IS_ERR(sdhci_arasan->phy)) {
		phy_power_off(sdhci_arasan->phy);
		phy_exit(sdhci_arasan->phy);
	}

	sdhci_arasan_unregister_sdclk(&pdev->dev);

	ret = sdhci_pltfm_unregister(pdev);

	clk_disable_unprepare(clk_ahb);

	return ret;
}

<<<<<<< HEAD
static const struct of_device_id sdhci_arasan_of_match[] = {
	{ .compatible = "arasan,sdhci-8.9a" },
	{ .compatible = "arasan,sdhci-5.1" },
	{ .compatible = "arasan,sdhci-4.9a" },
	{ .compatible = "xlnx,zynqmp-8.9a" },
	{ }
};
MODULE_DEVICE_TABLE(of, sdhci_arasan_of_match);

=======
>>>>>>> c8d2bc9b
static struct platform_driver sdhci_arasan_driver = {
	.driver = {
		.name = "sdhci-arasan",
		.of_match_table = sdhci_arasan_of_match,
		.pm = &sdhci_arasan_dev_pm_ops,
	},
	.probe = sdhci_arasan_probe,
	.remove = sdhci_arasan_remove,
};

module_platform_driver(sdhci_arasan_driver);

MODULE_DESCRIPTION("Driver for the Arasan SDHCI Controller");
MODULE_AUTHOR("Soeren Brinkmann <soren.brinkmann@xilinx.com>");
MODULE_LICENSE("GPL");<|MERGE_RESOLUTION|>--- conflicted
+++ resolved
@@ -26,12 +26,9 @@
 #include <linux/of_device.h>
 #include <linux/pm_runtime.h>
 #include <linux/phy/phy.h>
-<<<<<<< HEAD
 #include <linux/mmc/mmc.h>
 #include <linux/soc/xilinx/zynqmp/tap_delays.h>
-=======
 #include <linux/regmap.h>
->>>>>>> c8d2bc9b
 #include "sdhci-pltfm.h"
 
 #define SDHCI_ARASAN_CLK_CTRL_OFFSET	0x2c
@@ -96,10 +93,8 @@
 	struct sdhci_host *host;
 	struct clk	*clk_ahb;
 	struct phy	*phy;
-<<<<<<< HEAD
 	u32 mio_bank;
 	u32 device_id;
-=======
 
 	struct clk_hw	sdcardclk_hw;
 	struct clk      *sdcardclk;
@@ -111,7 +106,6 @@
 static const struct sdhci_arasan_soc_ctl_map rk3399_soc_ctl_map = {
 	.baseclkfreq = { .reg = 0xf000, .width = 8, .shift = 8 },
 	.hiword_update = true,
->>>>>>> c8d2bc9b
 };
 
 /**
@@ -264,13 +258,13 @@
 		cmd.flags = MMC_RSP_R1 | MMC_CMD_ADTC;
 		cmd.retries = 0;
 		cmd.data = NULL;
+		cmd.mrq = &mrq;
 		cmd.error = 0;
 
 		if (tuning_loop_counter-- == 0)
 			break;
 
 		mrq.cmd = &cmd;
-		host->mrq = &mrq;
 
 		/*
 		 * In response to CMD19, the card sends 64 bytes of tuning
@@ -301,7 +295,6 @@
 		sdhci_send_command(host, &cmd);
 
 		host->cmd = NULL;
-		host->mrq = NULL;
 
 		spin_unlock_irqrestore(&host->lock, flags);
 		/* Wait for Buffer Read Ready interrupt */
@@ -521,6 +514,7 @@
 	{ .compatible = "arasan,sdhci-8.9a" },
 	{ .compatible = "arasan,sdhci-5.1" },
 	{ .compatible = "arasan,sdhci-4.9a" },
+	{ .compatible = "xlnx,zynqmp-8.9a" },
 
 	{ /* sentinel */ }
 };
@@ -846,18 +840,6 @@
 	return ret;
 }
 
-<<<<<<< HEAD
-static const struct of_device_id sdhci_arasan_of_match[] = {
-	{ .compatible = "arasan,sdhci-8.9a" },
-	{ .compatible = "arasan,sdhci-5.1" },
-	{ .compatible = "arasan,sdhci-4.9a" },
-	{ .compatible = "xlnx,zynqmp-8.9a" },
-	{ }
-};
-MODULE_DEVICE_TABLE(of, sdhci_arasan_of_match);
-
-=======
->>>>>>> c8d2bc9b
 static struct platform_driver sdhci_arasan_driver = {
 	.driver = {
 		.name = "sdhci-arasan",
