// SPDX-License-Identifier: GPL-2.0-or-later
/*
 * Xilinx Zynq GPIO device driver
 *
 * Copyright (C) 2009 - 2014 Xilinx, Inc.
 */

#include <linux/bitops.h>
#include <linux/clk.h>
#include <linux/gpio/driver.h>
#include <linux/init.h>
#include <linux/interrupt.h>
#include <linux/spinlock.h>
#include <linux/io.h>
#include <linux/module.h>
#include <linux/platform_device.h>
#include <linux/pm_runtime.h>
#include <linux/of.h>

#define DRIVER_NAME "zynq-gpio"

/* Maximum banks */
#define ZYNQ_GPIO_MAX_BANK	4
#define ZYNQMP_GPIO_MAX_BANK	6
#define VERSAL_GPIO_MAX_BANK	4
#define PMC_GPIO_MAX_BANK	5
#define VERSAL_UNUSED_BANKS	2

#define ZYNQ_GPIO_BANK0_NGPIO	32
#define ZYNQ_GPIO_BANK1_NGPIO	22
#define ZYNQ_GPIO_BANK2_NGPIO	32
#define ZYNQ_GPIO_BANK3_NGPIO	32

#define ZYNQMP_GPIO_BANK0_NGPIO 26
#define ZYNQMP_GPIO_BANK1_NGPIO 26
#define ZYNQMP_GPIO_BANK2_NGPIO 26
#define ZYNQMP_GPIO_BANK3_NGPIO 32
#define ZYNQMP_GPIO_BANK4_NGPIO 32
#define ZYNQMP_GPIO_BANK5_NGPIO 32

#define	ZYNQ_GPIO_NR_GPIOS	118
#define	ZYNQMP_GPIO_NR_GPIOS	174

#define ZYNQ_GPIO_BANK0_PIN_MIN(str)	0
#define ZYNQ_GPIO_BANK0_PIN_MAX(str)	(ZYNQ_GPIO_BANK0_PIN_MIN(str) + \
					ZYNQ##str##_GPIO_BANK0_NGPIO - 1)
#define ZYNQ_GPIO_BANK1_PIN_MIN(str)	(ZYNQ_GPIO_BANK0_PIN_MAX(str) + 1)
#define ZYNQ_GPIO_BANK1_PIN_MAX(str)	(ZYNQ_GPIO_BANK1_PIN_MIN(str) + \
					ZYNQ##str##_GPIO_BANK1_NGPIO - 1)
#define ZYNQ_GPIO_BANK2_PIN_MIN(str)	(ZYNQ_GPIO_BANK1_PIN_MAX(str) + 1)
#define ZYNQ_GPIO_BANK2_PIN_MAX(str)	(ZYNQ_GPIO_BANK2_PIN_MIN(str) + \
					ZYNQ##str##_GPIO_BANK2_NGPIO - 1)
#define ZYNQ_GPIO_BANK3_PIN_MIN(str)	(ZYNQ_GPIO_BANK2_PIN_MAX(str) + 1)
#define ZYNQ_GPIO_BANK3_PIN_MAX(str)	(ZYNQ_GPIO_BANK3_PIN_MIN(str) + \
					ZYNQ##str##_GPIO_BANK3_NGPIO - 1)
#define ZYNQ_GPIO_BANK4_PIN_MIN(str)	(ZYNQ_GPIO_BANK3_PIN_MAX(str) + 1)
#define ZYNQ_GPIO_BANK4_PIN_MAX(str)	(ZYNQ_GPIO_BANK4_PIN_MIN(str) + \
					ZYNQ##str##_GPIO_BANK4_NGPIO - 1)
#define ZYNQ_GPIO_BANK5_PIN_MIN(str)	(ZYNQ_GPIO_BANK4_PIN_MAX(str) + 1)
#define ZYNQ_GPIO_BANK5_PIN_MAX(str)	(ZYNQ_GPIO_BANK5_PIN_MIN(str) + \
					ZYNQ##str##_GPIO_BANK5_NGPIO - 1)

/* Register offsets for the GPIO device */
/* LSW Mask & Data -WO */
#define ZYNQ_GPIO_DATA_LSW_OFFSET(BANK)	(0x000 + (8 * BANK))
/* MSW Mask & Data -WO */
#define ZYNQ_GPIO_DATA_MSW_OFFSET(BANK)	(0x004 + (8 * BANK))
/* Data Register-RW */
#define ZYNQ_GPIO_DATA_OFFSET(BANK)	(0x040 + (4 * BANK))
#define ZYNQ_GPIO_DATA_RO_OFFSET(BANK)	(0x060 + (4 * BANK))
/* Direction mode reg-RW */
#define ZYNQ_GPIO_DIRM_OFFSET(BANK)	(0x204 + (0x40 * BANK))
/* Output enable reg-RW */
#define ZYNQ_GPIO_OUTEN_OFFSET(BANK)	(0x208 + (0x40 * BANK))
/* Interrupt mask reg-RO */
#define ZYNQ_GPIO_INTMASK_OFFSET(BANK)	(0x20C + (0x40 * BANK))
/* Interrupt enable reg-WO */
#define ZYNQ_GPIO_INTEN_OFFSET(BANK)	(0x210 + (0x40 * BANK))
/* Interrupt disable reg-WO */
#define ZYNQ_GPIO_INTDIS_OFFSET(BANK)	(0x214 + (0x40 * BANK))
/* Interrupt status reg-RO */
#define ZYNQ_GPIO_INTSTS_OFFSET(BANK)	(0x218 + (0x40 * BANK))
/* Interrupt type reg-RW */
#define ZYNQ_GPIO_INTTYPE_OFFSET(BANK)	(0x21C + (0x40 * BANK))
/* Interrupt polarity reg-RW */
#define ZYNQ_GPIO_INTPOL_OFFSET(BANK)	(0x220 + (0x40 * BANK))
/* Interrupt on any, reg-RW */
#define ZYNQ_GPIO_INTANY_OFFSET(BANK)	(0x224 + (0x40 * BANK))

/* Disable all interrupts mask */
#define ZYNQ_GPIO_IXR_DISABLE_ALL	0xFFFFFFFF

/* Mid pin number of a bank */
#define ZYNQ_GPIO_MID_PIN_NUM 16

/* GPIO upper 16 bit mask */
#define ZYNQ_GPIO_UPPER_MASK 0xFFFF0000

/* set to differentiate zynq from zynqmp, 0=zynqmp, 1=zynq */
#define ZYNQ_GPIO_QUIRK_IS_ZYNQ	BIT(0)
#define GPIO_QUIRK_DATA_RO_BUG	BIT(1)
#define GPIO_QUIRK_VERSAL	BIT(2)

struct gpio_regs {
	u32 datamsw[ZYNQMP_GPIO_MAX_BANK];
	u32 datalsw[ZYNQMP_GPIO_MAX_BANK];
	u32 dirm[ZYNQMP_GPIO_MAX_BANK];
	u32 outen[ZYNQMP_GPIO_MAX_BANK];
	u32 int_en[ZYNQMP_GPIO_MAX_BANK];
	u32 int_dis[ZYNQMP_GPIO_MAX_BANK];
	u32 int_type[ZYNQMP_GPIO_MAX_BANK];
	u32 int_polarity[ZYNQMP_GPIO_MAX_BANK];
	u32 int_any[ZYNQMP_GPIO_MAX_BANK];
};

/**
 * struct zynq_gpio - gpio device private data structure
 * @chip:	instance of the gpio_chip
 * @base_addr:	base address of the GPIO device
 * @clk:	clock resource for this controller
 * @irq:	interrupt for the GPIO device
 * @p_data:	pointer to platform data
 * @context:	context registers
 * @dirlock:	lock used for direction in/out synchronization
 */
struct zynq_gpio {
	struct gpio_chip chip;
	void __iomem *base_addr;
	struct clk *clk;
	int irq;
	const struct zynq_platform_data *p_data;
	struct gpio_regs context;
	spinlock_t dirlock; /* lock */
};

/**
 * struct zynq_platform_data -  zynq gpio platform data structure
 * @label:	string to store in gpio->label
 * @quirks:	Flags is used to identify the platform
 * @ngpio:	max number of gpio pins
 * @max_bank:	maximum number of gpio banks
 * @bank_min:	this array represents bank's min pin
 * @bank_max:	this array represents bank's max pin
 */
struct zynq_platform_data {
	const char *label;
	u32 quirks;
	u16 ngpio;
	int max_bank;
	int bank_min[ZYNQMP_GPIO_MAX_BANK];
	int bank_max[ZYNQMP_GPIO_MAX_BANK];
};

static const struct irq_chip zynq_gpio_level_irqchip;
static const struct irq_chip zynq_gpio_edge_irqchip;

/**
 * zynq_gpio_is_zynq - test if HW is zynq or zynqmp
 * @gpio:	Pointer to driver data struct
 *
 * Return: 0 if zynqmp, 1 if zynq.
 */
static int zynq_gpio_is_zynq(struct zynq_gpio *gpio)
{
	return !!(gpio->p_data->quirks & ZYNQ_GPIO_QUIRK_IS_ZYNQ);
}

/**
 * gpio_data_ro_bug - test if HW bug exists or not
 * @gpio:       Pointer to driver data struct
 *
 * Return: 0 if bug doesnot exist, 1 if bug exists.
 */
static int gpio_data_ro_bug(struct zynq_gpio *gpio)
{
	return !!(gpio->p_data->quirks & GPIO_QUIRK_DATA_RO_BUG);
}

/**
 * zynq_gpio_get_bank_pin - Get the bank number and pin number within that bank
 * for a given pin in the GPIO device
 * @pin_num:	gpio pin number within the device
 * @bank_num:	an output parameter used to return the bank number of the gpio
 *		pin
 * @bank_pin_num: an output parameter used to return pin number within a bank
 *		  for the given gpio pin
 * @gpio:	gpio device data structure
 *
 * Returns the bank number and pin offset within the bank.
 */
static inline void zynq_gpio_get_bank_pin(unsigned int pin_num,
					  unsigned int *bank_num,
					  unsigned int *bank_pin_num,
					  struct zynq_gpio *gpio)
{
	int bank;

	for (bank = 0; bank < gpio->p_data->max_bank; bank++) {
		if ((pin_num >= gpio->p_data->bank_min[bank]) &&
		    (pin_num <= gpio->p_data->bank_max[bank])) {
			*bank_num = bank;
			*bank_pin_num = pin_num -
					gpio->p_data->bank_min[bank];
			return;
		}
		if (gpio->p_data->quirks & GPIO_QUIRK_VERSAL)
			bank = bank + VERSAL_UNUSED_BANKS;
	}

	/* default */
	WARN(true, "invalid GPIO pin number: %u", pin_num);
	*bank_num = 0;
	*bank_pin_num = 0;
}

/**
 * zynq_gpio_get_value - Get the state of the specified pin of GPIO device
 * @chip:	gpio_chip instance to be worked on
 * @pin:	gpio pin number within the device
 *
 * This function reads the state of the specified pin of the GPIO device.
 *
 * Return: 0 if the pin is low, 1 if pin is high.
 */
static int zynq_gpio_get_value(struct gpio_chip *chip, unsigned int pin)
{
	u32 data;
	unsigned int bank_num, bank_pin_num;
	struct zynq_gpio *gpio = gpiochip_get_data(chip);

	zynq_gpio_get_bank_pin(pin, &bank_num, &bank_pin_num, gpio);

	if (gpio_data_ro_bug(gpio)) {
		if (zynq_gpio_is_zynq(gpio)) {
			if (bank_num <= 1) {
				data = readl_relaxed(gpio->base_addr +
					ZYNQ_GPIO_DATA_RO_OFFSET(bank_num));
			} else {
				data = readl_relaxed(gpio->base_addr +
					ZYNQ_GPIO_DATA_OFFSET(bank_num));
			}
		} else {
			if (bank_num <= 2) {
				data = readl_relaxed(gpio->base_addr +
					ZYNQ_GPIO_DATA_RO_OFFSET(bank_num));
			} else {
				data = readl_relaxed(gpio->base_addr +
					ZYNQ_GPIO_DATA_OFFSET(bank_num));
			}
		}
	} else {
		data = readl_relaxed(gpio->base_addr +
			ZYNQ_GPIO_DATA_RO_OFFSET(bank_num));
	}
	return (data >> bank_pin_num) & 1;
}

/**
 * zynq_gpio_set_value - Modify the state of the pin with specified value
 * @chip:	gpio_chip instance to be worked on
 * @pin:	gpio pin number within the device
 * @state:	value used to modify the state of the specified pin
 *
 * This function calculates the register offset (i.e to lower 16 bits or
 * upper 16 bits) based on the given pin number and sets the state of a
 * gpio pin to the specified value. The state is either 0 or non-zero.
 */
static void zynq_gpio_set_value(struct gpio_chip *chip, unsigned int pin,
				int state)
{
	unsigned int reg_offset, bank_num, bank_pin_num;
	struct zynq_gpio *gpio = gpiochip_get_data(chip);

	zynq_gpio_get_bank_pin(pin, &bank_num, &bank_pin_num, gpio);

	if (bank_pin_num >= ZYNQ_GPIO_MID_PIN_NUM) {
		/* only 16 data bits in bit maskable reg */
		bank_pin_num -= ZYNQ_GPIO_MID_PIN_NUM;
		reg_offset = ZYNQ_GPIO_DATA_MSW_OFFSET(bank_num);
	} else {
		reg_offset = ZYNQ_GPIO_DATA_LSW_OFFSET(bank_num);
	}

	/*
	 * get the 32 bit value to be written to the mask/data register where
	 * the upper 16 bits is the mask and lower 16 bits is the data
	 */
	state = !!state;
	state = ~(1 << (bank_pin_num + ZYNQ_GPIO_MID_PIN_NUM)) &
		((state << bank_pin_num) | ZYNQ_GPIO_UPPER_MASK);

	writel_relaxed(state, gpio->base_addr + reg_offset);
}

/**
 * zynq_gpio_dir_in - Set the direction of the specified GPIO pin as input
 * @chip:	gpio_chip instance to be worked on
 * @pin:	gpio pin number within the device
 *
 * This function uses the read-modify-write sequence to set the direction of
 * the gpio pin as input.
 *
 * Return: 0 always
 */
static int zynq_gpio_dir_in(struct gpio_chip *chip, unsigned int pin)
{
	u32 reg;
	unsigned int bank_num, bank_pin_num;
	unsigned long flags;
	struct zynq_gpio *gpio = gpiochip_get_data(chip);

	zynq_gpio_get_bank_pin(pin, &bank_num, &bank_pin_num, gpio);

	/*
	 * On zynq bank 0 pins 7 and 8 are special and cannot be used
	 * as inputs.
	 */
	if (zynq_gpio_is_zynq(gpio) && bank_num == 0 &&
	    (bank_pin_num == 7 || bank_pin_num == 8))
		return -EINVAL;

	/* clear the bit in direction mode reg to set the pin as input */
	spin_lock_irqsave(&gpio->dirlock, flags);
	reg = readl_relaxed(gpio->base_addr + ZYNQ_GPIO_DIRM_OFFSET(bank_num));
	reg &= ~BIT(bank_pin_num);
	writel_relaxed(reg, gpio->base_addr + ZYNQ_GPIO_DIRM_OFFSET(bank_num));
	spin_unlock_irqrestore(&gpio->dirlock, flags);

	return 0;
}

/**
 * zynq_gpio_dir_out - Set the direction of the specified GPIO pin as output
 * @chip:	gpio_chip instance to be worked on
 * @pin:	gpio pin number within the device
 * @state:	value to be written to specified pin
 *
 * This function sets the direction of specified GPIO pin as output, configures
 * the Output Enable register for the pin and uses zynq_gpio_set to set
 * the state of the pin to the value specified.
 *
 * Return: 0 always
 */
static int zynq_gpio_dir_out(struct gpio_chip *chip, unsigned int pin,
			     int state)
{
	u32 reg;
	unsigned int bank_num, bank_pin_num;
	unsigned long flags;
	struct zynq_gpio *gpio = gpiochip_get_data(chip);

	zynq_gpio_get_bank_pin(pin, &bank_num, &bank_pin_num, gpio);

	/* set the GPIO pin as output */
	spin_lock_irqsave(&gpio->dirlock, flags);
	reg = readl_relaxed(gpio->base_addr + ZYNQ_GPIO_DIRM_OFFSET(bank_num));
	reg |= BIT(bank_pin_num);
	writel_relaxed(reg, gpio->base_addr + ZYNQ_GPIO_DIRM_OFFSET(bank_num));

	/* configure the output enable reg for the pin */
	reg = readl_relaxed(gpio->base_addr + ZYNQ_GPIO_OUTEN_OFFSET(bank_num));
	reg |= BIT(bank_pin_num);
	writel_relaxed(reg, gpio->base_addr + ZYNQ_GPIO_OUTEN_OFFSET(bank_num));
	spin_unlock_irqrestore(&gpio->dirlock, flags);

	/* set the state of the pin */
	zynq_gpio_set_value(chip, pin, state);
	return 0;
}

/**
 * zynq_gpio_get_direction - Read the direction of the specified GPIO pin
 * @chip:	gpio_chip instance to be worked on
 * @pin:	gpio pin number within the device
 *
 * This function returns the direction of the specified GPIO.
 *
 * Return: GPIO_LINE_DIRECTION_OUT or GPIO_LINE_DIRECTION_IN
 */
static int zynq_gpio_get_direction(struct gpio_chip *chip, unsigned int pin)
{
	u32 reg;
	unsigned int bank_num, bank_pin_num;
	struct zynq_gpio *gpio = gpiochip_get_data(chip);

	zynq_gpio_get_bank_pin(pin, &bank_num, &bank_pin_num, gpio);

	reg = readl_relaxed(gpio->base_addr + ZYNQ_GPIO_DIRM_OFFSET(bank_num));

	if (reg & BIT(bank_pin_num))
		return GPIO_LINE_DIRECTION_OUT;

	return GPIO_LINE_DIRECTION_IN;
}

/**
 * zynq_gpio_irq_mask - Disable the interrupts for a gpio pin
 * @irq_data:	per irq and chip data passed down to chip functions
 *
 * This function calculates gpio pin number from irq number and sets the
 * bit in the Interrupt Disable register of the corresponding bank to disable
 * interrupts for that pin.
 */
static void zynq_gpio_irq_mask(struct irq_data *irq_data)
{
	unsigned int device_pin_num, bank_num, bank_pin_num;
	const unsigned long offset = irqd_to_hwirq(irq_data);
	struct gpio_chip *chip = irq_data_get_irq_chip_data(irq_data);
	struct zynq_gpio *gpio =
		gpiochip_get_data(irq_data_get_irq_chip_data(irq_data));

	gpiochip_disable_irq(chip, offset);
	device_pin_num = irq_data->hwirq;
	zynq_gpio_get_bank_pin(device_pin_num, &bank_num, &bank_pin_num, gpio);
	writel_relaxed(BIT(bank_pin_num),
		       gpio->base_addr + ZYNQ_GPIO_INTDIS_OFFSET(bank_num));
}

/**
 * zynq_gpio_irq_unmask - Enable the interrupts for a gpio pin
 * @irq_data:	irq data containing irq number of gpio pin for the interrupt
 *		to enable
 *
 * This function calculates the gpio pin number from irq number and sets the
 * bit in the Interrupt Enable register of the corresponding bank to enable
 * interrupts for that pin.
 */
static void zynq_gpio_irq_unmask(struct irq_data *irq_data)
{
	unsigned int device_pin_num, bank_num, bank_pin_num;
	const unsigned long offset = irqd_to_hwirq(irq_data);
	struct gpio_chip *chip = irq_data_get_irq_chip_data(irq_data);
	struct zynq_gpio *gpio =
		gpiochip_get_data(irq_data_get_irq_chip_data(irq_data));

	gpiochip_enable_irq(chip, offset);
	device_pin_num = irq_data->hwirq;
	zynq_gpio_get_bank_pin(device_pin_num, &bank_num, &bank_pin_num, gpio);
	writel_relaxed(BIT(bank_pin_num),
		       gpio->base_addr + ZYNQ_GPIO_INTEN_OFFSET(bank_num));
}

/**
 * zynq_gpio_irq_ack - Acknowledge the interrupt of a gpio pin
 * @irq_data:	irq data containing irq number of gpio pin for the interrupt
 *		to ack
 *
 * This function calculates gpio pin number from irq number and sets the bit
 * in the Interrupt Status Register of the corresponding bank, to ACK the irq.
 */
static void zynq_gpio_irq_ack(struct irq_data *irq_data)
{
	unsigned int device_pin_num, bank_num, bank_pin_num;
	struct zynq_gpio *gpio =
		gpiochip_get_data(irq_data_get_irq_chip_data(irq_data));

	device_pin_num = irq_data->hwirq;
	zynq_gpio_get_bank_pin(device_pin_num, &bank_num, &bank_pin_num, gpio);
	writel_relaxed(BIT(bank_pin_num),
		       gpio->base_addr + ZYNQ_GPIO_INTSTS_OFFSET(bank_num));
}

/**
 * zynq_gpio_irq_enable - Enable the interrupts for a gpio pin
 * @irq_data:	irq data containing irq number of gpio pin for the interrupt
 *		to enable
 *
 * Clears the INTSTS bit and unmasks the given interrupt.
 */
static void zynq_gpio_irq_enable(struct irq_data *irq_data)
{
	/*
	 * The Zynq GPIO controller does not disable interrupt detection when
	 * the interrupt is masked and only disables the propagation of the
	 * interrupt. This means when the controller detects an interrupt
	 * condition while the interrupt is logically disabled it will propagate
	 * that interrupt event once the interrupt is enabled. This will cause
	 * the interrupt consumer to see spurious interrupts to prevent this
	 * first make sure that the interrupt is not asserted and then enable
	 * it.
	 */
	zynq_gpio_irq_ack(irq_data);
	zynq_gpio_irq_unmask(irq_data);
}

/**
 * zynq_gpio_set_irq_type - Set the irq type for a gpio pin
 * @irq_data:	irq data containing irq number of gpio pin
 * @type:	interrupt type that is to be set for the gpio pin
 *
 * This function gets the gpio pin number and its bank from the gpio pin number
 * and configures the INT_TYPE, INT_POLARITY and INT_ANY registers.
 *
 * Return: 0, negative error otherwise.
 * TYPE-EDGE_RISING,  INT_TYPE - 1, INT_POLARITY - 1,  INT_ANY - 0;
 * TYPE-EDGE_FALLING, INT_TYPE - 1, INT_POLARITY - 0,  INT_ANY - 0;
 * TYPE-EDGE_BOTH,    INT_TYPE - 1, INT_POLARITY - NA, INT_ANY - 1;
 * TYPE-LEVEL_HIGH,   INT_TYPE - 0, INT_POLARITY - 1,  INT_ANY - NA;
 * TYPE-LEVEL_LOW,    INT_TYPE - 0, INT_POLARITY - 0,  INT_ANY - NA
 */
static int zynq_gpio_set_irq_type(struct irq_data *irq_data, unsigned int type)
{
	u32 int_type, int_pol, int_any;
	unsigned int device_pin_num, bank_num, bank_pin_num;
	struct zynq_gpio *gpio =
		gpiochip_get_data(irq_data_get_irq_chip_data(irq_data));

	device_pin_num = irq_data->hwirq;
	zynq_gpio_get_bank_pin(device_pin_num, &bank_num, &bank_pin_num, gpio);

	int_type = readl_relaxed(gpio->base_addr +
				 ZYNQ_GPIO_INTTYPE_OFFSET(bank_num));
	int_pol = readl_relaxed(gpio->base_addr +
				ZYNQ_GPIO_INTPOL_OFFSET(bank_num));
	int_any = readl_relaxed(gpio->base_addr +
				ZYNQ_GPIO_INTANY_OFFSET(bank_num));

	/*
	 * based on the type requested, configure the INT_TYPE, INT_POLARITY
	 * and INT_ANY registers
	 */
	switch (type) {
	case IRQ_TYPE_EDGE_RISING:
		int_type |= BIT(bank_pin_num);
		int_pol |= BIT(bank_pin_num);
		int_any &= ~BIT(bank_pin_num);
		break;
	case IRQ_TYPE_EDGE_FALLING:
		int_type |= BIT(bank_pin_num);
		int_pol &= ~BIT(bank_pin_num);
		int_any &= ~BIT(bank_pin_num);
		break;
	case IRQ_TYPE_EDGE_BOTH:
		int_type |= BIT(bank_pin_num);
		int_any |= BIT(bank_pin_num);
		break;
	case IRQ_TYPE_LEVEL_HIGH:
		int_type &= ~BIT(bank_pin_num);
		int_pol |= BIT(bank_pin_num);
		break;
	case IRQ_TYPE_LEVEL_LOW:
		int_type &= ~BIT(bank_pin_num);
		int_pol &= ~BIT(bank_pin_num);
		break;
	default:
		return -EINVAL;
	}

	writel_relaxed(int_type,
		       gpio->base_addr + ZYNQ_GPIO_INTTYPE_OFFSET(bank_num));
	writel_relaxed(int_pol,
		       gpio->base_addr + ZYNQ_GPIO_INTPOL_OFFSET(bank_num));
	writel_relaxed(int_any,
		       gpio->base_addr + ZYNQ_GPIO_INTANY_OFFSET(bank_num));

	if (type & IRQ_TYPE_LEVEL_MASK)
		irq_set_chip_handler_name_locked(irq_data,
						 &zynq_gpio_level_irqchip,
						 handle_fasteoi_irq, NULL);
	else
		irq_set_chip_handler_name_locked(irq_data,
						 &zynq_gpio_edge_irqchip,
						 handle_level_irq, NULL);

	return 0;
}

static int zynq_gpio_set_wake(struct irq_data *data, unsigned int on)
{
	struct zynq_gpio *gpio =
		gpiochip_get_data(irq_data_get_irq_chip_data(data));

	irq_set_irq_wake(gpio->irq, on);

	return 0;
}

/* irq chip descriptor */
static const struct irq_chip zynq_gpio_level_irqchip = {
	.name		= DRIVER_NAME,
	.irq_enable	= zynq_gpio_irq_enable,
	.irq_eoi	= zynq_gpio_irq_ack,
	.irq_mask	= zynq_gpio_irq_mask,
	.irq_unmask	= zynq_gpio_irq_unmask,
	.irq_set_type	= zynq_gpio_set_irq_type,
	.irq_set_wake	= zynq_gpio_set_wake,
	.flags		= IRQCHIP_EOI_THREADED | IRQCHIP_EOI_IF_HANDLED |
			  IRQCHIP_MASK_ON_SUSPEND | IRQCHIP_IMMUTABLE,
<<<<<<< HEAD
	GPIOCHIP_IRQ_RESOURCE_HELPERS,
=======
>>>>>>> 08485d4c
};

static const struct irq_chip zynq_gpio_edge_irqchip = {
	.name		= DRIVER_NAME,
	.irq_enable	= zynq_gpio_irq_enable,
	.irq_ack	= zynq_gpio_irq_ack,
	.irq_mask	= zynq_gpio_irq_mask,
	.irq_unmask	= zynq_gpio_irq_unmask,
	.irq_set_type	= zynq_gpio_set_irq_type,
	.irq_set_wake	= zynq_gpio_set_wake,
<<<<<<< HEAD
	.flags		= IRQCHIP_MASK_ON_SUSPEND | IRQCHIP_IMMUTABLE,
	GPIOCHIP_IRQ_RESOURCE_HELPERS,
=======
	.irq_request_resources = zynq_gpio_irq_reqres,
	.irq_release_resources = zynq_gpio_irq_relres,
	.flags		= IRQCHIP_MASK_ON_SUSPEND | IRQCHIP_IMMUTABLE,
>>>>>>> 08485d4c
};

static void zynq_gpio_handle_bank_irq(struct zynq_gpio *gpio,
				      unsigned int bank_num,
				      unsigned long pending)
{
	unsigned int bank_offset = gpio->p_data->bank_min[bank_num];
	struct irq_domain *irqdomain = gpio->chip.irq.domain;
	int offset;

	if (!pending)
		return;

	for_each_set_bit(offset, &pending, 32)
		generic_handle_domain_irq(irqdomain, offset + bank_offset);
}

/**
 * zynq_gpio_irqhandler - IRQ handler for the gpio banks of a gpio device
 * @desc:	irq descriptor instance of the 'irq'
 *
 * This function reads the Interrupt Status Register of each bank to get the
 * gpio pin number which has triggered an interrupt. It then acks the triggered
 * interrupt and calls the pin specific handler set by the higher layer
 * application for that pin.
 * Note: A bug is reported if no handler is set for the gpio pin.
 */
static void zynq_gpio_irqhandler(struct irq_desc *desc)
{
	u32 int_sts, int_enb;
	unsigned int bank_num;
	struct zynq_gpio *gpio =
		gpiochip_get_data(irq_desc_get_handler_data(desc));
	struct irq_chip *irqchip = irq_desc_get_chip(desc);

	chained_irq_enter(irqchip, desc);

	for (bank_num = 0; bank_num < gpio->p_data->max_bank; bank_num++) {
		int_sts = readl_relaxed(gpio->base_addr +
					ZYNQ_GPIO_INTSTS_OFFSET(bank_num));
		int_enb = readl_relaxed(gpio->base_addr +
					ZYNQ_GPIO_INTMASK_OFFSET(bank_num));
		zynq_gpio_handle_bank_irq(gpio, bank_num, int_sts & ~int_enb);
		if (gpio->p_data->quirks & GPIO_QUIRK_VERSAL)
			bank_num = bank_num + VERSAL_UNUSED_BANKS;
	}

	chained_irq_exit(irqchip, desc);
}

static void zynq_gpio_save_context(struct zynq_gpio *gpio)
{
	unsigned int bank_num;

	for (bank_num = 0; bank_num < gpio->p_data->max_bank; bank_num++) {
		gpio->context.datalsw[bank_num] =
				readl_relaxed(gpio->base_addr +
				ZYNQ_GPIO_DATA_LSW_OFFSET(bank_num));
		gpio->context.datamsw[bank_num] =
				readl_relaxed(gpio->base_addr +
				ZYNQ_GPIO_DATA_MSW_OFFSET(bank_num));
		gpio->context.dirm[bank_num] = readl_relaxed(gpio->base_addr +
				ZYNQ_GPIO_DIRM_OFFSET(bank_num));
		gpio->context.int_en[bank_num] = readl_relaxed(gpio->base_addr +
				ZYNQ_GPIO_INTMASK_OFFSET(bank_num));
		gpio->context.int_type[bank_num] =
				readl_relaxed(gpio->base_addr +
				ZYNQ_GPIO_INTTYPE_OFFSET(bank_num));
		gpio->context.int_polarity[bank_num] =
				readl_relaxed(gpio->base_addr +
				ZYNQ_GPIO_INTPOL_OFFSET(bank_num));
		gpio->context.int_any[bank_num] =
				readl_relaxed(gpio->base_addr +
				ZYNQ_GPIO_INTANY_OFFSET(bank_num));
		if (gpio->p_data->quirks & GPIO_QUIRK_VERSAL)
			bank_num = bank_num + VERSAL_UNUSED_BANKS;
	}
}

static void zynq_gpio_restore_context(struct zynq_gpio *gpio)
{
	unsigned int bank_num;

	for (bank_num = 0; bank_num < gpio->p_data->max_bank; bank_num++) {
		writel_relaxed(ZYNQ_GPIO_IXR_DISABLE_ALL, gpio->base_addr +
				ZYNQ_GPIO_INTDIS_OFFSET(bank_num));
		writel_relaxed(gpio->context.datalsw[bank_num],
			       gpio->base_addr +
			       ZYNQ_GPIO_DATA_LSW_OFFSET(bank_num));
		writel_relaxed(gpio->context.datamsw[bank_num],
			       gpio->base_addr +
			       ZYNQ_GPIO_DATA_MSW_OFFSET(bank_num));
		writel_relaxed(gpio->context.dirm[bank_num],
			       gpio->base_addr +
			       ZYNQ_GPIO_DIRM_OFFSET(bank_num));
		writel_relaxed(gpio->context.int_type[bank_num],
			       gpio->base_addr +
			       ZYNQ_GPIO_INTTYPE_OFFSET(bank_num));
		writel_relaxed(gpio->context.int_polarity[bank_num],
			       gpio->base_addr +
			       ZYNQ_GPIO_INTPOL_OFFSET(bank_num));
		writel_relaxed(gpio->context.int_any[bank_num],
			       gpio->base_addr +
			       ZYNQ_GPIO_INTANY_OFFSET(bank_num));
		writel_relaxed(~(gpio->context.int_en[bank_num]),
			       gpio->base_addr +
			       ZYNQ_GPIO_INTEN_OFFSET(bank_num));
		if (gpio->p_data->quirks & GPIO_QUIRK_VERSAL)
			bank_num = bank_num + VERSAL_UNUSED_BANKS;
	}
}

static int __maybe_unused zynq_gpio_suspend(struct device *dev)
{
	struct zynq_gpio *gpio = dev_get_drvdata(dev);
	struct irq_data *data = irq_get_irq_data(gpio->irq);

	if (!data) {
		dev_err(dev, "irq_get_irq_data() failed\n");
		return -EINVAL;
	}

	if (!device_may_wakeup(dev))
		disable_irq(gpio->irq);

	if (!irqd_is_wakeup_set(data)) {
		zynq_gpio_save_context(gpio);
		return pm_runtime_force_suspend(dev);
	}

	return 0;
}

static int __maybe_unused zynq_gpio_resume(struct device *dev)
{
	struct zynq_gpio *gpio = dev_get_drvdata(dev);
	struct irq_data *data = irq_get_irq_data(gpio->irq);
	int ret;

	if (!data) {
		dev_err(dev, "irq_get_irq_data() failed\n");
		return -EINVAL;
	}

	if (!device_may_wakeup(dev))
		enable_irq(gpio->irq);

	if (!irqd_is_wakeup_set(data)) {
		ret = pm_runtime_force_resume(dev);
		zynq_gpio_restore_context(gpio);
		return ret;
	}

	return 0;
}

static int __maybe_unused zynq_gpio_runtime_suspend(struct device *dev)
{
	struct zynq_gpio *gpio = dev_get_drvdata(dev);

	clk_disable_unprepare(gpio->clk);

	return 0;
}

static int __maybe_unused zynq_gpio_runtime_resume(struct device *dev)
{
	struct zynq_gpio *gpio = dev_get_drvdata(dev);

	return clk_prepare_enable(gpio->clk);
}

static int zynq_gpio_request(struct gpio_chip *chip, unsigned int offset)
{
	int ret;

	ret = pm_runtime_get_sync(chip->parent);

	/*
	 * If the device is already active pm_runtime_get() will return 1 on
	 * success, but gpio_request still needs to return 0.
	 */
	return ret < 0 ? ret : 0;
}

static void zynq_gpio_free(struct gpio_chip *chip, unsigned int offset)
{
	pm_runtime_put(chip->parent);
}

static const struct dev_pm_ops zynq_gpio_dev_pm_ops = {
	SET_SYSTEM_SLEEP_PM_OPS(zynq_gpio_suspend, zynq_gpio_resume)
	SET_RUNTIME_PM_OPS(zynq_gpio_runtime_suspend,
			   zynq_gpio_runtime_resume, NULL)
};

static const struct zynq_platform_data versal_gpio_def = {
	.label = "versal_gpio",
	.quirks = GPIO_QUIRK_VERSAL,
	.ngpio = 58,
	.max_bank = VERSAL_GPIO_MAX_BANK,
	.bank_min[0] = 0,
	.bank_max[0] = 25, /* 0 to 25 are connected to MIOs (26 pins) */
	.bank_min[3] = 26,
	.bank_max[3] = 57, /* Bank 3 is connected to FMIOs (32 pins) */
};

static const struct zynq_platform_data pmc_gpio_def = {
	.label = "pmc_gpio",
	.ngpio = 116,
	.max_bank = PMC_GPIO_MAX_BANK,
	.bank_min[0] = 0,
	.bank_max[0] = 25, /* 0 to 25 are connected to MIOs (26 pins) */
	.bank_min[1] = 26,
	.bank_max[1] = 51, /* Bank 1 are connected to MIOs (26 pins) */
	.bank_min[3] = 52,
	.bank_max[3] = 83, /* Bank 3 is connected to EMIOs (32 pins) */
	.bank_min[4] = 84,
	.bank_max[4] = 115, /* Bank 4 is connected to EMIOs (32 pins) */
};

static const struct zynq_platform_data zynqmp_gpio_def = {
	.label = "zynqmp_gpio",
	.quirks = GPIO_QUIRK_DATA_RO_BUG,
	.ngpio = ZYNQMP_GPIO_NR_GPIOS,
	.max_bank = ZYNQMP_GPIO_MAX_BANK,
	.bank_min[0] = ZYNQ_GPIO_BANK0_PIN_MIN(MP),
	.bank_max[0] = ZYNQ_GPIO_BANK0_PIN_MAX(MP),
	.bank_min[1] = ZYNQ_GPIO_BANK1_PIN_MIN(MP),
	.bank_max[1] = ZYNQ_GPIO_BANK1_PIN_MAX(MP),
	.bank_min[2] = ZYNQ_GPIO_BANK2_PIN_MIN(MP),
	.bank_max[2] = ZYNQ_GPIO_BANK2_PIN_MAX(MP),
	.bank_min[3] = ZYNQ_GPIO_BANK3_PIN_MIN(MP),
	.bank_max[3] = ZYNQ_GPIO_BANK3_PIN_MAX(MP),
	.bank_min[4] = ZYNQ_GPIO_BANK4_PIN_MIN(MP),
	.bank_max[4] = ZYNQ_GPIO_BANK4_PIN_MAX(MP),
	.bank_min[5] = ZYNQ_GPIO_BANK5_PIN_MIN(MP),
	.bank_max[5] = ZYNQ_GPIO_BANK5_PIN_MAX(MP),
};

static const struct zynq_platform_data zynq_gpio_def = {
	.label = "zynq_gpio",
	.quirks = ZYNQ_GPIO_QUIRK_IS_ZYNQ | GPIO_QUIRK_DATA_RO_BUG,
	.ngpio = ZYNQ_GPIO_NR_GPIOS,
	.max_bank = ZYNQ_GPIO_MAX_BANK,
	.bank_min[0] = ZYNQ_GPIO_BANK0_PIN_MIN(),
	.bank_max[0] = ZYNQ_GPIO_BANK0_PIN_MAX(),
	.bank_min[1] = ZYNQ_GPIO_BANK1_PIN_MIN(),
	.bank_max[1] = ZYNQ_GPIO_BANK1_PIN_MAX(),
	.bank_min[2] = ZYNQ_GPIO_BANK2_PIN_MIN(),
	.bank_max[2] = ZYNQ_GPIO_BANK2_PIN_MAX(),
	.bank_min[3] = ZYNQ_GPIO_BANK3_PIN_MIN(),
	.bank_max[3] = ZYNQ_GPIO_BANK3_PIN_MAX(),
};

static const struct of_device_id zynq_gpio_of_match[] = {
	{ .compatible = "xlnx,zynq-gpio-1.0", .data = &zynq_gpio_def },
	{ .compatible = "xlnx,zynqmp-gpio-1.0", .data = &zynqmp_gpio_def },
	{ .compatible = "xlnx,versal-gpio-1.0", .data = &versal_gpio_def },
	{ .compatible = "xlnx,pmc-gpio-1.0", .data = &pmc_gpio_def },
	{ /* end of table */ }
};
MODULE_DEVICE_TABLE(of, zynq_gpio_of_match);

/**
 * zynq_gpio_probe - Initialization method for a zynq_gpio device
 * @pdev:	platform device instance
 *
 * This function allocates memory resources for the gpio device and registers
 * all the banks of the device. It will also set up interrupts for the gpio
 * pins.
 * Note: Interrupts are disabled for all the banks during initialization.
 *
 * Return: 0 on success, negative error otherwise.
 */
static int zynq_gpio_probe(struct platform_device *pdev)
{
	int ret, bank_num;
	struct zynq_gpio *gpio;
	struct gpio_chip *chip;
	struct gpio_irq_chip *girq;
	const struct of_device_id *match;

	gpio = devm_kzalloc(&pdev->dev, sizeof(*gpio), GFP_KERNEL);
	if (!gpio)
		return -ENOMEM;

	match = of_match_node(zynq_gpio_of_match, pdev->dev.of_node);
	if (!match) {
		dev_err(&pdev->dev, "of_match_node() failed\n");
		return -EINVAL;
	}
	gpio->p_data = match->data;
	platform_set_drvdata(pdev, gpio);

	gpio->base_addr = devm_platform_ioremap_resource(pdev, 0);
	if (IS_ERR(gpio->base_addr))
		return PTR_ERR(gpio->base_addr);

	gpio->irq = platform_get_irq(pdev, 0);
	if (gpio->irq < 0)
		return gpio->irq;

	/* configure the gpio chip */
	chip = &gpio->chip;
	chip->label = gpio->p_data->label;
	chip->owner = THIS_MODULE;
	chip->parent = &pdev->dev;
	chip->get = zynq_gpio_get_value;
	chip->set = zynq_gpio_set_value;
	chip->request = zynq_gpio_request;
	chip->free = zynq_gpio_free;
	chip->direction_input = zynq_gpio_dir_in;
	chip->direction_output = zynq_gpio_dir_out;
	chip->get_direction = zynq_gpio_get_direction;
	chip->base = of_alias_get_id(pdev->dev.of_node, "gpio");
	chip->ngpio = gpio->p_data->ngpio;

	/* Retrieve GPIO clock */
	gpio->clk = devm_clk_get(&pdev->dev, NULL);
	if (IS_ERR(gpio->clk))
		return dev_err_probe(&pdev->dev, PTR_ERR(gpio->clk), "input clock not found.\n");

	ret = clk_prepare_enable(gpio->clk);
	if (ret) {
		dev_err(&pdev->dev, "Unable to enable clock.\n");
		return ret;
	}

	spin_lock_init(&gpio->dirlock);

	pm_runtime_set_active(&pdev->dev);
	pm_runtime_enable(&pdev->dev);
	ret = pm_runtime_resume_and_get(&pdev->dev);
	if (ret < 0)
		goto err_pm_dis;

	/* disable interrupts for all banks */
	for (bank_num = 0; bank_num < gpio->p_data->max_bank; bank_num++) {
		writel_relaxed(ZYNQ_GPIO_IXR_DISABLE_ALL, gpio->base_addr +
			       ZYNQ_GPIO_INTDIS_OFFSET(bank_num));
		if (gpio->p_data->quirks & GPIO_QUIRK_VERSAL)
			bank_num = bank_num + VERSAL_UNUSED_BANKS;
	}

	/* Set up the GPIO irqchip */
	girq = &chip->irq;
	gpio_irq_chip_set_chip(girq, &zynq_gpio_edge_irqchip);
	girq->parent_handler = zynq_gpio_irqhandler;
	girq->num_parents = 1;
	girq->parents = devm_kcalloc(&pdev->dev, 1,
				     sizeof(*girq->parents),
				     GFP_KERNEL);
	if (!girq->parents) {
		ret = -ENOMEM;
		goto err_pm_put;
	}
	girq->parents[0] = gpio->irq;
	girq->default_type = IRQ_TYPE_NONE;
	girq->handler = handle_level_irq;

	/* report a bug if gpio chip registration fails */
	ret = gpiochip_add_data(chip, gpio);
	if (ret) {
		dev_err(&pdev->dev, "Failed to add gpio chip\n");
		goto err_pm_put;
	}

	irq_set_status_flags(gpio->irq, IRQ_DISABLE_UNLAZY);
	device_init_wakeup(&pdev->dev, 1);
	pm_runtime_put(&pdev->dev);

	return 0;

err_pm_put:
	pm_runtime_put(&pdev->dev);
err_pm_dis:
	pm_runtime_disable(&pdev->dev);
	clk_disable_unprepare(gpio->clk);

	return ret;
}

/**
 * zynq_gpio_remove - Driver removal function
 * @pdev:	platform device instance
 *
 * Return: 0 always
 */
static int zynq_gpio_remove(struct platform_device *pdev)
{
	struct zynq_gpio *gpio = platform_get_drvdata(pdev);
	int ret;

	ret = pm_runtime_get_sync(&pdev->dev);
	if (ret < 0)
		dev_warn(&pdev->dev, "pm_runtime_get_sync() Failed\n");
	gpiochip_remove(&gpio->chip);
	clk_disable_unprepare(gpio->clk);
	device_set_wakeup_capable(&pdev->dev, 0);
	pm_runtime_disable(&pdev->dev);
	return 0;
}

static struct platform_driver zynq_gpio_driver = {
	.driver	= {
		.name = DRIVER_NAME,
		.pm = &zynq_gpio_dev_pm_ops,
		.of_match_table = zynq_gpio_of_match,
	},
	.probe = zynq_gpio_probe,
	.remove = zynq_gpio_remove,
};

module_platform_driver(zynq_gpio_driver);

MODULE_AUTHOR("Xilinx Inc.");
MODULE_DESCRIPTION("Zynq GPIO driver");
MODULE_LICENSE("GPL");<|MERGE_RESOLUTION|>--- conflicted
+++ resolved
@@ -575,6 +575,26 @@
 	return 0;
 }
 
+static int zynq_gpio_irq_reqres(struct irq_data *d)
+{
+	struct gpio_chip *chip = irq_data_get_irq_chip_data(d);
+	int ret;
+
+	ret = pm_runtime_resume_and_get(chip->parent);
+	if (ret < 0)
+		return ret;
+
+	return gpiochip_reqres_irq(chip, d->hwirq);
+}
+
+static void zynq_gpio_irq_relres(struct irq_data *d)
+{
+	struct gpio_chip *chip = irq_data_get_irq_chip_data(d);
+
+	gpiochip_relres_irq(chip, d->hwirq);
+	pm_runtime_put(chip->parent);
+}
+
 /* irq chip descriptor */
 static const struct irq_chip zynq_gpio_level_irqchip = {
 	.name		= DRIVER_NAME,
@@ -584,12 +604,10 @@
 	.irq_unmask	= zynq_gpio_irq_unmask,
 	.irq_set_type	= zynq_gpio_set_irq_type,
 	.irq_set_wake	= zynq_gpio_set_wake,
+	.irq_request_resources = zynq_gpio_irq_reqres,
+	.irq_release_resources = zynq_gpio_irq_relres,
 	.flags		= IRQCHIP_EOI_THREADED | IRQCHIP_EOI_IF_HANDLED |
 			  IRQCHIP_MASK_ON_SUSPEND | IRQCHIP_IMMUTABLE,
-<<<<<<< HEAD
-	GPIOCHIP_IRQ_RESOURCE_HELPERS,
-=======
->>>>>>> 08485d4c
 };
 
 static const struct irq_chip zynq_gpio_edge_irqchip = {
@@ -600,14 +618,9 @@
 	.irq_unmask	= zynq_gpio_irq_unmask,
 	.irq_set_type	= zynq_gpio_set_irq_type,
 	.irq_set_wake	= zynq_gpio_set_wake,
-<<<<<<< HEAD
-	.flags		= IRQCHIP_MASK_ON_SUSPEND | IRQCHIP_IMMUTABLE,
-	GPIOCHIP_IRQ_RESOURCE_HELPERS,
-=======
 	.irq_request_resources = zynq_gpio_irq_reqres,
 	.irq_release_resources = zynq_gpio_irq_relres,
 	.flags		= IRQCHIP_MASK_ON_SUSPEND | IRQCHIP_IMMUTABLE,
->>>>>>> 08485d4c
 };
 
 static void zynq_gpio_handle_bank_irq(struct zynq_gpio *gpio,
