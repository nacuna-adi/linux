--- conflicted
+++ resolved
@@ -1,15 +1,8 @@
+// SPDX-License-Identifier: GPL-2.0-only
 /*
  * Xilinx gpio driver for xps/axi_gpio IP.
  *
  * Copyright 2008 - 2013 Xilinx, Inc.
- *
- * This program is free software; you can redistribute it and/or modify
- * it under the terms of the GNU General Public License version 2
- * as published by the Free Software Foundation.
- *
- * You should have received a copy of the GNU General Public License
- * along with this program; if not, write to the Free Software
- * Foundation, Inc., 59 Temple Place, Suite 330, Boston, MA  02111-1307  USA
  */
 
 #include <linux/bitops.h>
@@ -18,7 +11,6 @@
 #include <linux/module.h>
 #include <linux/of_device.h>
 #include <linux/of_platform.h>
-#include <linux/of_gpio.h>
 #include <linux/io.h>
 #include <linux/gpio/driver.h>
 #include <linux/slab.h>
@@ -40,14 +32,16 @@
 
 /**
  * struct xgpio_instance - Stores information about GPIO device
- * @mmchip: OF GPIO chip for memory mapped banks
+ * @gc: GPIO chip
+ * @regs: register block
  * @gpio_width: GPIO width for every channel
  * @gpio_state: GPIO state shadow register
  * @gpio_dir: GPIO direction shadow register
  * @gpio_lock: Lock used for synchronization
  */
 struct xgpio_instance {
-	struct of_mm_gpio_chip mmchip;
+	struct gpio_chip gc;
+	void __iomem *regs;
 	unsigned int gpio_width[2];
 	u32 gpio_state[2];
 	u32 gpio_dir[2];
@@ -91,11 +85,10 @@
  */
 static int xgpio_get(struct gpio_chip *gc, unsigned int gpio)
 {
-	struct of_mm_gpio_chip *mm_gc = to_of_mm_gpio_chip(gc);
 	struct xgpio_instance *chip = gpiochip_get_data(gc);
 	u32 val;
 
-	val = xgpio_readreg(mm_gc->regs + XGPIO_DATA_OFFSET +
+	val = xgpio_readreg(chip->regs + XGPIO_DATA_OFFSET +
 			    xgpio_regoffset(chip, gpio));
 
 	return !!(val & BIT(xgpio_offset(chip, gpio)));
@@ -113,7 +106,6 @@
 static void xgpio_set(struct gpio_chip *gc, unsigned int gpio, int val)
 {
 	unsigned long flags;
-	struct of_mm_gpio_chip *mm_gc = to_of_mm_gpio_chip(gc);
 	struct xgpio_instance *chip = gpiochip_get_data(gc);
 	int index =  xgpio_index(chip, gpio);
 	int offset =  xgpio_offset(chip, gpio);
@@ -126,7 +118,7 @@
 	else
 		chip->gpio_state[index] &= ~BIT(offset);
 
-	xgpio_writereg(mm_gc->regs + XGPIO_DATA_OFFSET +
+	xgpio_writereg(chip->regs + XGPIO_DATA_OFFSET +
 		       xgpio_regoffset(chip, gpio), chip->gpio_state[index]);
 
 	spin_unlock_irqrestore(&chip->gpio_lock[index], flags);
@@ -145,7 +137,6 @@
 			       unsigned long *bits)
 {
 	unsigned long flags;
-	struct of_mm_gpio_chip *mm_gc = to_of_mm_gpio_chip(gc);
 	struct xgpio_instance *chip = gpiochip_get_data(gc);
 	int index = xgpio_index(chip, 0);
 	int offset, i;
@@ -155,7 +146,7 @@
 	/* Write to GPIO signals */
 	for (i = 0; i < gc->ngpio; i++) {
 		if (index != xgpio_index(chip, i)) {
-			xgpio_writereg(mm_gc->regs + XGPIO_DATA_OFFSET +
+			xgpio_writereg(chip->regs + XGPIO_DATA_OFFSET +
 				       xgpio_regoffset(chip, i - 1),
 				       chip->gpio_state[index]);
 			spin_unlock_irqrestore(&chip->gpio_lock[index], flags);
@@ -171,7 +162,7 @@
 		}
 	}
 
-	xgpio_writereg(mm_gc->regs + XGPIO_DATA_OFFSET +
+	xgpio_writereg(chip->regs + XGPIO_DATA_OFFSET +
 		       xgpio_regoffset(chip, i), chip->gpio_state[index]);
 
 	spin_unlock_irqrestore(&chip->gpio_lock[index], flags);
@@ -189,7 +180,6 @@
 static int xgpio_dir_in(struct gpio_chip *gc, unsigned int gpio)
 {
 	unsigned long flags;
-	struct of_mm_gpio_chip *mm_gc = to_of_mm_gpio_chip(gc);
 	struct xgpio_instance *chip = gpiochip_get_data(gc);
 	int index =  xgpio_index(chip, gpio);
 	int offset =  xgpio_offset(chip, gpio);
@@ -198,7 +188,7 @@
 
 	/* Set the GPIO bit in shadow register and set direction as input */
 	chip->gpio_dir[index] |= BIT(offset);
-	xgpio_writereg(mm_gc->regs + XGPIO_TRI_OFFSET +
+	xgpio_writereg(chip->regs + XGPIO_TRI_OFFSET +
 		       xgpio_regoffset(chip, gpio), chip->gpio_dir[index]);
 
 	spin_unlock_irqrestore(&chip->gpio_lock[index], flags);
@@ -221,7 +211,6 @@
 static int xgpio_dir_out(struct gpio_chip *gc, unsigned int gpio, int val)
 {
 	unsigned long flags;
-	struct of_mm_gpio_chip *mm_gc = to_of_mm_gpio_chip(gc);
 	struct xgpio_instance *chip = gpiochip_get_data(gc);
 	int index =  xgpio_index(chip, gpio);
 	int offset =  xgpio_offset(chip, gpio);
@@ -233,12 +222,12 @@
 		chip->gpio_state[index] |= BIT(offset);
 	else
 		chip->gpio_state[index] &= ~BIT(offset);
-	xgpio_writereg(mm_gc->regs + XGPIO_DATA_OFFSET +
+	xgpio_writereg(chip->regs + XGPIO_DATA_OFFSET +
 			xgpio_regoffset(chip, gpio), chip->gpio_state[index]);
 
 	/* Clear the GPIO bit in shadow register and set direction as output */
 	chip->gpio_dir[index] &= ~BIT(offset);
-	xgpio_writereg(mm_gc->regs + XGPIO_TRI_OFFSET +
+	xgpio_writereg(chip->regs + XGPIO_TRI_OFFSET +
 			xgpio_regoffset(chip, gpio), chip->gpio_dir[index]);
 
 	spin_unlock_irqrestore(&chip->gpio_lock[index], flags);
@@ -248,282 +237,20 @@
 
 /**
  * xgpio_save_regs - Set initial values of GPIO pins
- * @mm_gc: Pointer to memory mapped GPIO chip structure
- */
-static void xgpio_save_regs(struct of_mm_gpio_chip *mm_gc)
-{
-	struct xgpio_instance *chip =
-<<<<<<< HEAD
-		container_of(mm_gc, struct xgpio_instance, mmchip);
-=======
-	    container_of(mm_gc, struct xgpio_instance, mmchip);
-	if (chip->no_init) {
-		chip->gpio_state = xgpio_readreg(mm_gc->regs +
-						 XGPIO_DATA_OFFSET);
-		chip->gpio_dir = xgpio_readreg(mm_gc->regs + XGPIO_TRI_OFFSET);
-	} else {
-		xgpio_writereg(mm_gc->regs + chip->offset + XGPIO_DATA_OFFSET,
-			       chip->gpio_state);
-		xgpio_writereg(mm_gc->regs + chip->offset + XGPIO_TRI_OFFSET,
-			       chip->gpio_dir);
-	}
-}
-
-/**
- * xgpio_xlate - Translate gpio_spec to the GPIO number and flags
- * @gc: Pointer to gpio_chip device structure.
- * @gpiospec:  gpio specifier as found in the device tree
- * @flags: A flags pointer based on binding
- *
- * Return:
- * irq number otherwise -EINVAL
- */
-static int xgpio_xlate(struct gpio_chip *gc,
-		       const struct of_phandle_args *gpiospec, u32 *flags)
-{
-	struct of_mm_gpio_chip *mm_gc = to_of_mm_gpio_chip(gc);
-	struct xgpio_instance *chip = container_of(mm_gc, struct xgpio_instance,
-						   mmchip);
-	if (gc->of_gpio_n_cells == 3 && flags)
-		*flags = gpiospec->args[2];
-
-	if (gpiospec->args[1] == chip->offset)
-		return gpiospec->args[0];
-
-	return -EINVAL;
-}
-
-/**
- * xgpio_irq_mask - Write the specified signal of the GPIO device.
- * @irq_data: per irq and chip data passed down to chip functions
- */
-static void xgpio_irq_mask(struct irq_data *irq_data)
-{
-	unsigned long flags;
-	struct xgpio_instance *chip = irq_data_get_irq_chip_data(irq_data);
-	struct of_mm_gpio_chip *mm_gc = &chip->mmchip;
-	u32 offset = irq_data->irq - chip->irq_base;
-	u32 temp;
-
-	pr_debug("%s: Disable %d irq, irq_enable_mask 0x%x\n",
-		__func__, offset, chip->irq_enable);
-
-	spin_lock_irqsave(&chip->gpio_lock, flags);
-
-	chip->irq_enable &= ~BIT(offset);
-
-	if (!chip->irq_enable) {
-		/* Enable per channel interrupt */
-		temp = xgpio_readreg(mm_gc->regs + XGPIO_IPIER_OFFSET);
-		temp &= chip->offset / XGPIO_CHANNEL_OFFSET + 1;
-		xgpio_writereg(mm_gc->regs + XGPIO_IPIER_OFFSET, temp);
-
-		/* Disable global interrupt if channel interrupts are unused */
-		temp = xgpio_readreg(mm_gc->regs + XGPIO_IPIER_OFFSET);
-		if (!temp)
-			xgpio_writereg(mm_gc->regs + XGPIO_GIER_OFFSET,
-				       ~XGPIO_GIER_IE);
-
-	}
-	spin_unlock_irqrestore(&chip->gpio_lock, flags);
-}
-
-/**
- * xgpio_irq_unmask - Write the specified signal of the GPIO device.
- * @irq_data: per irq and chip data passed down to chip functions
- */
-static void xgpio_irq_unmask(struct irq_data *irq_data)
-{
-	unsigned long flags;
-	struct xgpio_instance *chip = irq_data_get_irq_chip_data(irq_data);
-	struct of_mm_gpio_chip *mm_gc = &chip->mmchip;
-	u32 offset = irq_data->irq - chip->irq_base;
-	u32 temp;
-
-	pr_debug("%s: Enable %d irq, irq_enable_mask 0x%x\n",
-		__func__, offset, chip->irq_enable);
-
-	/* Setup pin as input */
-	xgpio_dir_in(&mm_gc->gc, offset);
-
-	spin_lock_irqsave(&chip->gpio_lock, flags);
-
-	chip->irq_enable |= BIT(offset);
-
-	if (chip->irq_enable) {
-
-		/* Enable per channel interrupt */
-		temp = xgpio_readreg(mm_gc->regs + XGPIO_IPIER_OFFSET);
-		temp |= chip->offset / XGPIO_CHANNEL_OFFSET + 1;
-		xgpio_writereg(mm_gc->regs + XGPIO_IPIER_OFFSET, temp);
-
-		/* Enable global interrupts */
-		xgpio_writereg(mm_gc->regs + XGPIO_GIER_OFFSET, XGPIO_GIER_IE);
-	}
-
-	spin_unlock_irqrestore(&chip->gpio_lock, flags);
-}
-
-/**
- * xgpio_set_irq_type - Write the specified signal of the GPIO device.
- * @irq_data: Per irq and chip data passed down to chip functions
- * @type: Interrupt type that is to be set for the gpio pin
- *
- * Return:
- * 0 if interrupt type is supported otherwise otherwise -EINVAL
- */
-static int xgpio_set_irq_type(struct irq_data *irq_data, unsigned int type)
-{
-	/* Only rising edge case is supported now */
-	if (type & IRQ_TYPE_EDGE_RISING)
-		return 0;
-
-	return -EINVAL;
-}
-
-/* irq chip descriptor */
-static struct irq_chip xgpio_irqchip = {
-	.name		= "xgpio",
-	.irq_mask	= xgpio_irq_mask,
-	.irq_unmask	= xgpio_irq_unmask,
-	.irq_set_type	= xgpio_set_irq_type,
-};
-
-/**
- * xgpio_to_irq - Find out gpio to Linux irq mapping
- * @gc: Pointer to gpio_chip device structure.
- * @offset: Gpio pin offset
- *
- * Return:
- * irq number otherwise -EINVAL
- */
-static int xgpio_to_irq(struct gpio_chip *gc, unsigned int offset)
-{
-	struct of_mm_gpio_chip *mm_gc = to_of_mm_gpio_chip(gc);
-	struct xgpio_instance *chip = container_of(mm_gc, struct xgpio_instance,
-						   mmchip);
-
-	return irq_find_mapping(chip->irq_domain, offset);
-}
-
-/**
- * xgpio_irqhandler - Gpio interrupt service routine
- * @desc: Pointer to interrupt description
- */
-static void xgpio_irqhandler(struct irq_desc *desc)
-{
-	unsigned int irq = irq_desc_get_irq(desc);
-
-	struct xgpio_instance *chip = (struct xgpio_instance *)
-						irq_get_handler_data(irq);
-	struct of_mm_gpio_chip *mm_gc = &chip->mmchip;
-	struct irq_chip *irqchip = irq_desc_get_chip(desc);
-	int offset;
-	unsigned long val;
-
-	chained_irq_enter(irqchip, desc);
-
-	val = xgpio_readreg(mm_gc->regs + chip->offset);
-	/* Only rising edge is supported */
-	val &= chip->irq_enable;
-
-	for_each_set_bit(offset, &val, chip->mmchip.gc.ngpio) {
-		generic_handle_irq(chip->irq_base + offset);
-	}
-
-	xgpio_writereg(mm_gc->regs + XGPIO_IPISR_OFFSET,
-		       chip->offset / XGPIO_CHANNEL_OFFSET + 1);
-
-	chained_irq_exit(irqchip, desc);
-}
-
-static struct lock_class_key gpio_lock_class;
-static struct lock_class_key gpio_request_class;
-
-/**
- * xgpio_irq_setup - Allocate irq for gpio and setup appropriate functions
- * @np: Device node of the GPIO chip
- * @chip: Pointer to private gpio channel structure
- *
- * Return:
- * 0 if success, otherwise -1
- */
-static int xgpio_irq_setup(struct device_node *np, struct xgpio_instance *chip)
-{
-	u32 pin_num;
-	struct resource res;
-
-	int ret = of_irq_to_resource(np, 0, &res);
-
-	if (ret <= 0) {
-		pr_info("GPIO IRQ not connected\n");
-		return 0;
-	}
-
-	chip->mmchip.gc.to_irq = xgpio_to_irq;
-
-	chip->irq_base = irq_alloc_descs(-1, 1, chip->mmchip.gc.ngpio, 0);
-	if (chip->irq_base < 0) {
-		pr_err("Couldn't allocate IRQ numbers\n");
-		return -1;
-	}
-	chip->irq_domain = irq_domain_add_legacy(np, chip->mmchip.gc.ngpio,
-						 chip->irq_base, 0,
-						 &irq_domain_simple_ops, NULL);
-
-	/*
-	 * set the irq chip, handler and irq chip data for callbacks for
-	 * each pin
-	 */
-	for (pin_num = 0; pin_num < chip->mmchip.gc.ngpio; pin_num++) {
-		u32 gpio_irq = irq_find_mapping(chip->irq_domain, pin_num);
-
-		irq_set_lockdep_class(gpio_irq, &gpio_lock_class,
-				      &gpio_request_class);
-		pr_debug("IRQ Base: %d, Pin %d = IRQ %d\n",
-			chip->irq_base,	pin_num, gpio_irq);
-		irq_set_chip_and_handler(gpio_irq, &xgpio_irqchip,
-					 handle_simple_irq);
-		irq_set_chip_data(gpio_irq, (void *)chip);
-	}
-	irq_set_handler_data(res.start, (void *)chip);
-	irq_set_chained_handler(res.start, xgpio_irqhandler);
-
-	return 0;
-}
-
-static int xgpio_request(struct gpio_chip *chip, unsigned int offset)
-{
-	int ret = pm_runtime_get_sync(chip->parent);
->>>>>>> 043f8a22
-
-	xgpio_writereg(mm_gc->regs + XGPIO_DATA_OFFSET,	chip->gpio_state[0]);
-	xgpio_writereg(mm_gc->regs + XGPIO_TRI_OFFSET, chip->gpio_dir[0]);
+ * @chip: Pointer to GPIO instance
+ */
+static void xgpio_save_regs(struct xgpio_instance *chip)
+{
+	xgpio_writereg(chip->regs + XGPIO_DATA_OFFSET,	chip->gpio_state[0]);
+	xgpio_writereg(chip->regs + XGPIO_TRI_OFFSET, chip->gpio_dir[0]);
 
 	if (!chip->gpio_width[1])
 		return;
 
-	xgpio_writereg(mm_gc->regs + XGPIO_DATA_OFFSET + XGPIO_CHANNEL_OFFSET,
+	xgpio_writereg(chip->regs + XGPIO_DATA_OFFSET + XGPIO_CHANNEL_OFFSET,
 		       chip->gpio_state[1]);
-	xgpio_writereg(mm_gc->regs + XGPIO_TRI_OFFSET + XGPIO_CHANNEL_OFFSET,
+	xgpio_writereg(chip->regs + XGPIO_TRI_OFFSET + XGPIO_CHANNEL_OFFSET,
 		       chip->gpio_dir[1]);
-}
-
-/**
- * xgpio_remove - Remove method for the GPIO device.
- * @pdev: pointer to the platform device
- *
- * This function remove gpiochips and frees all the allocated resources.
- *
- * Return: 0 always
- */
-static int xgpio_remove(struct platform_device *pdev)
-{
-	struct xgpio_instance *chip = platform_get_drvdata(pdev);
-
-	of_mm_gpiochip_remove(&chip->mmchip);
-
-	return 0;
 }
 
 /**
@@ -587,21 +314,28 @@
 		spin_lock_init(&chip->gpio_lock[1]);
 	}
 
-	chip->mmchip.gc.ngpio = chip->gpio_width[0] + chip->gpio_width[1];
-	chip->mmchip.gc.parent = &pdev->dev;
-	chip->mmchip.gc.direction_input = xgpio_dir_in;
-	chip->mmchip.gc.direction_output = xgpio_dir_out;
-	chip->mmchip.gc.get = xgpio_get;
-	chip->mmchip.gc.set = xgpio_set;
-	chip->mmchip.gc.set_multiple = xgpio_set_multiple;
-
-	chip->mmchip.save_regs = xgpio_save_regs;
-
-	/* Call the OF gpio helper to setup and register the GPIO device */
-	status = of_mm_gpiochip_add_data(np, &chip->mmchip, chip);
+	chip->gc.base = -1;
+	chip->gc.ngpio = chip->gpio_width[0] + chip->gpio_width[1];
+	chip->gc.parent = &pdev->dev;
+	chip->gc.direction_input = xgpio_dir_in;
+	chip->gc.direction_output = xgpio_dir_out;
+	chip->gc.get = xgpio_get;
+	chip->gc.set = xgpio_set;
+	chip->gc.set_multiple = xgpio_set_multiple;
+
+	chip->gc.label = dev_name(&pdev->dev);
+
+	chip->regs = devm_platform_ioremap_resource(pdev, 0);
+	if (IS_ERR(chip->regs)) {
+		dev_err(&pdev->dev, "failed to ioremap memory resource\n");
+		return PTR_ERR(chip->regs);
+	}
+
+	xgpio_save_regs(chip);
+
+	status = devm_gpiochip_add_data(&pdev->dev, &chip->gc, chip);
 	if (status) {
-		pr_err("%pOF: error in probe function with status %d\n",
-		       np, status);
+		dev_err(&pdev->dev, "failed to add GPIO chip\n");
 		return status;
 	}
 
@@ -617,14 +351,12 @@
 
 static struct platform_driver xgpio_plat_driver = {
 	.probe		= xgpio_probe,
-	.remove		= xgpio_remove,
 	.driver		= {
 			.name = "gpio-xilinx",
 			.of_match_table	= xgpio_of_match,
 	},
 };
 
-<<<<<<< HEAD
 static int __init xgpio_init(void)
 {
 	return platform_driver_register(&xgpio_plat_driver);
@@ -637,9 +369,6 @@
 	platform_driver_unregister(&xgpio_plat_driver);
 }
 module_exit(xgpio_exit);
-=======
-module_platform_driver(xilinx_gpio_driver);
->>>>>>> 043f8a22
 
 MODULE_AUTHOR("Xilinx, Inc.");
 MODULE_DESCRIPTION("Xilinx GPIO driver");
