// SPDX-License-Identifier: GPL-2.0-or-later
/*
 * Xilinx Zynq UltraScale+ MPSoC Quad-SPI (QSPI) controller driver
 * (master mode only)
 *
 * Copyright (C) 2009 - 2015 Xilinx, Inc.
 */

#include <linux/clk.h>
#include <linux/delay.h>
#include <linux/dma-mapping.h>
#include <linux/dmaengine.h>
#include <linux/firmware/xlnx-zynqmp.h>
#include <linux/interrupt.h>
#include <linux/io.h>
#include <linux/module.h>
#include <linux/of_irq.h>
#include <linux/of_address.h>
#include <linux/of_device.h>
#include <linux/platform_device.h>
#include <linux/pm_runtime.h>
#include <linux/spi/spi.h>
#include <linux/spinlock.h>
#include <linux/workqueue.h>
#include <linux/spi/spi-mem.h>

/* Generic QSPI register offsets */
#define GQSPI_CONFIG_OFST		0x00000100
#define GQSPI_ISR_OFST			0x00000104
#define GQSPI_IDR_OFST			0x0000010C
#define GQSPI_IER_OFST			0x00000108
#define GQSPI_IMASK_OFST		0x00000110
#define GQSPI_EN_OFST			0x00000114
#define GQSPI_TXD_OFST			0x0000011C
#define GQSPI_RXD_OFST			0x00000120
#define GQSPI_TX_THRESHOLD_OFST		0x00000128
#define GQSPI_RX_THRESHOLD_OFST		0x0000012C
#define IOU_TAPDLY_BYPASS_OFST		0x0000003C
#define GQSPI_LPBK_DLY_ADJ_OFST		0x00000138
#define GQSPI_GEN_FIFO_OFST		0x00000140
#define GQSPI_SEL_OFST			0x00000144
#define GQSPI_GF_THRESHOLD_OFST		0x00000150
#define GQSPI_FIFO_CTRL_OFST		0x0000014C
#define GQSPI_QSPIDMA_DST_CTRL_OFST	0x0000080C
#define GQSPI_QSPIDMA_DST_SIZE_OFST	0x00000804
#define GQSPI_QSPIDMA_DST_STS_OFST	0x00000808
#define GQSPI_QSPIDMA_DST_I_STS_OFST	0x00000814
#define GQSPI_QSPIDMA_DST_I_EN_OFST	0x00000818
#define GQSPI_QSPIDMA_DST_I_DIS_OFST	0x0000081C
#define GQSPI_QSPIDMA_DST_I_MASK_OFST	0x00000820
#define GQSPI_QSPIDMA_DST_ADDR_OFST	0x00000800
#define GQSPI_QSPIDMA_DST_ADDR_MSB_OFST 0x00000828
#define GQSPI_DATA_DLY_ADJ_OFST		0x000001F8

/* GQSPI register bit masks */
#define GQSPI_SEL_MASK				0x00000001
#define GQSPI_EN_MASK				0x00000001
#define GQSPI_LPBK_DLY_ADJ_USE_LPBK_MASK	0x00000020
#define GQSPI_ISR_WR_TO_CLR_MASK		0x00000002
#define GQSPI_IDR_ALL_MASK			0x00000FBE
#define GQSPI_CFG_MODE_EN_MASK			0xC0000000
#define GQSPI_CFG_GEN_FIFO_START_MODE_MASK	0x20000000
#define GQSPI_CFG_ENDIAN_MASK			0x04000000
#define GQSPI_CFG_EN_POLL_TO_MASK		0x00100000
#define GQSPI_CFG_WP_HOLD_MASK			0x00080000
#define GQSPI_CFG_BAUD_RATE_DIV_MASK		0x00000038
#define GQSPI_CFG_CLK_PHA_MASK			0x00000004
#define GQSPI_CFG_CLK_POL_MASK			0x00000002
#define GQSPI_CFG_START_GEN_FIFO_MASK		0x10000000
#define GQSPI_GENFIFO_IMM_DATA_MASK		0x000000FF
#define GQSPI_GENFIFO_DATA_XFER			0x00000100
#define GQSPI_GENFIFO_EXP			0x00000200
#define GQSPI_GENFIFO_MODE_SPI			0x00000400
#define GQSPI_GENFIFO_MODE_DUALSPI		0x00000800
#define GQSPI_GENFIFO_MODE_QUADSPI		0x00000C00
#define GQSPI_GENFIFO_MODE_MASK			0x00000C00
#define GQSPI_GENFIFO_CS_LOWER			0x00001000
#define GQSPI_GENFIFO_CS_UPPER			0x00002000
#define GQSPI_GENFIFO_BUS_LOWER			0x00004000
#define GQSPI_GENFIFO_BUS_UPPER			0x00008000
#define GQSPI_GENFIFO_BUS_BOTH			0x0000C000
#define GQSPI_GENFIFO_BUS_MASK			0x0000C000
#define GQSPI_GENFIFO_TX			0x00010000
#define GQSPI_GENFIFO_RX			0x00020000
#define GQSPI_GENFIFO_STRIPE			0x00040000
#define GQSPI_GENFIFO_POLL			0x00080000
#define GQSPI_GENFIFO_EXP_START			0x00000100
#define GQSPI_FIFO_CTRL_RST_RX_FIFO_MASK	0x00000004
#define GQSPI_FIFO_CTRL_RST_TX_FIFO_MASK	0x00000002
#define GQSPI_FIFO_CTRL_RST_GEN_FIFO_MASK	0x00000001
#define GQSPI_ISR_RXEMPTY_MASK			0x00000800
#define GQSPI_ISR_GENFIFOFULL_MASK		0x00000400
#define GQSPI_ISR_GENFIFONOT_FULL_MASK		0x00000200
#define GQSPI_ISR_TXEMPTY_MASK			0x00000100
#define GQSPI_ISR_GENFIFOEMPTY_MASK		0x00000080
#define GQSPI_ISR_RXFULL_MASK			0x00000020
#define GQSPI_ISR_RXNEMPTY_MASK			0x00000010
#define GQSPI_ISR_TXFULL_MASK			0x00000008
#define GQSPI_ISR_TXNOT_FULL_MASK		0x00000004
#define GQSPI_ISR_POLL_TIME_EXPIRE_MASK		0x00000002
#define GQSPI_IER_TXNOT_FULL_MASK		0x00000004
#define GQSPI_IER_RXEMPTY_MASK			0x00000800
#define GQSPI_IER_POLL_TIME_EXPIRE_MASK		0x00000002
#define GQSPI_IER_RXNEMPTY_MASK			0x00000010
#define GQSPI_IER_GENFIFOEMPTY_MASK		0x00000080
#define GQSPI_IER_TXEMPTY_MASK			0x00000100
#define GQSPI_QSPIDMA_DST_INTR_ALL_MASK		0x000000FE
#define GQSPI_QSPIDMA_DST_STS_WTC		0x0000E000
#define GQSPI_CFG_MODE_EN_DMA_MASK		0x80000000
#define GQSPI_ISR_IDR_MASK			0x00000994
#define GQSPI_QSPIDMA_DST_I_EN_DONE_MASK	0x00000002
#define GQSPI_QSPIDMA_DST_I_STS_DONE_MASK	0x00000002
#define GQSPI_IRQ_MASK				0x00000980

#define GQSPI_CFG_BAUD_RATE_DIV_SHIFT		3
#define GQSPI_GENFIFO_CS_SETUP			0x4
#define GQSPI_GENFIFO_CS_HOLD			0x3
#define GQSPI_TXD_DEPTH				64
#define GQSPI_RX_FIFO_THRESHOLD			32
#define GQSPI_RX_FIFO_FILL	(GQSPI_RX_FIFO_THRESHOLD * 4)
#define GQSPI_TX_FIFO_THRESHOLD_RESET_VAL	32
#define GQSPI_TX_FIFO_FILL	(GQSPI_TXD_DEPTH -\
				GQSPI_TX_FIFO_THRESHOLD_RESET_VAL)
#define GQSPI_GEN_FIFO_THRESHOLD_RESET_VAL	0X10
#define GQSPI_QSPIDMA_DST_CTRL_RESET_VAL	0x803FFA00
#define GQSPI_SELECT_FLASH_CS_LOWER		0x1
#define GQSPI_SELECT_FLASH_CS_UPPER		0x2
#define GQSPI_SELECT_FLASH_CS_BOTH		0x3
#define GQSPI_SELECT_FLASH_BUS_LOWER		0x1
#define GQSPI_SELECT_FLASH_BUS_UPPER		0x2
#define GQSPI_SELECT_FLASH_BUS_BOTH		0x3
#define GQSPI_BAUD_DIV_MAX	7	/* Baud rate divisor maximum */
#define GQSPI_BAUD_DIV_SHIFT	2	/* Baud rate divisor shift */
#define GQSPI_SELECT_MODE_SPI		0x1
#define GQSPI_SELECT_MODE_DUALSPI	0x2
#define GQSPI_SELECT_MODE_QUADSPI	0x4
#define GQSPI_DMA_UNALIGN		0x3
#define GQSPI_DEFAULT_NUM_CS	1	/* Default number of chip selects */
#define GQSPI_RX_BUS_WIDTH_QUAD		0x4
#define GQSPI_RX_BUS_WIDTH_DUAL		0x2
#define GQSPI_RX_BUS_WIDTH_SINGLE	0x1
#define GQSPI_TX_BUS_WIDTH_QUAD		0x4
#define GQSPI_TX_BUS_WIDTH_DUAL		0x2
#define GQSPI_TX_BUS_WIDTH_SINGLE	0x1
#define GQSPI_LPBK_DLY_ADJ_LPBK_SHIFT	5
#define GQSPI_LPBK_DLY_ADJ_DLY_1	0x1
#define GQSPI_LPBK_DLY_ADJ_DLY_1_SHIFT	3
#define GQSPI_LPBK_DLY_ADJ_DLY_0	0x3
#define GQSPI_USE_DATA_DLY		0x1
#define GQSPI_USE_DATA_DLY_SHIFT	31
#define GQSPI_DATA_DLY_ADJ_VALUE	0x2
#define GQSPI_DATA_DLY_ADJ_SHIFT	28
#define TAP_DLY_BYPASS_LQSPI_RX_VALUE	0x1
#define TAP_DLY_BYPASS_LQSPI_RX_SHIFT	2

/* set to differentiate versal from zynqmp, 1=versal, 0=zynqmp */
#define QSPI_QUIRK_HAS_TAPDELAY	BIT(0)

#define GQSPI_FREQ_37_5MHZ	37500000
#define GQSPI_FREQ_40MHZ	40000000
#define GQSPI_FREQ_100MHZ	100000000
#define GQSPI_FREQ_150MHZ	150000000
#define IOU_TAPDLY_BYPASS_MASK	0x7

#define SPI_AUTOSUSPEND_TIMEOUT		3000
enum mode_type {GQSPI_MODE_IO, GQSPI_MODE_DMA};

/**
 * struct zynq_platform_data - zynqmp qspi platform data structure
 * @quirks:	Flags is used to identify the platform
 */
struct qspi_platform_data {
	u32 quirks;
};

/**
 * struct zynq_platform_data - zynqmp qspi platform data structure
 * @quirks:	Flags is used to identify the platform
 */
struct qspi_platform_data {
	u32 quirks;
};

/**
 * struct zynqmp_qspi - Defines qspi driver instance
 * @regs:		Virtual address of the QSPI controller registers
 * @refclk:		Pointer to the peripheral clock
 * @pclk:		Pointer to the APB clock
 * @irq:		IRQ number
 * @dev:		Pointer to struct device
 * @txbuf:		Pointer to the TX buffer
 * @rxbuf:		Pointer to the RX buffer
 * @bytes_to_transfer:	Number of bytes left to transfer
 * @bytes_to_receive:	Number of bytes left to receive
 * @genfifocs:		Used for chip select
 * @genfifobus:		Used to select the upper or lower bus
 * @dma_rx_bytes:	Remaining bytes to receive by DMA mode
 * @dma_addr:		DMA address after mapping the kernel buffer
 * @tx_bus_width:	Used to represent number of data wires for tx
 * @rx_bus_width:	Used to represent number of data wires
 * @genfifoentry:	Used for storing the genfifoentry instruction.
 * @isinstr:		To determine whether the transfer is instruction
 * @mode:		Defines the mode in which QSPI is operating
 * @speed_hz:		Current SPI bus clock speed in hz
 * @io_mode:		Defines the operating mode, either IO or dma
 * @has_tapdelay:	Used for tapdelay register available in qspi
<<<<<<< HEAD
=======
 * @data_completion:	completion structure
>>>>>>> a4adc2c2
 */
struct zynqmp_qspi {
	void __iomem *regs;
	struct clk *refclk;
	struct clk *pclk;
	int irq;
	struct device *dev;
	const void *txbuf;
	void *rxbuf;
	int bytes_to_transfer;
	int bytes_to_receive;
	u32 genfifocs;
	u32 genfifobus;
	u32 dma_rx_bytes;
	dma_addr_t dma_addr;
	u32 rx_bus_width;
	u32 tx_bus_width;
	u32 genfifoentry;
	bool isinstr;
	enum mode_type mode;
	u32 speed_hz;
	bool io_mode;
	bool has_tapdelay;
<<<<<<< HEAD
};

/**
 * zynqmp_gqspi_read -	For GQSPI controller read operation
 * @xqspi:	Pointer to the zynqmp_qspi structure
 * @offset:	Offset from where to read
 *
 * Return: Value read from the qspi register
=======
	struct completion data_completion;
	struct mutex op_lock;
};

/**
 * zynqmp_gqspi_read - For GQSPI controller read operation
 * @xqspi:	Pointer to the zynqmp_qspi structure
 * @offset:	Offset from where to read
 * Return:      Value at the offset
>>>>>>> a4adc2c2
 */
static u32 zynqmp_gqspi_read(struct zynqmp_qspi *xqspi, u32 offset)
{
	return readl_relaxed(xqspi->regs + offset);
}

/**
<<<<<<< HEAD
 * zynqmp_gqspi_write -	For GQSPI controller write operation
=======
 * zynqmp_gqspi_write - For GQSPI controller write operation
>>>>>>> a4adc2c2
 * @xqspi:	Pointer to the zynqmp_qspi structure
 * @offset:	Offset where to write
 * @val:	Value to be written
 */
static inline void zynqmp_gqspi_write(struct zynqmp_qspi *xqspi, u32 offset,
				      u32 val)
{
	writel_relaxed(val, (xqspi->regs + offset));
}

/**
<<<<<<< HEAD
 * zynqmp_gqspi_selectslave -	For selection of slave device
=======
 * zynqmp_gqspi_selectslave - For selection of slave device
>>>>>>> a4adc2c2
 * @instanceptr:	Pointer to the zynqmp_qspi structure
 * @slavecs:	For chip select
 * @slavebus:	To check which bus is selected- upper or lower
 */
static void zynqmp_gqspi_selectslave(struct zynqmp_qspi *instanceptr,
				     u8 slavecs, u8 slavebus)
{
	/*
	 * Bus and CS lines selected here will be updated in the instance and
	 * used for subsequent GENFIFO entries during transfer.
	 */

	/* Choose slave select line */
	switch (slavecs) {
	case GQSPI_SELECT_FLASH_CS_BOTH:
		instanceptr->genfifocs = GQSPI_GENFIFO_CS_LOWER |
			GQSPI_GENFIFO_CS_UPPER;
		break;
	case GQSPI_SELECT_FLASH_CS_UPPER:
		instanceptr->genfifocs = GQSPI_GENFIFO_CS_UPPER;
		break;
	case GQSPI_SELECT_FLASH_CS_LOWER:
		instanceptr->genfifocs = GQSPI_GENFIFO_CS_LOWER;
		break;
	default:
		dev_warn(instanceptr->dev, "Invalid slave select\n");
	}

	/* Choose the bus */
	switch (slavebus) {
	case GQSPI_SELECT_FLASH_BUS_BOTH:
		instanceptr->genfifobus = GQSPI_GENFIFO_BUS_LOWER |
			GQSPI_GENFIFO_BUS_UPPER;
		break;
	case GQSPI_SELECT_FLASH_BUS_UPPER:
		instanceptr->genfifobus = GQSPI_GENFIFO_BUS_UPPER;
		break;
	case GQSPI_SELECT_FLASH_BUS_LOWER:
		instanceptr->genfifobus = GQSPI_GENFIFO_BUS_LOWER;
		break;
	default:
		dev_warn(instanceptr->dev, "Invalid slave bus\n");
	}
}

/**
<<<<<<< HEAD
 * zynqmp_qspi_set_tapdelay -	To configure qspi tap delays
=======
 * zynqmp_qspi_set_tapdelay:	To configure qspi tap delays
>>>>>>> a4adc2c2
 * @xqspi:		Pointer to the zynqmp_qspi structure
 * @baudrateval:	Buadrate to configure
 */
static void zynqmp_qspi_set_tapdelay(struct zynqmp_qspi *xqspi, u32 baudrateval)
{
	u32 tapdlybypass = 0, lpbkdlyadj = 0, datadlyadj = 0, clk_rate;
	u32 reqhz = 0;

<<<<<<< HEAD
	if (!eemi_ops->ioctl)
		return;

=======
>>>>>>> a4adc2c2
	clk_rate = clk_get_rate(xqspi->refclk);
	reqhz = (clk_rate / (GQSPI_BAUD_DIV_SHIFT << baudrateval));

	if (!xqspi->has_tapdelay) {
		if (reqhz <= GQSPI_FREQ_40MHZ) {
<<<<<<< HEAD
			eemi_ops->ioctl(NODE_QSPI, IOCTL_SET_TAPDELAY_BYPASS,
					   PM_TAPDELAY_QSPI,
					   PM_TAPDELAY_BYPASS_ENABLE,
					   NULL);
		} else if (reqhz <= GQSPI_FREQ_100MHZ) {
			eemi_ops->ioctl(NODE_QSPI, IOCTL_SET_TAPDELAY_BYPASS,
					   PM_TAPDELAY_QSPI,
					   PM_TAPDELAY_BYPASS_ENABLE,
					   NULL);
=======
			zynqmp_pm_set_tapdelay_bypass(
					   PM_TAPDELAY_QSPI,
					   PM_TAPDELAY_BYPASS_ENABLE);
		} else if (reqhz <= GQSPI_FREQ_100MHZ) {
			zynqmp_pm_set_tapdelay_bypass(
					   PM_TAPDELAY_QSPI,
					   PM_TAPDELAY_BYPASS_ENABLE);
>>>>>>> a4adc2c2
			lpbkdlyadj |= (GQSPI_LPBK_DLY_ADJ_USE_LPBK_MASK);
			datadlyadj |= ((GQSPI_USE_DATA_DLY <<
					GQSPI_USE_DATA_DLY_SHIFT)
					| (GQSPI_DATA_DLY_ADJ_VALUE <<
						GQSPI_DATA_DLY_ADJ_SHIFT));
		} else if (reqhz <= GQSPI_FREQ_150MHZ) {
			lpbkdlyadj |= GQSPI_LPBK_DLY_ADJ_USE_LPBK_MASK;
		}
	} else {
		if (reqhz <= GQSPI_FREQ_37_5MHZ) {
			tapdlybypass |= (TAP_DLY_BYPASS_LQSPI_RX_VALUE <<
					TAP_DLY_BYPASS_LQSPI_RX_SHIFT);
		} else if (reqhz <= GQSPI_FREQ_100MHZ) {
			tapdlybypass |= (TAP_DLY_BYPASS_LQSPI_RX_VALUE <<
					TAP_DLY_BYPASS_LQSPI_RX_SHIFT);
			lpbkdlyadj |= (GQSPI_LPBK_DLY_ADJ_USE_LPBK_MASK);
			datadlyadj |= (GQSPI_USE_DATA_DLY <<
					GQSPI_USE_DATA_DLY_SHIFT);
		} else if (reqhz <= GQSPI_FREQ_150MHZ) {
			lpbkdlyadj |= (GQSPI_LPBK_DLY_ADJ_USE_LPBK_MASK
				       | (GQSPI_LPBK_DLY_ADJ_DLY_1 <<
					       GQSPI_LPBK_DLY_ADJ_DLY_1_SHIFT));
		}
		zynqmp_gqspi_write(xqspi,
				   IOU_TAPDLY_BYPASS_OFST, tapdlybypass);
	}

	zynqmp_gqspi_write(xqspi, GQSPI_LPBK_DLY_ADJ_OFST, lpbkdlyadj);
	zynqmp_gqspi_write(xqspi, GQSPI_DATA_DLY_ADJ_OFST, datadlyadj);
}

static u32 zynqmp_disable_intr(struct zynqmp_qspi *xqspi)
{
	u32 value;

	zynqmp_gqspi_write(xqspi, GQSPI_IDR_OFST, GQSPI_ISR_IDR_MASK);
	value = zynqmp_gqspi_read(xqspi, GQSPI_IMASK_OFST);
	zynqmp_gqspi_write(xqspi, GQSPI_IDR_OFST, GQSPI_ISR_IDR_MASK);

	return value;
}

/**
<<<<<<< HEAD
 * zynqmp_qspi_init_hw -	Initialize the hardware
=======
 * zynqmp_qspi_init_hw - Initialize the hardware
>>>>>>> a4adc2c2
 * @xqspi:	Pointer to the zynqmp_qspi structure
 *
 * The default settings of the QSPI controller's configurable parameters on
 * reset are
 *	- Master mode
 *	- TX threshold set to 1
 *	- RX threshold set to 1
 *	- Flash memory interface mode enabled
 * This function performs the following actions
 *	- Disable and clear all the interrupts
 *	- Enable manual slave select
 *	- Enable manual start
 *	- Deselect all the chip select lines
 *	- Set the little endian mode of TX FIFO and
 *	- Enable the QSPI controller
 */
static void zynqmp_qspi_init_hw(struct zynqmp_qspi *xqspi)
{
	u32 config_reg;
	u32 baud_rate_val = 0;
	ulong clk_rate = clk_get_rate(xqspi->refclk);

	/* Select the GQSPI mode */
	zynqmp_gqspi_write(xqspi, GQSPI_SEL_OFST, GQSPI_SEL_MASK);
	/* Clear and disable interrupts */
	zynqmp_disable_intr(xqspi);
	/* Clear the DMA STS */
	zynqmp_gqspi_write(xqspi, GQSPI_QSPIDMA_DST_I_STS_OFST,
			   zynqmp_gqspi_read(xqspi,
					     GQSPI_QSPIDMA_DST_I_STS_OFST));
	zynqmp_gqspi_write(xqspi, GQSPI_QSPIDMA_DST_STS_OFST,
			   zynqmp_gqspi_read(xqspi,
					     GQSPI_QSPIDMA_DST_STS_OFST) |
					     GQSPI_QSPIDMA_DST_STS_WTC);
	zynqmp_gqspi_write(xqspi, GQSPI_IDR_OFST, GQSPI_IDR_ALL_MASK);
	zynqmp_gqspi_write(xqspi,
			   GQSPI_QSPIDMA_DST_I_DIS_OFST,
			   GQSPI_QSPIDMA_DST_INTR_ALL_MASK);
	/* Disable the GQSPI */
	zynqmp_gqspi_write(xqspi, GQSPI_EN_OFST, 0x0);
	config_reg = zynqmp_gqspi_read(xqspi, GQSPI_CONFIG_OFST);
	config_reg &= ~GQSPI_CFG_MODE_EN_MASK;
	/* Manual start */
	config_reg |= GQSPI_CFG_GEN_FIFO_START_MODE_MASK;
	/* Little endian by default */
	config_reg &= ~GQSPI_CFG_ENDIAN_MASK;
	/* Disable poll time out */
	config_reg &= ~GQSPI_CFG_EN_POLL_TO_MASK;
	/* Set hold bit */
	config_reg |= GQSPI_CFG_WP_HOLD_MASK;
	/* Clear pre-scalar by default */
	config_reg &= ~GQSPI_CFG_BAUD_RATE_DIV_MASK;
	/* CPHA 0 */
	config_reg &= ~GQSPI_CFG_CLK_PHA_MASK;
	/* CPOL 0 */
	config_reg &= ~GQSPI_CFG_CLK_POL_MASK;
	zynqmp_gqspi_write(xqspi, GQSPI_CONFIG_OFST, config_reg);

	/* Clear the TX and RX FIFO */
	zynqmp_gqspi_write(xqspi, GQSPI_FIFO_CTRL_OFST,
			   GQSPI_FIFO_CTRL_RST_RX_FIFO_MASK |
			   GQSPI_FIFO_CTRL_RST_TX_FIFO_MASK |
			   GQSPI_FIFO_CTRL_RST_GEN_FIFO_MASK);
	/* Set by default to allow for high frequencies */
	while ((baud_rate_val < GQSPI_BAUD_DIV_MAX) &&
	       (clk_rate /
		(GQSPI_BAUD_DIV_SHIFT << baud_rate_val)) > xqspi->speed_hz)
		baud_rate_val++;
	zynqmp_qspi_set_tapdelay(xqspi, baud_rate_val);
	/* Reset thresholds */
	zynqmp_gqspi_write(xqspi, GQSPI_TX_THRESHOLD_OFST,
			   GQSPI_TX_FIFO_THRESHOLD_RESET_VAL);
	zynqmp_gqspi_write(xqspi, GQSPI_RX_THRESHOLD_OFST,
			   GQSPI_RX_FIFO_THRESHOLD);
	zynqmp_gqspi_write(xqspi, GQSPI_GF_THRESHOLD_OFST,
			   GQSPI_GEN_FIFO_THRESHOLD_RESET_VAL);
	zynqmp_gqspi_selectslave(xqspi,
				 GQSPI_SELECT_FLASH_CS_LOWER,
				 GQSPI_SELECT_FLASH_BUS_LOWER);
	if (!xqspi->io_mode)
		/* Initialize DMA */
		zynqmp_gqspi_write(xqspi,
				   GQSPI_QSPIDMA_DST_CTRL_OFST,
				   GQSPI_QSPIDMA_DST_CTRL_RESET_VAL);
	/* Enable the GQSPI */
	zynqmp_gqspi_write(xqspi, GQSPI_EN_OFST, GQSPI_EN_MASK);
}

/**
<<<<<<< HEAD
 * zynqmp_qspi_copy_read_data -	Copy data to RX buffer
=======
 * zynqmp_qspi_copy_read_data - Copy data to RX buffer
>>>>>>> a4adc2c2
 * @xqspi:	Pointer to the zynqmp_qspi structure
 * @data:	The variable where data is stored
 * @size:	Number of bytes to be copied from data to RX buffer
 */
static void zynqmp_qspi_copy_read_data(struct zynqmp_qspi *xqspi,
				       ulong data, u8 size)
{
	memcpy(xqspi->rxbuf, &data, size);
	xqspi->rxbuf += size;
	xqspi->bytes_to_receive -= size;
}

/**
<<<<<<< HEAD
 * zynqmp_prepare_transfer_hardware -	Prepares hardware for transfer.
 * @master:	Pointer to the spi_master structure which provides
 *		information about the controller.
 *
 * This function enables SPI master controller.
 *
 * Return:	0 on success; error value otherwise
 */
static int zynqmp_prepare_transfer_hardware(struct spi_master *master)
{
	struct zynqmp_qspi *xqspi = spi_master_get_devdata(master);

	zynqmp_gqspi_write(xqspi, GQSPI_EN_OFST, GQSPI_EN_MASK);
	return 0;
}

/**
 * zynqmp_unprepare_transfer_hardware -	Relaxes hardware after transfer
 * @master:	Pointer to the spi_master structure which provides
 *		information about the controller.
 *
 * This function disables the SPI master controller.
 *
 * Return:	Always 0
 */
static int zynqmp_unprepare_transfer_hardware(struct spi_master *master)
{
	struct zynqmp_qspi *xqspi = spi_master_get_devdata(master);

	zynqmp_gqspi_write(xqspi, GQSPI_EN_OFST, 0x0);
	return 0;
}

/**
 * zynqmp_qspi_chipselect -	Select or deselect the chip select line
=======
 * zynqmp_qspi_chipselect - Select or deselect the chip select line
>>>>>>> a4adc2c2
 * @qspi:	Pointer to the spi_device structure
 * @is_high:	Select(0) or deselect (1) the chip select line
 */
static void zynqmp_qspi_chipselect(struct spi_device *qspi, bool is_high)
{
	struct zynqmp_qspi *xqspi = spi_master_get_devdata(qspi->master);
	ulong timeout;
	u32 genfifoentry = 0, statusreg;

	genfifoentry |= GQSPI_GENFIFO_MODE_SPI;
	if (qspi->master->flags & SPI_MASTER_BOTH_CS) {
		zynqmp_gqspi_selectslave(xqspi,
					 GQSPI_SELECT_FLASH_CS_BOTH,
					 GQSPI_SELECT_FLASH_BUS_BOTH);
	} else if (qspi->master->flags & SPI_MASTER_U_PAGE) {
		zynqmp_gqspi_selectslave(xqspi,
					 GQSPI_SELECT_FLASH_CS_UPPER,
					 GQSPI_SELECT_FLASH_BUS_LOWER);
	} else {
		zynqmp_gqspi_selectslave(xqspi,
					 GQSPI_SELECT_FLASH_CS_LOWER,
					 GQSPI_SELECT_FLASH_BUS_LOWER);
	}
<<<<<<< HEAD
	genfifoentry |= xqspi->genfifobus;
=======
>>>>>>> a4adc2c2

	genfifoentry |= xqspi->genfifobus;
	if (!is_high) {
		genfifoentry |= xqspi->genfifocs;
		genfifoentry |= GQSPI_GENFIFO_CS_SETUP;
		xqspi->isinstr = true;
	} else {
		genfifoentry |= GQSPI_GENFIFO_CS_HOLD;
	}

	zynqmp_gqspi_write(xqspi, GQSPI_GEN_FIFO_OFST, genfifoentry);

<<<<<<< HEAD

=======
>>>>>>> a4adc2c2
	/* Manually start the generic FIFO command */
	zynqmp_gqspi_write(xqspi, GQSPI_CONFIG_OFST,
			   zynqmp_gqspi_read(xqspi, GQSPI_CONFIG_OFST) |
			   GQSPI_CFG_START_GEN_FIFO_MASK);

	timeout = jiffies + msecs_to_jiffies(1000);

	/* Wait until the generic FIFO command is empty */
	do {
		statusreg = zynqmp_gqspi_read(xqspi, GQSPI_ISR_OFST);

		if ((statusreg & GQSPI_ISR_GENFIFOEMPTY_MASK) &&
		    (statusreg & GQSPI_ISR_TXEMPTY_MASK))
			break;
		cpu_relax();
	} while (!time_after_eq(jiffies, timeout));

	if (time_after_eq(jiffies, timeout))
		dev_err(xqspi->dev, "Chip select timed out\n");
}

/**
<<<<<<< HEAD
 * zynqmp_qspi_setup_transfer -	Configure QSPI controller for specified
=======
 * zynqmp_qspi_selectspimode - Selects SPI mode - x1 or x2 or x4.
 * @xqspi:	xqspi is a pointer to the GQSPI instance
 * @spimode:	spimode - SPI or DUAL or QUAD.
 * Return:	Mask to set desired SPI mode in GENFIFO entry.
 */
static inline u32 zynqmp_qspi_selectspimode(struct zynqmp_qspi *xqspi,
					    u8 spimode)
{
	u32 mask = 0;

	switch (spimode) {
	case GQSPI_SELECT_MODE_DUALSPI:
		mask = GQSPI_GENFIFO_MODE_DUALSPI;
		break;
	case GQSPI_SELECT_MODE_QUADSPI:
		mask = GQSPI_GENFIFO_MODE_QUADSPI;
		break;
	case GQSPI_SELECT_MODE_SPI:
		mask = GQSPI_GENFIFO_MODE_SPI;
		break;
	default:
		dev_warn(xqspi->dev, "Invalid SPI mode\n");
	}

	return mask;
}

/**
 * zynqmp_qspi_config_op - Configure QSPI controller for specified
>>>>>>> a4adc2c2
 *				transfer
 * @xqspi:	Pointer to the zynqmp_qspi structure
 * @qspi:	Pointer to the spi_device structure
 *
 * Sets the operational mode of QSPI controller for the next QSPI transfer and
 * sets the requested clock frequency.
 *
 * Return:	Always 0
 *
 * Note:
 *	If the requested frequency is not an exact match with what can be
 *	obtained using the pre-scalar value, the driver sets the clock
 *	frequency which is lower than the requested frequency (maximum lower)
 *	for the transfer.
 *
 *	If the requested frequency is higher or lower than that is supported
 *	by the QSPI controller the driver will set the highest or lowest
 *	frequency supported by controller.
 */
static int zynqmp_qspi_config_op(struct zynqmp_qspi *xqspi,
				 struct spi_device *qspi)
{
	ulong clk_rate;
	u32 config_reg, req_hz, baud_rate_val = 0;

	req_hz = qspi->max_speed_hz;

	if (xqspi->speed_hz != req_hz) {
		/* Set the clock frequency */
		/* If req_hz == 0, default to lowest speed */
		clk_rate = clk_get_rate(xqspi->refclk);

		while ((baud_rate_val < GQSPI_BAUD_DIV_MAX) &&
		       (clk_rate /
			(GQSPI_BAUD_DIV_SHIFT << baud_rate_val)) > req_hz)
			baud_rate_val++;

		config_reg = zynqmp_gqspi_read(xqspi, GQSPI_CONFIG_OFST);

		/* Set the QSPI clock phase and clock polarity */
		config_reg &= (~GQSPI_CFG_CLK_PHA_MASK) &
			(~GQSPI_CFG_CLK_POL_MASK);

		if (qspi->mode & SPI_CPHA)
			config_reg |= GQSPI_CFG_CLK_PHA_MASK;
		if (qspi->mode & SPI_CPOL)
			config_reg |= GQSPI_CFG_CLK_POL_MASK;
		config_reg &= ~GQSPI_CFG_BAUD_RATE_DIV_MASK;
		config_reg |= (baud_rate_val << GQSPI_CFG_BAUD_RATE_DIV_SHIFT);
		zynqmp_gqspi_write(xqspi, GQSPI_CONFIG_OFST, config_reg);
		xqspi->speed_hz = clk_rate / (GQSPI_BAUD_DIV_SHIFT <<
				baud_rate_val);
		zynqmp_qspi_set_tapdelay(xqspi, baud_rate_val);
	}

	return 0;
}

/**
<<<<<<< HEAD
 * zynqmp_qspi_setup -	Configure the QSPI controller
=======
 * zynqmp_qspi_setup_op - Configure the QSPI controller
>>>>>>> a4adc2c2
 * @qspi:	Pointer to the spi_device structure
 *
 * Sets the operational mode of QSPI controller for the next QSPI transfer,
 * baud rate and divisor value to setup the requested qspi clock.
 *
 * Return:	0 on success; error value otherwise.
 */
static int zynqmp_qspi_setup_op(struct spi_device *qspi)
{
	struct spi_controller *ctlr = qspi->master;
	struct zynqmp_qspi *xqspi = spi_controller_get_devdata(ctlr);
	struct device *dev = &ctlr->dev;
	int ret;

	if (ctlr->busy)
		return -EBUSY;

	ret = clk_enable(xqspi->refclk);
	if (ret) {
		dev_err(dev, "Cannot enable device clock.\n");
		return ret;
	}

	ret = clk_enable(xqspi->pclk);
	if (ret) {
		dev_err(dev, "Cannot enable APB clock.\n");
		clk_disable(xqspi->refclk);
		return ret;
	}
	zynqmp_gqspi_write(xqspi, GQSPI_EN_OFST, GQSPI_EN_MASK);

	return 0;
}

/**
<<<<<<< HEAD
 * zynqmp_qspi_filltxfifo -	Fills the TX FIFO as long as there is room in
=======
 * zynqmp_qspi_filltxfifo - Fills the TX FIFO as long as there is room in
>>>>>>> a4adc2c2
 *				the FIFO or the bytes required to be
 *				transmitted.
 * @xqspi:	Pointer to the zynqmp_qspi structure
 * @size:	Number of bytes to be copied from TX buffer to TX FIFO
 */
static void zynqmp_qspi_filltxfifo(struct zynqmp_qspi *xqspi, int size)
{
	u32 count = 0, intermediate;

<<<<<<< HEAD
	while ((xqspi->bytes_to_transfer > 0) && (count < size)) {
		if (xqspi->bytes_to_transfer >= 4) {
			memcpy(&intermediate, xqspi->txbuf, 4);
			xqspi->txbuf += 4;
			xqspi->bytes_to_transfer -= 4;
			count += 4;
		} else {
			memcpy(&intermediate, xqspi->txbuf,
			       xqspi->bytes_to_transfer);
			xqspi->txbuf += xqspi->bytes_to_transfer;
			xqspi->bytes_to_transfer = 0;
			count += xqspi->bytes_to_transfer;
		}
		zynqmp_gqspi_write(xqspi, GQSPI_TXD_OFST, intermediate);
	}
}

/**
 * zynqmp_qspi_readrxfifo -	Fills the RX FIFO as long as there is room in
=======
	while ((xqspi->bytes_to_transfer > 0) && (count < size) &&
	       (xqspi->txbuf)) {
                if (xqspi->bytes_to_transfer >= 4) {
                        memcpy(&intermediate, xqspi->txbuf, 4);
                        xqspi->txbuf += 4;
                        xqspi->bytes_to_transfer -= 4;
                        count += 4;
                } else {
                        memcpy(&intermediate, xqspi->txbuf,
                               xqspi->bytes_to_transfer);
                        xqspi->txbuf += xqspi->bytes_to_transfer;
                        xqspi->bytes_to_transfer = 0;
                        count += xqspi->bytes_to_transfer;
                }
                zynqmp_gqspi_write(xqspi, GQSPI_TXD_OFST, intermediate);
	}
}

/**
 * zynqmp_qspi_readrxfifo - Fills the RX FIFO as long as there is room in
>>>>>>> a4adc2c2
 *				the FIFO.
 * @xqspi:	Pointer to the zynqmp_qspi structure
 * @size:	Number of bytes to be copied from RX buffer to RX FIFO
 */
static void zynqmp_qspi_readrxfifo(struct zynqmp_qspi *xqspi, u32 size)
{
	ulong data;
	int count = 0;

	while ((count < size) && (xqspi->bytes_to_receive > 0)) {
		if (xqspi->bytes_to_receive >= 4) {
			(*(u32 *)xqspi->rxbuf) =
			zynqmp_gqspi_read(xqspi, GQSPI_RXD_OFST);
			xqspi->rxbuf += 4;
			xqspi->bytes_to_receive -= 4;
			count += 4;
		} else {
			data = zynqmp_gqspi_read(xqspi, GQSPI_RXD_OFST);
			count += xqspi->bytes_to_receive;
			zynqmp_qspi_copy_read_data(xqspi, data,
						   xqspi->bytes_to_receive);
			xqspi->bytes_to_receive = 0;
		}
	}
}

/**
<<<<<<< HEAD
 * zynqmp_qspi_preparedummy -	Prepares the dummy entry
 *
 * @xqspi:	Pointer to the zynqmp_qspi structure
 * @transfer:	It is a pointer to the structure containing transfer data.
 * @genfifoentry:	genfifoentry is pointer to the variable in which
 *			GENFIFO	mask is returned to calling function
 */
static void zynqmp_qspi_preparedummy(struct zynqmp_qspi *xqspi,
				     struct spi_transfer *transfer,
				     u32 *genfifoentry)
{
	/* For dummy Tx and Rx are NULL */
	*genfifoentry &= ~(GQSPI_GENFIFO_TX | GQSPI_GENFIFO_RX);

	/* SPI mode */
	*genfifoentry &= ~GQSPI_GENFIFO_MODE_QUADSPI;
	if (xqspi->rx_bus_width == GQSPI_RX_BUS_WIDTH_QUAD ||
	    xqspi->tx_bus_width == GQSPI_TX_BUS_WIDTH_QUAD)
		*genfifoentry |= GQSPI_GENFIFO_MODE_QUADSPI;
	else if (xqspi->rx_bus_width == GQSPI_RX_BUS_WIDTH_DUAL ||
		 xqspi->tx_bus_width == GQSPI_TX_BUS_WIDTH_DUAL)
		*genfifoentry |= GQSPI_GENFIFO_MODE_DUALSPI;
	else
		*genfifoentry |= GQSPI_GENFIFO_MODE_SPI;

	/* Immediate data */
	*genfifoentry &= ~GQSPI_GENFIFO_IMM_DATA_MASK;

	if (transfer->dummy)
		*genfifoentry |= (transfer->dummy / transfer->tx_nbits);
}

/**
 * zynqmp_process_dma_irq -	Handler for DMA done interrupt of QSPI
=======
 * zynqmp_qspi_fillgenfifo - Fills the GENFIFO.
 * @xqspi:	Pointer to the zynqmp_qspi structure
 * @nbits:	Transfer/Receive buswidth.
 * @genfifoentry:       Variable in which GENFIFO mask is saved
 */
static void zynqmp_qspi_fillgenfifo(struct zynqmp_qspi *xqspi, u8 nbits,
				    u32 genfifoentry)
{
	u32 transfer_len = 0;

	if (xqspi->txbuf) {
		genfifoentry &= ~GQSPI_GENFIFO_RX;
		genfifoentry |= GQSPI_GENFIFO_DATA_XFER;
		genfifoentry |= GQSPI_GENFIFO_TX;
		transfer_len = xqspi->bytes_to_transfer;
	} else if (xqspi->rxbuf) {
		genfifoentry &= ~GQSPI_GENFIFO_TX;
		genfifoentry |= GQSPI_GENFIFO_DATA_XFER;
		genfifoentry |= GQSPI_GENFIFO_RX;
		if (xqspi->mode == GQSPI_MODE_DMA)
			transfer_len = xqspi->dma_rx_bytes;
		else
			transfer_len = xqspi->bytes_to_receive;
	} else {
		genfifoentry &= ~(GQSPI_GENFIFO_TX | GQSPI_GENFIFO_RX);
		genfifoentry |= GQSPI_GENFIFO_DATA_XFER;
		transfer_len = xqspi->bytes_to_transfer;
	}
	genfifoentry |= zynqmp_qspi_selectspimode(xqspi, nbits);
	xqspi->genfifoentry = genfifoentry;

	if ((transfer_len) < GQSPI_GENFIFO_IMM_DATA_MASK) {
		genfifoentry &= ~GQSPI_GENFIFO_IMM_DATA_MASK;
		genfifoentry |= transfer_len;
		zynqmp_gqspi_write(xqspi, GQSPI_GEN_FIFO_OFST, genfifoentry);
	} else {
		int tempcount = transfer_len;
		u32 exponent = 8;	/* 2^8 = 256 */
		u8 imm_data = tempcount & 0xFF;

		tempcount &= ~(tempcount & 0xFF);
		/* Immediate entry */
		if (tempcount != 0) {
			/* Exponent entries */
			genfifoentry |= GQSPI_GENFIFO_EXP;
			while (tempcount != 0) {
				if (tempcount & GQSPI_GENFIFO_EXP_START) {
					genfifoentry &=
						~GQSPI_GENFIFO_IMM_DATA_MASK;
					genfifoentry |= exponent;
					zynqmp_gqspi_write(xqspi,
							   GQSPI_GEN_FIFO_OFST,
							   genfifoentry);
				}
				tempcount = tempcount >> 1;
				exponent++;
			}
		}
		if (imm_data != 0) {
			genfifoentry &= ~GQSPI_GENFIFO_EXP;
			genfifoentry &= ~GQSPI_GENFIFO_IMM_DATA_MASK;
			genfifoentry |= (u8)(imm_data & 0xFF);
			zynqmp_gqspi_write(xqspi, GQSPI_GEN_FIFO_OFST,
					   genfifoentry);
		}
	}
	if (xqspi->mode == GQSPI_MODE_IO && xqspi->rxbuf) {
		/* Dummy generic FIFO entry */
		zynqmp_gqspi_write(xqspi, GQSPI_GEN_FIFO_OFST, 0x0);
	}
}

/**
 * zynqmp_process_dma_irq - Handler for DMA done interrupt of QSPI
>>>>>>> a4adc2c2
 *				controller
 * @xqspi:	zynqmp_qspi instance pointer
 *
 * This function handles DMA interrupt only.
 */
static void zynqmp_process_dma_irq(struct zynqmp_qspi *xqspi)
{
	u32 config_reg, genfifoentry;

	dma_unmap_single(xqspi->dev, xqspi->dma_addr,
			 xqspi->dma_rx_bytes, DMA_FROM_DEVICE);
	xqspi->rxbuf += xqspi->dma_rx_bytes;
	xqspi->bytes_to_receive -= xqspi->dma_rx_bytes;
	xqspi->dma_rx_bytes = 0;

	/* Disabling the DMA interrupts */
	zynqmp_gqspi_write(xqspi, GQSPI_QSPIDMA_DST_I_DIS_OFST,
			   GQSPI_QSPIDMA_DST_I_EN_DONE_MASK);

	if (xqspi->bytes_to_receive > 0) {
		/* Switch to IO mode,for remaining bytes to receive */
		config_reg = zynqmp_gqspi_read(xqspi, GQSPI_CONFIG_OFST);
		config_reg &= ~GQSPI_CFG_MODE_EN_MASK;
		zynqmp_gqspi_write(xqspi, GQSPI_CONFIG_OFST, config_reg);

		/* Initiate the transfer of remaining bytes */
		genfifoentry = xqspi->genfifoentry;
		genfifoentry |= xqspi->bytes_to_receive;
		zynqmp_gqspi_write(xqspi, GQSPI_GEN_FIFO_OFST, genfifoentry);

		/* Dummy generic FIFO entry */
		zynqmp_gqspi_write(xqspi, GQSPI_GEN_FIFO_OFST, 0x0);

		/* Manual start */
		zynqmp_gqspi_write(xqspi, GQSPI_CONFIG_OFST,
				   (zynqmp_gqspi_read(xqspi,
						      GQSPI_CONFIG_OFST) |
				   GQSPI_CFG_START_GEN_FIFO_MASK));

		/* Enable the RX interrupts for IO mode */
		zynqmp_gqspi_write(xqspi, GQSPI_IER_OFST,
				   GQSPI_IER_GENFIFOEMPTY_MASK |
				   GQSPI_IER_RXNEMPTY_MASK |
				   GQSPI_IER_RXEMPTY_MASK);
	}
}

/**
<<<<<<< HEAD
 * zynqmp_qspi_irq -	Interrupt service routine of the QSPI controller
=======
 * zynqmp_qspi_irq - Interrupt service routine of the QSPI controller
>>>>>>> a4adc2c2
 * @irq:	IRQ number
 * @dev_id:	Pointer to the xqspi structure
 *
 * This function handles TX empty only.
 * On TX empty interrupt this function reads the received data from RX FIFO
 * and fills the TX FIFO if there is any data remaining to be transferred.
 *
 * Return:	IRQ_HANDLED when interrupt is handled
 *		IRQ_NONE otherwise.
 */
static irqreturn_t zynqmp_qspi_irq(int irq, void *dev_id)
{
	struct zynqmp_qspi *xqspi = (struct zynqmp_qspi *)dev_id;
	irqreturn_t ret = IRQ_NONE;
	u32 status, mask, dma_status = 0;

	status = zynqmp_gqspi_read(xqspi, GQSPI_ISR_OFST);
	zynqmp_gqspi_write(xqspi, GQSPI_ISR_OFST, status);
	mask = (status & ~(zynqmp_gqspi_read(xqspi, GQSPI_IMASK_OFST)));

	/* Read and clear DMA status */
	if (xqspi->mode == GQSPI_MODE_DMA) {
		dma_status =
			zynqmp_gqspi_read(xqspi, GQSPI_QSPIDMA_DST_I_STS_OFST);
		zynqmp_gqspi_write(xqspi, GQSPI_QSPIDMA_DST_I_STS_OFST,
				   dma_status);
	}

	if (mask & GQSPI_ISR_TXNOT_FULL_MASK) {
		zynqmp_qspi_filltxfifo(xqspi, GQSPI_TX_FIFO_FILL);
		ret = IRQ_HANDLED;
	}

	if (dma_status & GQSPI_QSPIDMA_DST_I_STS_DONE_MASK) {
		zynqmp_process_dma_irq(xqspi);
		ret = IRQ_HANDLED;
	} else if ((mask & GQSPI_IER_RXNEMPTY_MASK)) {
<<<<<<< HEAD
		zynqmp_qspi_readrxfifo(xqspi, GQSPI_RX_FIFO_FILL);
		ret = IRQ_HANDLED;
	}
	if (!(mask & GQSPI_IER_RXEMPTY_MASK) &&
	    (mask & GQSPI_IER_GENFIFOEMPTY_MASK)) {
		zynqmp_qspi_readrxfifo(xqspi, GQSPI_RX_FIFO_FILL);
		ret = IRQ_HANDLED;
	}

	if ((xqspi->bytes_to_receive == 0) && (xqspi->bytes_to_transfer == 0)
			&& ((status & GQSPI_IRQ_MASK) == GQSPI_IRQ_MASK)) {
		zynqmp_disable_intr(xqspi);
		xqspi->isinstr = false;
		spi_finalize_current_transfer(master);
		ret = IRQ_HANDLED;
	}

	return ret;
}

/**
 * zynqmp_qspi_selectspimode -	Selects SPI mode - x1 or x2 or x4.
 * @xqspi:	xqspi is a pointer to the GQSPI instance
 * @spimode:	spimode - SPI or DUAL or QUAD.
 * Return:	Mask to set desired SPI mode in GENFIFO entry.
 */
static inline u32 zynqmp_qspi_selectspimode(struct zynqmp_qspi *xqspi,
						u8 spimode)
{
	u32 mask = 0;
=======
		zynqmp_qspi_readrxfifo(xqspi, GQSPI_RX_FIFO_FILL);
		ret = IRQ_HANDLED;
	}
	if (!(mask & GQSPI_IER_RXEMPTY_MASK) &&
	    (mask & GQSPI_IER_GENFIFOEMPTY_MASK)) {
		zynqmp_qspi_readrxfifo(xqspi, GQSPI_RX_FIFO_FILL);
		ret = IRQ_HANDLED;
	}
>>>>>>> a4adc2c2

	if (xqspi->bytes_to_receive == 0 && xqspi->bytes_to_transfer == 0 &&
	    ((status & GQSPI_IRQ_MASK) == GQSPI_IRQ_MASK)) {
		zynqmp_disable_intr(xqspi);
		complete(&xqspi->data_completion);
		ret = IRQ_HANDLED;
	}
	return ret;
}

/**
<<<<<<< HEAD
 * zynq_qspi_setuprxdma -	This function sets up the RX DMA operation
=======
 * zynqmp_qspi_setuprxdma - This function sets up the RX DMA operation
>>>>>>> a4adc2c2
 * @xqspi:	xqspi is a pointer to the GQSPI instance.
 */
static void zynqmp_qspi_setuprxdma(struct zynqmp_qspi *xqspi)
{
	u32 rx_bytes, rx_rem, config_reg;
	dma_addr_t addr;
	u64 dma_align =  (u64)(uintptr_t)xqspi->rxbuf;

	if ((xqspi->bytes_to_receive < 8 || xqspi->io_mode) ||
	    ((dma_align & GQSPI_DMA_UNALIGN) != 0x0) ||
	    is_vmalloc_addr(xqspi->rxbuf)) {
		/* Setting to IO mode */
		config_reg = zynqmp_gqspi_read(xqspi, GQSPI_CONFIG_OFST);
		config_reg &= ~GQSPI_CFG_MODE_EN_MASK;
		zynqmp_gqspi_write(xqspi, GQSPI_CONFIG_OFST, config_reg);
		xqspi->mode = GQSPI_MODE_IO;
		xqspi->dma_rx_bytes = 0;
		return;
	}

	rx_rem = xqspi->bytes_to_receive % 4;
	rx_bytes = (xqspi->bytes_to_receive - rx_rem);

	addr = dma_map_single(xqspi->dev, (void *)xqspi->rxbuf,
			      rx_bytes, DMA_FROM_DEVICE);
	if (dma_mapping_error(xqspi->dev, addr))
		dev_err(xqspi->dev, "ERR:rxdma:memory not mapped\n");

	xqspi->dma_rx_bytes = rx_bytes;
	xqspi->dma_addr = addr;
	zynqmp_gqspi_write(xqspi, GQSPI_QSPIDMA_DST_ADDR_OFST,
			   (u32)(addr & 0xffffffff));
	addr = ((addr >> 16) >> 16);
	zynqmp_gqspi_write(xqspi, GQSPI_QSPIDMA_DST_ADDR_MSB_OFST,
			   ((u32)addr) & 0xfff);

	/* Enabling the DMA mode */
	config_reg = zynqmp_gqspi_read(xqspi, GQSPI_CONFIG_OFST);
	config_reg &= ~GQSPI_CFG_MODE_EN_MASK;
	config_reg |= GQSPI_CFG_MODE_EN_DMA_MASK;
	zynqmp_gqspi_write(xqspi, GQSPI_CONFIG_OFST, config_reg);

	/* Switch to DMA mode */
	xqspi->mode = GQSPI_MODE_DMA;

	/* Write the number of bytes to transfer */
	zynqmp_gqspi_write(xqspi, GQSPI_QSPIDMA_DST_SIZE_OFST, rx_bytes);
}

/**
<<<<<<< HEAD
 * zynqmp_qspi_txrxsetup -	This function checks the TX/RX buffers in
 *				the transfer and sets up the GENFIFO entries,
 *				TX FIFO as required.
 * @xqspi:	xqspi is a pointer to the GQSPI instance.
 * @transfer:	It is a pointer to the structure containing transfer data.
 * @genfifoentry:	genfifoentry is pointer to the variable in which
 *			GENFIFO	mask is returned to calling function
=======
 * zynqmp_qspi_write_op - This function sets up the GENFIFO entries,
 *			TX FIFO, and fills the TX FIFO with as many
 *			bytes as possible.
 * @xqspi:	Pointer to the GQSPI instance.
 * @tx_nbits:	Transfer buswidth.
 * @genfifoentry:	Variable in which GENFIFO mask is returned
 *			to calling function
>>>>>>> a4adc2c2
 */
static void zynqmp_qspi_write_op(struct zynqmp_qspi *xqspi, u8 tx_nbits,
				 u32 genfifoentry)
{
	u32 config_reg;

<<<<<<< HEAD
	/* Transmit */
	if ((xqspi->txbuf != NULL) && (xqspi->rxbuf == NULL)) {
		/* Setup data to be TXed */
		*genfifoentry &= ~GQSPI_GENFIFO_RX;
		*genfifoentry |= GQSPI_GENFIFO_DATA_XFER;
		*genfifoentry |= GQSPI_GENFIFO_TX;
		*genfifoentry |=
			zynqmp_qspi_selectspimode(xqspi, transfer->tx_nbits);
		xqspi->bytes_to_transfer = transfer->len -
			(transfer->dummy / 8);
		if (xqspi->mode == GQSPI_MODE_DMA) {
			config_reg = zynqmp_gqspi_read(xqspi,
							GQSPI_CONFIG_OFST);
			config_reg &= ~GQSPI_CFG_MODE_EN_MASK;
			zynqmp_gqspi_write(xqspi, GQSPI_CONFIG_OFST,
								config_reg);
			xqspi->mode = GQSPI_MODE_IO;
		}
		zynqmp_qspi_filltxfifo(xqspi, GQSPI_TXD_DEPTH);
		/* Discard RX data */
		xqspi->bytes_to_receive = 0;
	} else if ((xqspi->txbuf == NULL) && (xqspi->rxbuf != NULL)) {
		/* Receive */

		/* TX auto fill */
		*genfifoentry &= ~GQSPI_GENFIFO_TX;
		/* Setup RX */
		*genfifoentry |= GQSPI_GENFIFO_DATA_XFER;
		*genfifoentry |= GQSPI_GENFIFO_RX;
		*genfifoentry |=
			zynqmp_qspi_selectspimode(xqspi, transfer->rx_nbits);
		xqspi->bytes_to_transfer = 0;
		xqspi->bytes_to_receive = transfer->len;
		zynq_qspi_setuprxdma(xqspi);
	}
}

/**
 * zynqmp_qspi_start_transfer -	Initiates the QSPI transfer
 * @master:	Pointer to the spi_master structure which provides
 *		information about the controller.
 * @qspi:	Pointer to the spi_device structure
 * @transfer:	Pointer to the spi_transfer structure which provide information
 *		about next transfer parameters
 *
 * This function fills the TX FIFO, starts the QSPI transfer, and waits for the
 * transfer to be completed.
 *
 * Return:	Number of bytes transferred in the last transfer
=======
	zynqmp_qspi_fillgenfifo(xqspi, tx_nbits, genfifoentry);
	zynqmp_qspi_filltxfifo(xqspi, GQSPI_TXD_DEPTH);
	if (xqspi->mode == GQSPI_MODE_DMA) {
		config_reg = zynqmp_gqspi_read(xqspi,
					       GQSPI_CONFIG_OFST);
		config_reg &= ~GQSPI_CFG_MODE_EN_MASK;
		zynqmp_gqspi_write(xqspi, GQSPI_CONFIG_OFST,
				   config_reg);
		xqspi->mode = GQSPI_MODE_IO;
	}
}

/**
 * zynqmp_qspi_read_op - This function sets up the GENFIFO entries and
 *				RX DMA operation.
 * @xqspi:	xqspi is a pointer to the GQSPI instance.
 * @rx_nbits:	Receive buswidth.
 * @genfifoentry:	genfifoentry is pointer to the variable in which
 *			GENFIFO	mask is returned to calling function
>>>>>>> a4adc2c2
 */
static void zynqmp_qspi_read_op(struct zynqmp_qspi *xqspi, u8 rx_nbits,
				u32 genfifoentry)
{
<<<<<<< HEAD
	struct zynqmp_qspi *xqspi = spi_master_get_devdata(master);
	u32 genfifoentry = 0x0, transfer_len;

	xqspi->txbuf = transfer->tx_buf;
	xqspi->rxbuf = transfer->rx_buf;

	zynqmp_qspi_setup_transfer(qspi, transfer);

	genfifoentry |= xqspi->genfifocs;
	genfifoentry |= xqspi->genfifobus;

	if (!xqspi->isinstr && (master->flags & SPI_MASTER_DATA_STRIPE)) {
		if (transfer->stripe)
			genfifoentry |= GQSPI_GENFIFO_STRIPE;
	}
	zynqmp_qspi_txrxsetup(xqspi, transfer, &genfifoentry);

	if (xqspi->mode == GQSPI_MODE_DMA)
		transfer_len = xqspi->dma_rx_bytes;
	else
		transfer_len = transfer->len - (transfer->dummy / 8);

	xqspi->genfifoentry = genfifoentry;
	if ((transfer_len) < GQSPI_GENFIFO_IMM_DATA_MASK) {
		genfifoentry &= ~GQSPI_GENFIFO_IMM_DATA_MASK;
		genfifoentry |= transfer_len;
		zynqmp_gqspi_write(xqspi, GQSPI_GEN_FIFO_OFST, genfifoentry);
		if (transfer->dummy || transfer->tx_nbits >= 1) {
			zynqmp_qspi_preparedummy(xqspi, transfer,
						 &genfifoentry);
			zynqmp_gqspi_write(xqspi, GQSPI_GEN_FIFO_OFST,
					   genfifoentry);
		}
	} else {
		int tempcount = transfer_len;
		u32 exponent = 8;	/* 2^8 = 256 */
		u8 imm_data = tempcount & 0xFF;

		tempcount &= ~(tempcount & 0xFF);
		/* Immediate entry */
		if (tempcount != 0) {
			/* Exponent entries */
			genfifoentry |= GQSPI_GENFIFO_EXP;
			while (tempcount != 0) {
				if (tempcount & GQSPI_GENFIFO_EXP_START) {
					genfifoentry &=
					    ~GQSPI_GENFIFO_IMM_DATA_MASK;
					genfifoentry |= exponent;
					zynqmp_gqspi_write(xqspi,
							   GQSPI_GEN_FIFO_OFST,
							   genfifoentry);
				}
				tempcount = tempcount >> 1;
				exponent++;
			}
		}
		if (imm_data != 0) {
			genfifoentry &= ~GQSPI_GENFIFO_EXP;
			genfifoentry &= ~GQSPI_GENFIFO_IMM_DATA_MASK;
			if (imm_data % 4 != 0) {
				if (((imm_data + 4 -
				      (imm_data % 4)) & 0xFF) == 0x00)
					imm_data = 0xFF;
				else
					imm_data = imm_data + 4 - (imm_data
								   % 4);
			}
			genfifoentry |= (u8) (imm_data & 0xFF);
			zynqmp_gqspi_write(xqspi,
					   GQSPI_GEN_FIFO_OFST, genfifoentry);
		}
	}

	if ((xqspi->mode == GQSPI_MODE_IO) &&
			(xqspi->rxbuf != NULL)) {
		/* Dummy generic FIFO entry */
		zynqmp_gqspi_write(xqspi, GQSPI_GEN_FIFO_OFST, 0x0);
	}

	/* Since we are using manual mode */
	zynqmp_gqspi_write(xqspi, GQSPI_CONFIG_OFST,
			   zynqmp_gqspi_read(xqspi, GQSPI_CONFIG_OFST) |
			   GQSPI_CFG_START_GEN_FIFO_MASK);

	if (xqspi->txbuf != NULL)
		/* Enable interrupts for TX */
		zynqmp_gqspi_write(xqspi, GQSPI_IER_OFST,
					GQSPI_IER_GENFIFOEMPTY_MASK |
					GQSPI_IER_TXNOT_FULL_MASK);

	if (xqspi->rxbuf != NULL) {
		/* Enable interrupts for RX */
		if (xqspi->mode == GQSPI_MODE_DMA) {
			/* Enable DMA interrupts */
			zynqmp_gqspi_write(xqspi,
					GQSPI_QSPIDMA_DST_I_EN_OFST,
					GQSPI_QSPIDMA_DST_I_EN_DONE_MASK);
		} else {
			zynqmp_gqspi_write(xqspi, GQSPI_IER_OFST,
					GQSPI_IER_GENFIFOEMPTY_MASK |
					GQSPI_IER_RXNEMPTY_MASK);
		}
	}

	return transfer->len;
}

/**
 * zynqmp_qspi_suspend -	Suspend method for the QSPI driver
=======
	zynqmp_qspi_setuprxdma(xqspi);
	zynqmp_qspi_fillgenfifo(xqspi, rx_nbits, genfifoentry);
}

/**
 * zynqmp_qspi_suspend - Suspend method for the QSPI driver
>>>>>>> a4adc2c2
 * @dev:	Address of the platform_device structure
 *
 * This function stops the QSPI driver queue and disables the QSPI controller
 *
 * Return:	Always 0
 */
static int __maybe_unused zynqmp_qspi_suspend(struct device *dev)
{
	struct spi_controller *ctlr = dev_get_drvdata(dev);
	struct zynqmp_qspi *xqspi = spi_controller_get_devdata(ctlr);

	spi_controller_suspend(ctlr);

	zynqmp_gqspi_write(xqspi, GQSPI_EN_OFST, 0x0);

	return 0;
}

/**
<<<<<<< HEAD
 * zynqmp_qspi_resume -	Resume method for the QSPI driver
=======
 * zynqmp_qspi_resume - Resume method for the QSPI driver
>>>>>>> a4adc2c2
 * @dev:	Address of the platform_device structure
 *
 * The function starts the QSPI driver queue and initializes the QSPI
 * controller
 *
 * Return:	0 on success; error value otherwise
 */
static int __maybe_unused zynqmp_qspi_resume(struct device *dev)
{
	struct spi_controller *ctlr = dev_get_drvdata(dev);
	struct zynqmp_qspi *xqspi = spi_controller_get_devdata(ctlr);
	int ret = 0;

	ret = clk_enable(xqspi->pclk);
	if (ret) {
		dev_err(dev, "Cannot enable APB clock.\n");
		return ret;
	}

	ret = clk_enable(xqspi->refclk);
	if (ret) {
		dev_err(dev, "Cannot enable device clock.\n");
		clk_disable(xqspi->pclk);
		return ret;
	}

	zynqmp_qspi_init_hw(xqspi);
<<<<<<< HEAD
	spi_master_resume(master);
=======
	spi_controller_resume(ctlr);
>>>>>>> a4adc2c2

	clk_disable(xqspi->refclk);
	clk_disable(xqspi->pclk);
	return 0;
}

/**
 * zynqmp_runtime_suspend - Runtime suspend method for the SPI driver
 * @dev:	Address of the platform_device structure
 *
 * This function disables the clocks
 *
 * Return:	Always 0
 */
static int __maybe_unused zynqmp_runtime_suspend(struct device *dev)
{
	struct spi_controller *ctlr = dev_get_drvdata(dev);
	struct zynqmp_qspi *xqspi = spi_controller_get_devdata(ctlr);

	clk_disable(xqspi->refclk);
	clk_disable(xqspi->pclk);

	return 0;
}

/**
 * zynqmp_runtime_resume - Runtime resume method for the SPI driver
 * @dev:	Address of the platform_device structure
 *
 * This function enables the clocks
 *
 * Return:	0 on success and error value on error
 */
static int __maybe_unused zynqmp_runtime_resume(struct device *dev)
{
	struct zynqmp_qspi *xqspi = (struct zynqmp_qspi *)dev_get_drvdata(dev);
	int ret;

	ret = clk_enable(xqspi->pclk);
	if (ret) {
		dev_err(dev, "Cannot enable APB clock.\n");
		return ret;
	}

	ret = clk_enable(xqspi->refclk);
	if (ret) {
		dev_err(dev, "Cannot enable device clock.\n");
		clk_disable(xqspi->pclk);
		return ret;
	}

	return 0;
}

<<<<<<< HEAD
static int __maybe_unused zynqmp_runtime_idle(struct device *dev)
{
	struct spi_master *master = dev_get_drvdata(dev);
	struct zynqmp_qspi *xqspi = spi_master_get_devdata(master);
=======
/**
 * zynqmp_qspi_exec_op() - Initiates the QSPI transfer
 * @mem: The SPI memory
 * @op: The memory operation to execute
 *
 * Executes a memory operation.
 *
 * This function first selects the chip and starts the memory operation.
 *
 * Return: 0 in case of success, a negative error code otherwise.
 */
static int zynqmp_qspi_exec_op(struct spi_mem *mem,
			       const struct spi_mem_op *op)
{
	struct zynqmp_qspi *xqspi = spi_controller_get_devdata
				    (mem->spi->master);
	int err = 0, i;
	u8 *tmpbuf;
	u32 genfifoentry = 0;

	dev_dbg(xqspi->dev, "cmd:%#x mode:%d.%d.%d.%d\n",
		op->cmd.opcode, op->cmd.buswidth, op->addr.buswidth,
		op->dummy.buswidth, op->data.buswidth);

	mutex_lock(&xqspi->op_lock);
	zynqmp_qspi_config_op(xqspi, mem->spi);
	zynqmp_qspi_chipselect(mem->spi, false);
	genfifoentry |= xqspi->genfifocs;
	genfifoentry |= xqspi->genfifobus;

	if (op->cmd.opcode) {
		tmpbuf = kzalloc(op->cmd.nbytes, GFP_KERNEL | GFP_DMA);
		if (!tmpbuf)
			return -ENOMEM;
		tmpbuf[0] = op->cmd.opcode;
		reinit_completion(&xqspi->data_completion);
		xqspi->txbuf = tmpbuf;
		xqspi->rxbuf = NULL;
		xqspi->bytes_to_transfer = op->cmd.nbytes;
		xqspi->bytes_to_receive = 0;
		zynqmp_qspi_write_op(xqspi, op->cmd.buswidth, genfifoentry);
		zynqmp_gqspi_write(xqspi, GQSPI_CONFIG_OFST,
				   zynqmp_gqspi_read(xqspi, GQSPI_CONFIG_OFST) |
				   GQSPI_CFG_START_GEN_FIFO_MASK);
		zynqmp_gqspi_write(xqspi, GQSPI_IER_OFST,
				   GQSPI_IER_GENFIFOEMPTY_MASK |
				   GQSPI_IER_TXNOT_FULL_MASK);
		if (!wait_for_completion_timeout
		    (&xqspi->data_completion, msecs_to_jiffies(1000))) {
			err = -ETIMEDOUT;
			kfree(tmpbuf);
			goto return_err;
		}
		kfree(tmpbuf);
	}

	if (op->addr.nbytes) {
		for (i = 0; i < op->addr.nbytes; i++) {
			*(((u8 *)xqspi->txbuf) + i) = op->addr.val >>
					(8 * (op->addr.nbytes - i - 1));
		}

		reinit_completion(&xqspi->data_completion);
		xqspi->rxbuf = NULL;
		xqspi->bytes_to_transfer = op->addr.nbytes;
		xqspi->bytes_to_receive = 0;
		zynqmp_qspi_write_op(xqspi, op->addr.buswidth, genfifoentry);
		zynqmp_gqspi_write(xqspi, GQSPI_CONFIG_OFST,
				   zynqmp_gqspi_read(xqspi,
						     GQSPI_CONFIG_OFST) |
				   GQSPI_CFG_START_GEN_FIFO_MASK);
		zynqmp_gqspi_write(xqspi, GQSPI_IER_OFST,
				   GQSPI_IER_TXEMPTY_MASK |
				   GQSPI_IER_GENFIFOEMPTY_MASK |
				   GQSPI_IER_TXNOT_FULL_MASK);
		if (!wait_for_completion_timeout
		    (&xqspi->data_completion, msecs_to_jiffies(1000))) {
			err = -ETIMEDOUT;
			goto return_err;
		}
	}

	if (op->dummy.nbytes) {
		xqspi->txbuf = NULL;
		xqspi->rxbuf = NULL;
		/*
		 * xqspi->bytes_to_transfer here represents the dummy circles
		 * per data line.
		 */
		xqspi->bytes_to_transfer = op->dummy.nbytes * 8 / op->dummy.buswidth;
		xqspi->bytes_to_receive = 0;
		/*
		 * Using op->data.buswidth instead of op->dummy.buswidth since
		 * the specification requires that the dummy.buswidth should
		 * be the same as data.buswidth.
		 */
		zynqmp_qspi_write_op(xqspi, op->data.buswidth,
				     genfifoentry);
		zynqmp_gqspi_write(xqspi, GQSPI_CONFIG_OFST,
				   zynqmp_gqspi_read(xqspi, GQSPI_CONFIG_OFST) |
				   GQSPI_CFG_START_GEN_FIFO_MASK);
	}

	if (op->data.nbytes) {
		if (mem->spi->master->flags & SPI_MASTER_DATA_STRIPE) {
			if (update_stripe(op)) {
				genfifoentry |= GQSPI_GENFIFO_STRIPE;
			}
		}
		reinit_completion(&xqspi->data_completion);
		if (op->data.dir == SPI_MEM_DATA_OUT) {
			xqspi->txbuf = (u8 *)op->data.buf.out;
			xqspi->rxbuf = NULL;
			xqspi->bytes_to_transfer = op->data.nbytes;
			xqspi->bytes_to_receive = 0;
			zynqmp_qspi_write_op(xqspi, op->data.buswidth,
					     genfifoentry);
			zynqmp_gqspi_write(xqspi, GQSPI_CONFIG_OFST,
					   zynqmp_gqspi_read
					   (xqspi, GQSPI_CONFIG_OFST) |
					   GQSPI_CFG_START_GEN_FIFO_MASK);
			zynqmp_gqspi_write(xqspi, GQSPI_IER_OFST,
					   GQSPI_IER_TXEMPTY_MASK |
					   GQSPI_IER_GENFIFOEMPTY_MASK |
					   GQSPI_IER_TXNOT_FULL_MASK);
		} else {
			xqspi->txbuf = NULL;
			xqspi->rxbuf = (u8 *)op->data.buf.in;
			xqspi->bytes_to_receive = op->data.nbytes;
			xqspi->bytes_to_transfer = 0;
			zynqmp_qspi_read_op(xqspi, op->data.buswidth,
					    genfifoentry);
			zynqmp_gqspi_write(xqspi, GQSPI_CONFIG_OFST,
					   zynqmp_gqspi_read
					   (xqspi, GQSPI_CONFIG_OFST) |
					   GQSPI_CFG_START_GEN_FIFO_MASK);
			if (xqspi->mode == GQSPI_MODE_DMA) {
				zynqmp_gqspi_write
					(xqspi, GQSPI_QSPIDMA_DST_I_EN_OFST,
					 GQSPI_QSPIDMA_DST_I_EN_DONE_MASK);
			} else {
				zynqmp_gqspi_write(xqspi, GQSPI_IER_OFST,
						   GQSPI_IER_GENFIFOEMPTY_MASK |
						   GQSPI_IER_RXNEMPTY_MASK |
						   GQSPI_IER_RXEMPTY_MASK);
			}
		}
		if (!wait_for_completion_timeout
		    (&xqspi->data_completion, msecs_to_jiffies(1000)))
			err = -ETIMEDOUT;
	}

return_err:

	zynqmp_qspi_chipselect(mem->spi, true);
	mutex_unlock(&xqspi->op_lock);

	return err;
}

static int __maybe_unused zynqmp_runtime_idle(struct device *dev)
{
	struct zynqmp_qspi *xqspi = dev_get_drvdata(dev);
>>>>>>> a4adc2c2
	u32 value;

	value = zynqmp_gqspi_read(xqspi, GQSPI_EN_OFST);
	if (value)
		return -EBUSY;

	return 0;
}

static const struct dev_pm_ops zynqmp_qspi_dev_pm_ops = {
	SET_RUNTIME_PM_OPS(zynqmp_runtime_suspend,
			   zynqmp_runtime_resume, zynqmp_runtime_idle)
	SET_SYSTEM_SLEEP_PM_OPS(zynqmp_qspi_suspend, zynqmp_qspi_resume)
};

static const struct qspi_platform_data versal_qspi_def = {
	.quirks = QSPI_QUIRK_HAS_TAPDELAY,
};

static const struct of_device_id zynqmp_qspi_of_match[] = {
	{ .compatible = "xlnx,zynqmp-qspi-1.0"},
	{ .compatible = "xlnx,versal-qspi-1.0", .data = &versal_qspi_def },
	{ /* End of table */ }
};

<<<<<<< HEAD
/**
 * zynqmp_qspi_probe -	Probe method for the QSPI driver
=======
static const struct spi_controller_mem_ops zynqmp_qspi_mem_ops = {
	.exec_op = zynqmp_qspi_exec_op,
};

/**
 * zynqmp_qspi_probe - Probe method for the QSPI driver
>>>>>>> a4adc2c2
 * @pdev:	Pointer to the platform_device structure
 *
 * This function initializes the driver data structures and the hardware.
 *
 * Return:	0 on success; error value otherwise
 */
static int zynqmp_qspi_probe(struct platform_device *pdev)
{
	int ret = 0;
	struct spi_controller *ctlr;
	struct zynqmp_qspi *xqspi;
	struct device *dev = &pdev->dev;
	struct device_node *nc;
	const struct of_device_id *match;
	u32 num_cs;
	u32 rx_bus_width;
	u32 tx_bus_width;
<<<<<<< HEAD

	eemi_ops = zynqmp_pm_get_eemi_ops();
	if (IS_ERR(eemi_ops))
		return PTR_ERR(eemi_ops);

	master = spi_alloc_master(&pdev->dev, sizeof(*xqspi));
	if (!master)
=======
	struct device_node *np = dev->of_node;

	ctlr = spi_alloc_master(&pdev->dev, sizeof(*xqspi));
	if (!ctlr)
>>>>>>> a4adc2c2
		return -ENOMEM;

	xqspi = spi_controller_get_devdata(ctlr);
	xqspi->dev = dev;
	platform_set_drvdata(pdev, ctlr);

	match = of_match_node(zynqmp_qspi_of_match, pdev->dev.of_node);
	if (match) {
		const struct qspi_platform_data *p_data = match->data;

<<<<<<< HEAD
	match = of_match_node(zynqmp_qspi_of_match, pdev->dev.of_node);
	if (match) {
		const struct qspi_platform_data *p_data = match->data;

=======
>>>>>>> a4adc2c2
		if (p_data && (p_data->quirks & QSPI_QUIRK_HAS_TAPDELAY))
			xqspi->has_tapdelay = true;
	}
	xqspi->regs = devm_platform_ioremap_resource(pdev, 0);
	if (IS_ERR(xqspi->regs)) {
		ret = PTR_ERR(xqspi->regs);
		goto remove_master;
	}

	xqspi->pclk = devm_clk_get(&pdev->dev, "pclk");
	if (IS_ERR(xqspi->pclk)) {
		dev_err(dev, "pclk clock not found.\n");
		ret = PTR_ERR(xqspi->pclk);
		goto remove_master;
	}

	init_completion(&xqspi->data_completion);

	xqspi->refclk = devm_clk_get(&pdev->dev, "ref_clk");
	if (IS_ERR(xqspi->refclk)) {
		dev_err(dev, "ref_clk clock not found.\n");
		ret = PTR_ERR(xqspi->refclk);
		goto clk_dis_pclk;
	}

	ret = clk_prepare_enable(xqspi->pclk);
	if (ret) {
		dev_err(dev, "Unable to enable APB clock.\n");
		goto remove_master;
	}

	ret = clk_prepare_enable(xqspi->refclk);
	if (ret) {
		dev_err(dev, "Unable to enable device clock.\n");
		goto clk_dis_pclk;
	}

<<<<<<< HEAD
	master->max_speed_hz = clk_get_rate(xqspi->refclk) / 2;
	xqspi->speed_hz = master->max_speed_hz;

	/* QSPI controller initializations */
	zynqmp_qspi_init_hw(xqspi);
=======
	mutex_init(&xqspi->op_lock);
>>>>>>> a4adc2c2

	pm_runtime_use_autosuspend(&pdev->dev);
	pm_runtime_set_autosuspend_delay(&pdev->dev, SPI_AUTOSUSPEND_TIMEOUT);
	pm_runtime_set_active(&pdev->dev);
	pm_runtime_enable(&pdev->dev);

	if (of_property_read_bool(pdev->dev.of_node, "has-io-mode"))
		xqspi->io_mode = true;
<<<<<<< HEAD
=======

	/* QSPI controller initializations */
	zynqmp_qspi_init_hw(xqspi);
>>>>>>> a4adc2c2

	pm_runtime_mark_last_busy(&pdev->dev);
	pm_runtime_put_autosuspend(&pdev->dev);
	xqspi->irq = platform_get_irq(pdev, 0);
	if (xqspi->irq <= 0) {
		ret = -ENXIO;
		dev_err(dev, "irq resource not found\n");
		goto clk_dis_all;
	}
	ret = devm_request_irq(&pdev->dev, xqspi->irq, zynqmp_qspi_irq,
			       0, pdev->name, xqspi);
	if (ret != 0) {
		ret = -ENXIO;
		dev_err(dev, "request_irq failed\n");
		goto clk_dis_all;
	}

	xqspi->rx_bus_width = GQSPI_RX_BUS_WIDTH_SINGLE;
	for_each_available_child_of_node(pdev->dev.of_node, nc) {
		ret = of_property_read_u32(nc, "spi-rx-bus-width",
					   &rx_bus_width);
		if (!ret) {
			xqspi->rx_bus_width = rx_bus_width;
			break;
		}
	}
	if (ret)
		dev_err(dev, "rx bus width not found\n");

	xqspi->tx_bus_width = GQSPI_TX_BUS_WIDTH_SINGLE;
	for_each_available_child_of_node(pdev->dev.of_node, nc) {
		ret = of_property_read_u32(nc, "spi-tx-bus-width",
					   &tx_bus_width);
		if (!ret) {
			xqspi->tx_bus_width = tx_bus_width;
			break;
		}
	}
	if (ret)
		dev_err(dev, "tx bus width not found\n");

	ret = of_property_read_u32(pdev->dev.of_node, "num-cs", &num_cs);
	if (ret < 0)
<<<<<<< HEAD
		master->num_chipselect = GQSPI_DEFAULT_NUM_CS;
	else
		master->num_chipselect = num_cs;

	dma_set_mask(&pdev->dev, DMA_BIT_MASK(44));
	master->setup = zynqmp_qspi_setup;
	master->set_cs = zynqmp_qspi_chipselect;
	master->transfer_one = zynqmp_qspi_start_transfer;
	master->prepare_transfer_hardware = zynqmp_prepare_transfer_hardware;
	master->unprepare_transfer_hardware =
					zynqmp_unprepare_transfer_hardware;
	master->bits_per_word_mask = SPI_BPW_MASK(8);
	master->mode_bits = SPI_CPOL | SPI_CPHA | SPI_RX_DUAL | SPI_RX_QUAD |
			    SPI_TX_DUAL | SPI_TX_QUAD;
	master->auto_runtime_pm = true;
=======
		ctlr->num_chipselect = GQSPI_DEFAULT_NUM_CS;
	else
		ctlr->num_chipselect = num_cs;
>>>>>>> a4adc2c2

	dma_set_mask(&pdev->dev, DMA_BIT_MASK(44));

	ctlr->bits_per_word_mask = SPI_BPW_MASK(8);
	ctlr->mem_ops = &zynqmp_qspi_mem_ops;
	ctlr->setup = zynqmp_qspi_setup_op;
	ctlr->max_speed_hz = clk_get_rate(xqspi->refclk) / 2;
	ctlr->bits_per_word_mask = SPI_BPW_MASK(8);
	ctlr->mode_bits = SPI_CPOL | SPI_CPHA | SPI_RX_DUAL | SPI_RX_QUAD |
			    SPI_TX_DUAL | SPI_TX_QUAD;
	ctlr->dev.of_node = np;
	xqspi->speed_hz = ctlr->max_speed_hz;
	ctlr->auto_runtime_pm = true;

	ret = devm_spi_register_controller(&pdev->dev, ctlr);
	if (ret) {
		dev_err(&pdev->dev, "spi_register_controller failed\n");
		goto clk_dis_all;
	}

	return 0;

clk_dis_all:
	pm_runtime_set_suspended(&pdev->dev);
	pm_runtime_disable(&pdev->dev);
	clk_disable_unprepare(xqspi->refclk);
clk_dis_pclk:
	clk_disable_unprepare(xqspi->pclk);
remove_master:
	spi_controller_put(ctlr);

	return ret;
}

/**
<<<<<<< HEAD
 * zynqmp_qspi_remove -	Remove method for the QSPI driver
=======
 * zynqmp_qspi_remove - Remove method for the QSPI driver
>>>>>>> a4adc2c2
 * @pdev:	Pointer to the platform_device structure
 *
 * This function is called if a device is physically removed from the system or
 * if the driver module is being unloaded. It frees all resources allocated to
 * the device.
 *
 * Return:	0 Always
 */
static int zynqmp_qspi_remove(struct platform_device *pdev)
{
	struct zynqmp_qspi *xqspi = platform_get_drvdata(pdev);

	zynqmp_gqspi_write(xqspi, GQSPI_EN_OFST, 0x0);
	clk_disable_unprepare(xqspi->refclk);
	clk_disable_unprepare(xqspi->pclk);
	pm_runtime_set_suspended(&pdev->dev);
	pm_runtime_disable(&pdev->dev);

	return 0;
}

MODULE_DEVICE_TABLE(of, zynqmp_qspi_of_match);

static struct platform_driver zynqmp_qspi_driver = {
	.probe = zynqmp_qspi_probe,
	.remove = zynqmp_qspi_remove,
	.driver = {
		.name = "zynqmp-qspi",
		.of_match_table = zynqmp_qspi_of_match,
		.pm = &zynqmp_qspi_dev_pm_ops,
	},
};

module_platform_driver(zynqmp_qspi_driver);

MODULE_AUTHOR("Xilinx, Inc.");
MODULE_DESCRIPTION("Xilinx Zynqmp QSPI driver");
MODULE_LICENSE("GPL");<|MERGE_RESOLUTION|>--- conflicted
+++ resolved
@@ -174,14 +174,6 @@
 };
 
 /**
- * struct zynq_platform_data - zynqmp qspi platform data structure
- * @quirks:	Flags is used to identify the platform
- */
-struct qspi_platform_data {
-	u32 quirks;
-};
-
-/**
  * struct zynqmp_qspi - Defines qspi driver instance
  * @regs:		Virtual address of the QSPI controller registers
  * @refclk:		Pointer to the peripheral clock
@@ -199,15 +191,11 @@
  * @tx_bus_width:	Used to represent number of data wires for tx
  * @rx_bus_width:	Used to represent number of data wires
  * @genfifoentry:	Used for storing the genfifoentry instruction.
- * @isinstr:		To determine whether the transfer is instruction
  * @mode:		Defines the mode in which QSPI is operating
  * @speed_hz:		Current SPI bus clock speed in hz
  * @io_mode:		Defines the operating mode, either IO or dma
  * @has_tapdelay:	Used for tapdelay register available in qspi
-<<<<<<< HEAD
-=======
  * @data_completion:	completion structure
->>>>>>> a4adc2c2
  */
 struct zynqmp_qspi {
 	void __iomem *regs;
@@ -226,21 +214,10 @@
 	u32 rx_bus_width;
 	u32 tx_bus_width;
 	u32 genfifoentry;
-	bool isinstr;
 	enum mode_type mode;
 	u32 speed_hz;
 	bool io_mode;
 	bool has_tapdelay;
-<<<<<<< HEAD
-};
-
-/**
- * zynqmp_gqspi_read -	For GQSPI controller read operation
- * @xqspi:	Pointer to the zynqmp_qspi structure
- * @offset:	Offset from where to read
- *
- * Return: Value read from the qspi register
-=======
 	struct completion data_completion;
 	struct mutex op_lock;
 };
@@ -250,7 +227,6 @@
  * @xqspi:	Pointer to the zynqmp_qspi structure
  * @offset:	Offset from where to read
  * Return:      Value at the offset
->>>>>>> a4adc2c2
  */
 static u32 zynqmp_gqspi_read(struct zynqmp_qspi *xqspi, u32 offset)
 {
@@ -258,11 +234,7 @@
 }
 
 /**
-<<<<<<< HEAD
- * zynqmp_gqspi_write -	For GQSPI controller write operation
-=======
  * zynqmp_gqspi_write - For GQSPI controller write operation
->>>>>>> a4adc2c2
  * @xqspi:	Pointer to the zynqmp_qspi structure
  * @offset:	Offset where to write
  * @val:	Value to be written
@@ -274,11 +246,7 @@
 }
 
 /**
-<<<<<<< HEAD
- * zynqmp_gqspi_selectslave -	For selection of slave device
-=======
  * zynqmp_gqspi_selectslave - For selection of slave device
->>>>>>> a4adc2c2
  * @instanceptr:	Pointer to the zynqmp_qspi structure
  * @slavecs:	For chip select
  * @slavebus:	To check which bus is selected- upper or lower
@@ -325,11 +293,7 @@
 }
 
 /**
-<<<<<<< HEAD
- * zynqmp_qspi_set_tapdelay -	To configure qspi tap delays
-=======
  * zynqmp_qspi_set_tapdelay:	To configure qspi tap delays
->>>>>>> a4adc2c2
  * @xqspi:		Pointer to the zynqmp_qspi structure
  * @baudrateval:	Buadrate to configure
  */
@@ -338,28 +302,11 @@
 	u32 tapdlybypass = 0, lpbkdlyadj = 0, datadlyadj = 0, clk_rate;
 	u32 reqhz = 0;
 
-<<<<<<< HEAD
-	if (!eemi_ops->ioctl)
-		return;
-
-=======
->>>>>>> a4adc2c2
 	clk_rate = clk_get_rate(xqspi->refclk);
 	reqhz = (clk_rate / (GQSPI_BAUD_DIV_SHIFT << baudrateval));
 
 	if (!xqspi->has_tapdelay) {
 		if (reqhz <= GQSPI_FREQ_40MHZ) {
-<<<<<<< HEAD
-			eemi_ops->ioctl(NODE_QSPI, IOCTL_SET_TAPDELAY_BYPASS,
-					   PM_TAPDELAY_QSPI,
-					   PM_TAPDELAY_BYPASS_ENABLE,
-					   NULL);
-		} else if (reqhz <= GQSPI_FREQ_100MHZ) {
-			eemi_ops->ioctl(NODE_QSPI, IOCTL_SET_TAPDELAY_BYPASS,
-					   PM_TAPDELAY_QSPI,
-					   PM_TAPDELAY_BYPASS_ENABLE,
-					   NULL);
-=======
 			zynqmp_pm_set_tapdelay_bypass(
 					   PM_TAPDELAY_QSPI,
 					   PM_TAPDELAY_BYPASS_ENABLE);
@@ -367,7 +314,6 @@
 			zynqmp_pm_set_tapdelay_bypass(
 					   PM_TAPDELAY_QSPI,
 					   PM_TAPDELAY_BYPASS_ENABLE);
->>>>>>> a4adc2c2
 			lpbkdlyadj |= (GQSPI_LPBK_DLY_ADJ_USE_LPBK_MASK);
 			datadlyadj |= ((GQSPI_USE_DATA_DLY <<
 					GQSPI_USE_DATA_DLY_SHIFT)
@@ -411,11 +357,7 @@
 }
 
 /**
-<<<<<<< HEAD
- * zynqmp_qspi_init_hw -	Initialize the hardware
-=======
  * zynqmp_qspi_init_hw - Initialize the hardware
->>>>>>> a4adc2c2
  * @xqspi:	Pointer to the zynqmp_qspi structure
  *
  * The default settings of the QSPI controller's configurable parameters on
@@ -505,11 +447,7 @@
 }
 
 /**
-<<<<<<< HEAD
- * zynqmp_qspi_copy_read_data -	Copy data to RX buffer
-=======
  * zynqmp_qspi_copy_read_data - Copy data to RX buffer
->>>>>>> a4adc2c2
  * @xqspi:	Pointer to the zynqmp_qspi structure
  * @data:	The variable where data is stored
  * @size:	Number of bytes to be copied from data to RX buffer
@@ -523,45 +461,7 @@
 }
 
 /**
-<<<<<<< HEAD
- * zynqmp_prepare_transfer_hardware -	Prepares hardware for transfer.
- * @master:	Pointer to the spi_master structure which provides
- *		information about the controller.
- *
- * This function enables SPI master controller.
- *
- * Return:	0 on success; error value otherwise
- */
-static int zynqmp_prepare_transfer_hardware(struct spi_master *master)
-{
-	struct zynqmp_qspi *xqspi = spi_master_get_devdata(master);
-
-	zynqmp_gqspi_write(xqspi, GQSPI_EN_OFST, GQSPI_EN_MASK);
-	return 0;
-}
-
-/**
- * zynqmp_unprepare_transfer_hardware -	Relaxes hardware after transfer
- * @master:	Pointer to the spi_master structure which provides
- *		information about the controller.
- *
- * This function disables the SPI master controller.
- *
- * Return:	Always 0
- */
-static int zynqmp_unprepare_transfer_hardware(struct spi_master *master)
-{
-	struct zynqmp_qspi *xqspi = spi_master_get_devdata(master);
-
-	zynqmp_gqspi_write(xqspi, GQSPI_EN_OFST, 0x0);
-	return 0;
-}
-
-/**
- * zynqmp_qspi_chipselect -	Select or deselect the chip select line
-=======
  * zynqmp_qspi_chipselect - Select or deselect the chip select line
->>>>>>> a4adc2c2
  * @qspi:	Pointer to the spi_device structure
  * @is_high:	Select(0) or deselect (1) the chip select line
  */
@@ -585,26 +485,17 @@
 					 GQSPI_SELECT_FLASH_CS_LOWER,
 					 GQSPI_SELECT_FLASH_BUS_LOWER);
 	}
-<<<<<<< HEAD
-	genfifoentry |= xqspi->genfifobus;
-=======
->>>>>>> a4adc2c2
 
 	genfifoentry |= xqspi->genfifobus;
 	if (!is_high) {
 		genfifoentry |= xqspi->genfifocs;
 		genfifoentry |= GQSPI_GENFIFO_CS_SETUP;
-		xqspi->isinstr = true;
 	} else {
 		genfifoentry |= GQSPI_GENFIFO_CS_HOLD;
 	}
 
 	zynqmp_gqspi_write(xqspi, GQSPI_GEN_FIFO_OFST, genfifoentry);
 
-<<<<<<< HEAD
-
-=======
->>>>>>> a4adc2c2
 	/* Manually start the generic FIFO command */
 	zynqmp_gqspi_write(xqspi, GQSPI_CONFIG_OFST,
 			   zynqmp_gqspi_read(xqspi, GQSPI_CONFIG_OFST) |
@@ -627,9 +518,6 @@
 }
 
 /**
-<<<<<<< HEAD
- * zynqmp_qspi_setup_transfer -	Configure QSPI controller for specified
-=======
  * zynqmp_qspi_selectspimode - Selects SPI mode - x1 or x2 or x4.
  * @xqspi:	xqspi is a pointer to the GQSPI instance
  * @spimode:	spimode - SPI or DUAL or QUAD.
@@ -659,7 +547,6 @@
 
 /**
  * zynqmp_qspi_config_op - Configure QSPI controller for specified
->>>>>>> a4adc2c2
  *				transfer
  * @xqspi:	Pointer to the zynqmp_qspi structure
  * @qspi:	Pointer to the spi_device structure
@@ -719,11 +606,7 @@
 }
 
 /**
-<<<<<<< HEAD
- * zynqmp_qspi_setup -	Configure the QSPI controller
-=======
  * zynqmp_qspi_setup_op - Configure the QSPI controller
->>>>>>> a4adc2c2
  * @qspi:	Pointer to the spi_device structure
  *
  * Sets the operational mode of QSPI controller for the next QSPI transfer,
@@ -759,11 +642,7 @@
 }
 
 /**
-<<<<<<< HEAD
- * zynqmp_qspi_filltxfifo -	Fills the TX FIFO as long as there is room in
-=======
  * zynqmp_qspi_filltxfifo - Fills the TX FIFO as long as there is room in
->>>>>>> a4adc2c2
  *				the FIFO or the bytes required to be
  *				transmitted.
  * @xqspi:	Pointer to the zynqmp_qspi structure
@@ -773,27 +652,6 @@
 {
 	u32 count = 0, intermediate;
 
-<<<<<<< HEAD
-	while ((xqspi->bytes_to_transfer > 0) && (count < size)) {
-		if (xqspi->bytes_to_transfer >= 4) {
-			memcpy(&intermediate, xqspi->txbuf, 4);
-			xqspi->txbuf += 4;
-			xqspi->bytes_to_transfer -= 4;
-			count += 4;
-		} else {
-			memcpy(&intermediate, xqspi->txbuf,
-			       xqspi->bytes_to_transfer);
-			xqspi->txbuf += xqspi->bytes_to_transfer;
-			xqspi->bytes_to_transfer = 0;
-			count += xqspi->bytes_to_transfer;
-		}
-		zynqmp_gqspi_write(xqspi, GQSPI_TXD_OFST, intermediate);
-	}
-}
-
-/**
- * zynqmp_qspi_readrxfifo -	Fills the RX FIFO as long as there is room in
-=======
 	while ((xqspi->bytes_to_transfer > 0) && (count < size) &&
 	       (xqspi->txbuf)) {
                 if (xqspi->bytes_to_transfer >= 4) {
@@ -814,7 +672,6 @@
 
 /**
  * zynqmp_qspi_readrxfifo - Fills the RX FIFO as long as there is room in
->>>>>>> a4adc2c2
  *				the FIFO.
  * @xqspi:	Pointer to the zynqmp_qspi structure
  * @size:	Number of bytes to be copied from RX buffer to RX FIFO
@@ -842,42 +699,6 @@
 }
 
 /**
-<<<<<<< HEAD
- * zynqmp_qspi_preparedummy -	Prepares the dummy entry
- *
- * @xqspi:	Pointer to the zynqmp_qspi structure
- * @transfer:	It is a pointer to the structure containing transfer data.
- * @genfifoentry:	genfifoentry is pointer to the variable in which
- *			GENFIFO	mask is returned to calling function
- */
-static void zynqmp_qspi_preparedummy(struct zynqmp_qspi *xqspi,
-				     struct spi_transfer *transfer,
-				     u32 *genfifoentry)
-{
-	/* For dummy Tx and Rx are NULL */
-	*genfifoentry &= ~(GQSPI_GENFIFO_TX | GQSPI_GENFIFO_RX);
-
-	/* SPI mode */
-	*genfifoentry &= ~GQSPI_GENFIFO_MODE_QUADSPI;
-	if (xqspi->rx_bus_width == GQSPI_RX_BUS_WIDTH_QUAD ||
-	    xqspi->tx_bus_width == GQSPI_TX_BUS_WIDTH_QUAD)
-		*genfifoentry |= GQSPI_GENFIFO_MODE_QUADSPI;
-	else if (xqspi->rx_bus_width == GQSPI_RX_BUS_WIDTH_DUAL ||
-		 xqspi->tx_bus_width == GQSPI_TX_BUS_WIDTH_DUAL)
-		*genfifoentry |= GQSPI_GENFIFO_MODE_DUALSPI;
-	else
-		*genfifoentry |= GQSPI_GENFIFO_MODE_SPI;
-
-	/* Immediate data */
-	*genfifoentry &= ~GQSPI_GENFIFO_IMM_DATA_MASK;
-
-	if (transfer->dummy)
-		*genfifoentry |= (transfer->dummy / transfer->tx_nbits);
-}
-
-/**
- * zynqmp_process_dma_irq -	Handler for DMA done interrupt of QSPI
-=======
  * zynqmp_qspi_fillgenfifo - Fills the GENFIFO.
  * @xqspi:	Pointer to the zynqmp_qspi structure
  * @nbits:	Transfer/Receive buswidth.
@@ -952,7 +773,6 @@
 
 /**
  * zynqmp_process_dma_irq - Handler for DMA done interrupt of QSPI
->>>>>>> a4adc2c2
  *				controller
  * @xqspi:	zynqmp_qspi instance pointer
  *
@@ -1001,11 +821,7 @@
 }
 
 /**
-<<<<<<< HEAD
- * zynqmp_qspi_irq -	Interrupt service routine of the QSPI controller
-=======
  * zynqmp_qspi_irq - Interrupt service routine of the QSPI controller
->>>>>>> a4adc2c2
  * @irq:	IRQ number
  * @dev_id:	Pointer to the xqspi structure
  *
@@ -1043,7 +859,6 @@
 		zynqmp_process_dma_irq(xqspi);
 		ret = IRQ_HANDLED;
 	} else if ((mask & GQSPI_IER_RXNEMPTY_MASK)) {
-<<<<<<< HEAD
 		zynqmp_qspi_readrxfifo(xqspi, GQSPI_RX_FIFO_FILL);
 		ret = IRQ_HANDLED;
 	}
@@ -1052,38 +867,6 @@
 		zynqmp_qspi_readrxfifo(xqspi, GQSPI_RX_FIFO_FILL);
 		ret = IRQ_HANDLED;
 	}
-
-	if ((xqspi->bytes_to_receive == 0) && (xqspi->bytes_to_transfer == 0)
-			&& ((status & GQSPI_IRQ_MASK) == GQSPI_IRQ_MASK)) {
-		zynqmp_disable_intr(xqspi);
-		xqspi->isinstr = false;
-		spi_finalize_current_transfer(master);
-		ret = IRQ_HANDLED;
-	}
-
-	return ret;
-}
-
-/**
- * zynqmp_qspi_selectspimode -	Selects SPI mode - x1 or x2 or x4.
- * @xqspi:	xqspi is a pointer to the GQSPI instance
- * @spimode:	spimode - SPI or DUAL or QUAD.
- * Return:	Mask to set desired SPI mode in GENFIFO entry.
- */
-static inline u32 zynqmp_qspi_selectspimode(struct zynqmp_qspi *xqspi,
-						u8 spimode)
-{
-	u32 mask = 0;
-=======
-		zynqmp_qspi_readrxfifo(xqspi, GQSPI_RX_FIFO_FILL);
-		ret = IRQ_HANDLED;
-	}
-	if (!(mask & GQSPI_IER_RXEMPTY_MASK) &&
-	    (mask & GQSPI_IER_GENFIFOEMPTY_MASK)) {
-		zynqmp_qspi_readrxfifo(xqspi, GQSPI_RX_FIFO_FILL);
-		ret = IRQ_HANDLED;
-	}
->>>>>>> a4adc2c2
 
 	if (xqspi->bytes_to_receive == 0 && xqspi->bytes_to_transfer == 0 &&
 	    ((status & GQSPI_IRQ_MASK) == GQSPI_IRQ_MASK)) {
@@ -1095,11 +878,7 @@
 }
 
 /**
-<<<<<<< HEAD
- * zynq_qspi_setuprxdma -	This function sets up the RX DMA operation
-=======
  * zynqmp_qspi_setuprxdma - This function sets up the RX DMA operation
->>>>>>> a4adc2c2
  * @xqspi:	xqspi is a pointer to the GQSPI instance.
  */
 static void zynqmp_qspi_setuprxdma(struct zynqmp_qspi *xqspi)
@@ -1150,15 +929,6 @@
 }
 
 /**
-<<<<<<< HEAD
- * zynqmp_qspi_txrxsetup -	This function checks the TX/RX buffers in
- *				the transfer and sets up the GENFIFO entries,
- *				TX FIFO as required.
- * @xqspi:	xqspi is a pointer to the GQSPI instance.
- * @transfer:	It is a pointer to the structure containing transfer data.
- * @genfifoentry:	genfifoentry is pointer to the variable in which
- *			GENFIFO	mask is returned to calling function
-=======
  * zynqmp_qspi_write_op - This function sets up the GENFIFO entries,
  *			TX FIFO, and fills the TX FIFO with as many
  *			bytes as possible.
@@ -1166,64 +936,12 @@
  * @tx_nbits:	Transfer buswidth.
  * @genfifoentry:	Variable in which GENFIFO mask is returned
  *			to calling function
->>>>>>> a4adc2c2
  */
 static void zynqmp_qspi_write_op(struct zynqmp_qspi *xqspi, u8 tx_nbits,
 				 u32 genfifoentry)
 {
 	u32 config_reg;
 
-<<<<<<< HEAD
-	/* Transmit */
-	if ((xqspi->txbuf != NULL) && (xqspi->rxbuf == NULL)) {
-		/* Setup data to be TXed */
-		*genfifoentry &= ~GQSPI_GENFIFO_RX;
-		*genfifoentry |= GQSPI_GENFIFO_DATA_XFER;
-		*genfifoentry |= GQSPI_GENFIFO_TX;
-		*genfifoentry |=
-			zynqmp_qspi_selectspimode(xqspi, transfer->tx_nbits);
-		xqspi->bytes_to_transfer = transfer->len -
-			(transfer->dummy / 8);
-		if (xqspi->mode == GQSPI_MODE_DMA) {
-			config_reg = zynqmp_gqspi_read(xqspi,
-							GQSPI_CONFIG_OFST);
-			config_reg &= ~GQSPI_CFG_MODE_EN_MASK;
-			zynqmp_gqspi_write(xqspi, GQSPI_CONFIG_OFST,
-								config_reg);
-			xqspi->mode = GQSPI_MODE_IO;
-		}
-		zynqmp_qspi_filltxfifo(xqspi, GQSPI_TXD_DEPTH);
-		/* Discard RX data */
-		xqspi->bytes_to_receive = 0;
-	} else if ((xqspi->txbuf == NULL) && (xqspi->rxbuf != NULL)) {
-		/* Receive */
-
-		/* TX auto fill */
-		*genfifoentry &= ~GQSPI_GENFIFO_TX;
-		/* Setup RX */
-		*genfifoentry |= GQSPI_GENFIFO_DATA_XFER;
-		*genfifoentry |= GQSPI_GENFIFO_RX;
-		*genfifoentry |=
-			zynqmp_qspi_selectspimode(xqspi, transfer->rx_nbits);
-		xqspi->bytes_to_transfer = 0;
-		xqspi->bytes_to_receive = transfer->len;
-		zynq_qspi_setuprxdma(xqspi);
-	}
-}
-
-/**
- * zynqmp_qspi_start_transfer -	Initiates the QSPI transfer
- * @master:	Pointer to the spi_master structure which provides
- *		information about the controller.
- * @qspi:	Pointer to the spi_device structure
- * @transfer:	Pointer to the spi_transfer structure which provide information
- *		about next transfer parameters
- *
- * This function fills the TX FIFO, starts the QSPI transfer, and waits for the
- * transfer to be completed.
- *
- * Return:	Number of bytes transferred in the last transfer
-=======
 	zynqmp_qspi_fillgenfifo(xqspi, tx_nbits, genfifoentry);
 	zynqmp_qspi_filltxfifo(xqspi, GQSPI_TXD_DEPTH);
 	if (xqspi->mode == GQSPI_MODE_DMA) {
@@ -1243,129 +961,16 @@
  * @rx_nbits:	Receive buswidth.
  * @genfifoentry:	genfifoentry is pointer to the variable in which
  *			GENFIFO	mask is returned to calling function
->>>>>>> a4adc2c2
  */
 static void zynqmp_qspi_read_op(struct zynqmp_qspi *xqspi, u8 rx_nbits,
 				u32 genfifoentry)
 {
-<<<<<<< HEAD
-	struct zynqmp_qspi *xqspi = spi_master_get_devdata(master);
-	u32 genfifoentry = 0x0, transfer_len;
-
-	xqspi->txbuf = transfer->tx_buf;
-	xqspi->rxbuf = transfer->rx_buf;
-
-	zynqmp_qspi_setup_transfer(qspi, transfer);
-
-	genfifoentry |= xqspi->genfifocs;
-	genfifoentry |= xqspi->genfifobus;
-
-	if (!xqspi->isinstr && (master->flags & SPI_MASTER_DATA_STRIPE)) {
-		if (transfer->stripe)
-			genfifoentry |= GQSPI_GENFIFO_STRIPE;
-	}
-	zynqmp_qspi_txrxsetup(xqspi, transfer, &genfifoentry);
-
-	if (xqspi->mode == GQSPI_MODE_DMA)
-		transfer_len = xqspi->dma_rx_bytes;
-	else
-		transfer_len = transfer->len - (transfer->dummy / 8);
-
-	xqspi->genfifoentry = genfifoentry;
-	if ((transfer_len) < GQSPI_GENFIFO_IMM_DATA_MASK) {
-		genfifoentry &= ~GQSPI_GENFIFO_IMM_DATA_MASK;
-		genfifoentry |= transfer_len;
-		zynqmp_gqspi_write(xqspi, GQSPI_GEN_FIFO_OFST, genfifoentry);
-		if (transfer->dummy || transfer->tx_nbits >= 1) {
-			zynqmp_qspi_preparedummy(xqspi, transfer,
-						 &genfifoentry);
-			zynqmp_gqspi_write(xqspi, GQSPI_GEN_FIFO_OFST,
-					   genfifoentry);
-		}
-	} else {
-		int tempcount = transfer_len;
-		u32 exponent = 8;	/* 2^8 = 256 */
-		u8 imm_data = tempcount & 0xFF;
-
-		tempcount &= ~(tempcount & 0xFF);
-		/* Immediate entry */
-		if (tempcount != 0) {
-			/* Exponent entries */
-			genfifoentry |= GQSPI_GENFIFO_EXP;
-			while (tempcount != 0) {
-				if (tempcount & GQSPI_GENFIFO_EXP_START) {
-					genfifoentry &=
-					    ~GQSPI_GENFIFO_IMM_DATA_MASK;
-					genfifoentry |= exponent;
-					zynqmp_gqspi_write(xqspi,
-							   GQSPI_GEN_FIFO_OFST,
-							   genfifoentry);
-				}
-				tempcount = tempcount >> 1;
-				exponent++;
-			}
-		}
-		if (imm_data != 0) {
-			genfifoentry &= ~GQSPI_GENFIFO_EXP;
-			genfifoentry &= ~GQSPI_GENFIFO_IMM_DATA_MASK;
-			if (imm_data % 4 != 0) {
-				if (((imm_data + 4 -
-				      (imm_data % 4)) & 0xFF) == 0x00)
-					imm_data = 0xFF;
-				else
-					imm_data = imm_data + 4 - (imm_data
-								   % 4);
-			}
-			genfifoentry |= (u8) (imm_data & 0xFF);
-			zynqmp_gqspi_write(xqspi,
-					   GQSPI_GEN_FIFO_OFST, genfifoentry);
-		}
-	}
-
-	if ((xqspi->mode == GQSPI_MODE_IO) &&
-			(xqspi->rxbuf != NULL)) {
-		/* Dummy generic FIFO entry */
-		zynqmp_gqspi_write(xqspi, GQSPI_GEN_FIFO_OFST, 0x0);
-	}
-
-	/* Since we are using manual mode */
-	zynqmp_gqspi_write(xqspi, GQSPI_CONFIG_OFST,
-			   zynqmp_gqspi_read(xqspi, GQSPI_CONFIG_OFST) |
-			   GQSPI_CFG_START_GEN_FIFO_MASK);
-
-	if (xqspi->txbuf != NULL)
-		/* Enable interrupts for TX */
-		zynqmp_gqspi_write(xqspi, GQSPI_IER_OFST,
-					GQSPI_IER_GENFIFOEMPTY_MASK |
-					GQSPI_IER_TXNOT_FULL_MASK);
-
-	if (xqspi->rxbuf != NULL) {
-		/* Enable interrupts for RX */
-		if (xqspi->mode == GQSPI_MODE_DMA) {
-			/* Enable DMA interrupts */
-			zynqmp_gqspi_write(xqspi,
-					GQSPI_QSPIDMA_DST_I_EN_OFST,
-					GQSPI_QSPIDMA_DST_I_EN_DONE_MASK);
-		} else {
-			zynqmp_gqspi_write(xqspi, GQSPI_IER_OFST,
-					GQSPI_IER_GENFIFOEMPTY_MASK |
-					GQSPI_IER_RXNEMPTY_MASK);
-		}
-	}
-
-	return transfer->len;
-}
-
-/**
- * zynqmp_qspi_suspend -	Suspend method for the QSPI driver
-=======
 	zynqmp_qspi_setuprxdma(xqspi);
 	zynqmp_qspi_fillgenfifo(xqspi, rx_nbits, genfifoentry);
 }
 
 /**
  * zynqmp_qspi_suspend - Suspend method for the QSPI driver
->>>>>>> a4adc2c2
  * @dev:	Address of the platform_device structure
  *
  * This function stops the QSPI driver queue and disables the QSPI controller
@@ -1385,11 +990,7 @@
 }
 
 /**
-<<<<<<< HEAD
- * zynqmp_qspi_resume -	Resume method for the QSPI driver
-=======
  * zynqmp_qspi_resume - Resume method for the QSPI driver
->>>>>>> a4adc2c2
  * @dev:	Address of the platform_device structure
  *
  * The function starts the QSPI driver queue and initializes the QSPI
@@ -1417,11 +1018,7 @@
 	}
 
 	zynqmp_qspi_init_hw(xqspi);
-<<<<<<< HEAD
-	spi_master_resume(master);
-=======
 	spi_controller_resume(ctlr);
->>>>>>> a4adc2c2
 
 	clk_disable(xqspi->refclk);
 	clk_disable(xqspi->pclk);
@@ -1476,12 +1073,6 @@
 	return 0;
 }
 
-<<<<<<< HEAD
-static int __maybe_unused zynqmp_runtime_idle(struct device *dev)
-{
-	struct spi_master *master = dev_get_drvdata(dev);
-	struct zynqmp_qspi *xqspi = spi_master_get_devdata(master);
-=======
 /**
  * zynqmp_qspi_exec_op() - Initiates the QSPI transfer
  * @mem: The SPI memory
@@ -1645,7 +1236,6 @@
 static int __maybe_unused zynqmp_runtime_idle(struct device *dev)
 {
 	struct zynqmp_qspi *xqspi = dev_get_drvdata(dev);
->>>>>>> a4adc2c2
 	u32 value;
 
 	value = zynqmp_gqspi_read(xqspi, GQSPI_EN_OFST);
@@ -1671,17 +1261,12 @@
 	{ /* End of table */ }
 };
 
-<<<<<<< HEAD
-/**
- * zynqmp_qspi_probe -	Probe method for the QSPI driver
-=======
 static const struct spi_controller_mem_ops zynqmp_qspi_mem_ops = {
 	.exec_op = zynqmp_qspi_exec_op,
 };
 
 /**
  * zynqmp_qspi_probe - Probe method for the QSPI driver
->>>>>>> a4adc2c2
  * @pdev:	Pointer to the platform_device structure
  *
  * This function initializes the driver data structures and the hardware.
@@ -1699,20 +1284,10 @@
 	u32 num_cs;
 	u32 rx_bus_width;
 	u32 tx_bus_width;
-<<<<<<< HEAD
-
-	eemi_ops = zynqmp_pm_get_eemi_ops();
-	if (IS_ERR(eemi_ops))
-		return PTR_ERR(eemi_ops);
-
-	master = spi_alloc_master(&pdev->dev, sizeof(*xqspi));
-	if (!master)
-=======
 	struct device_node *np = dev->of_node;
 
 	ctlr = spi_alloc_master(&pdev->dev, sizeof(*xqspi));
 	if (!ctlr)
->>>>>>> a4adc2c2
 		return -ENOMEM;
 
 	xqspi = spi_controller_get_devdata(ctlr);
@@ -1723,13 +1298,6 @@
 	if (match) {
 		const struct qspi_platform_data *p_data = match->data;
 
-<<<<<<< HEAD
-	match = of_match_node(zynqmp_qspi_of_match, pdev->dev.of_node);
-	if (match) {
-		const struct qspi_platform_data *p_data = match->data;
-
-=======
->>>>>>> a4adc2c2
 		if (p_data && (p_data->quirks & QSPI_QUIRK_HAS_TAPDELAY))
 			xqspi->has_tapdelay = true;
 	}
@@ -1767,15 +1335,7 @@
 		goto clk_dis_pclk;
 	}
 
-<<<<<<< HEAD
-	master->max_speed_hz = clk_get_rate(xqspi->refclk) / 2;
-	xqspi->speed_hz = master->max_speed_hz;
-
-	/* QSPI controller initializations */
-	zynqmp_qspi_init_hw(xqspi);
-=======
 	mutex_init(&xqspi->op_lock);
->>>>>>> a4adc2c2
 
 	pm_runtime_use_autosuspend(&pdev->dev);
 	pm_runtime_set_autosuspend_delay(&pdev->dev, SPI_AUTOSUSPEND_TIMEOUT);
@@ -1784,12 +1344,9 @@
 
 	if (of_property_read_bool(pdev->dev.of_node, "has-io-mode"))
 		xqspi->io_mode = true;
-<<<<<<< HEAD
-=======
 
 	/* QSPI controller initializations */
 	zynqmp_qspi_init_hw(xqspi);
->>>>>>> a4adc2c2
 
 	pm_runtime_mark_last_busy(&pdev->dev);
 	pm_runtime_put_autosuspend(&pdev->dev);
@@ -1833,27 +1390,9 @@
 
 	ret = of_property_read_u32(pdev->dev.of_node, "num-cs", &num_cs);
 	if (ret < 0)
-<<<<<<< HEAD
-		master->num_chipselect = GQSPI_DEFAULT_NUM_CS;
-	else
-		master->num_chipselect = num_cs;
-
-	dma_set_mask(&pdev->dev, DMA_BIT_MASK(44));
-	master->setup = zynqmp_qspi_setup;
-	master->set_cs = zynqmp_qspi_chipselect;
-	master->transfer_one = zynqmp_qspi_start_transfer;
-	master->prepare_transfer_hardware = zynqmp_prepare_transfer_hardware;
-	master->unprepare_transfer_hardware =
-					zynqmp_unprepare_transfer_hardware;
-	master->bits_per_word_mask = SPI_BPW_MASK(8);
-	master->mode_bits = SPI_CPOL | SPI_CPHA | SPI_RX_DUAL | SPI_RX_QUAD |
-			    SPI_TX_DUAL | SPI_TX_QUAD;
-	master->auto_runtime_pm = true;
-=======
 		ctlr->num_chipselect = GQSPI_DEFAULT_NUM_CS;
 	else
 		ctlr->num_chipselect = num_cs;
->>>>>>> a4adc2c2
 
 	dma_set_mask(&pdev->dev, DMA_BIT_MASK(44));
 
@@ -1889,11 +1428,7 @@
 }
 
 /**
-<<<<<<< HEAD
- * zynqmp_qspi_remove -	Remove method for the QSPI driver
-=======
  * zynqmp_qspi_remove - Remove method for the QSPI driver
->>>>>>> a4adc2c2
  * @pdev:	Pointer to the platform_device structure
  *
  * This function is called if a device is physically removed from the system or
