--- conflicted
+++ resolved
@@ -241,16 +241,7 @@
 	u32 ctrl_reg, baud_rate_val;
 	unsigned long frequency;
 
-<<<<<<< HEAD
-	if (transfer && transfer->speed_hz)
-		req_hz = transfer->speed_hz;
-	else
-		req_hz = spi->max_speed_hz;
-
 	frequency = xspi->clk_rate;
-=======
-	frequency = clk_get_rate(xspi->ref_clk);
->>>>>>> 6530a9b3
 
 	ctrl_reg = cdns_spi_read(xspi, CDNS_SPI_CR_OFFSET);
 
@@ -467,11 +458,8 @@
 	struct spi_master *master;
 	struct cdns_spi *xspi;
 	struct resource *res;
-<<<<<<< HEAD
 	unsigned long aper_clk_rate;
-=======
 	u32 num_cs;
->>>>>>> 6530a9b3
 
 	master = spi_alloc_master(&pdev->dev, sizeof(*xspi));
 	if (master == NULL)
@@ -552,17 +540,13 @@
 	master->mode_bits = SPI_CPOL | SPI_CPHA;
 
 	/* Set to default valid value */
-<<<<<<< HEAD
 	aper_clk_rate = clk_get_rate(xspi->pclk) / 2 * 3;
 	if (aper_clk_rate > clk_get_rate(xspi->ref_clk))
 		clk_set_rate(xspi->ref_clk, aper_clk_rate);
 
-	xspi->speed_hz = clk_get_rate(xspi->ref_clk) / 4;
 	xspi->clk_rate = clk_get_rate(xspi->ref_clk);
-=======
-	master->max_speed_hz = clk_get_rate(xspi->ref_clk) / 4;
+	master->max_speed_hz = xspi->clk_rate / 4;
 	xspi->speed_hz = master->max_speed_hz;
->>>>>>> 6530a9b3
 
 	master->bits_per_word_mask = SPI_BPW_MASK(8);
 
