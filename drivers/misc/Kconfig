#
# Misc strange devices
#

menu "Misc devices"

config SENSORS_LIS3LV02D
	tristate
	depends on INPUT
	select INPUT_POLLDEV
	default n

config AD525X_DPOT
	tristate "Analog Devices Digital Potentiometers"
	depends on (I2C || SPI) && SYSFS
	help
	  If you say yes here, you get support for the Analog Devices
	  AD5258, AD5259, AD5251, AD5252, AD5253, AD5254, AD5255
	  AD5160, AD5161, AD5162, AD5165, AD5200, AD5201, AD5203,
	  AD5204, AD5206, AD5207, AD5231, AD5232, AD5233, AD5235,
	  AD5260, AD5262, AD5263, AD5290, AD5291, AD5292, AD5293,
	  AD7376, AD8400, AD8402, AD8403, ADN2850, AD5241, AD5242,
	  AD5243, AD5245, AD5246, AD5247, AD5248, AD5280, AD5282,
	  ADN2860, AD5273, AD5171, AD5170, AD5172, AD5173, AD5270,
	  AD5271, AD5272, AD5274
	  digital potentiometer chips.

	  See Documentation/misc-devices/ad525x_dpot.txt for the
	  userspace interface.

	  This driver can also be built as a module.  If so, the module
	  will be called ad525x_dpot.

config AD525X_DPOT_I2C
	tristate "support I2C bus connection"
	depends on AD525X_DPOT && I2C
	help
	  Say Y here if you have a digital potentiometers hooked to an I2C bus.

	  To compile this driver as a module, choose M here: the
	  module will be called ad525x_dpot-i2c.

config AD525X_DPOT_SPI
	tristate "support SPI bus connection"
	depends on AD525X_DPOT && SPI_MASTER
	help
	  Say Y here if you have a digital potentiometers hooked to an SPI bus.

	  If unsure, say N (but it's safe to say "Y").

	  To compile this driver as a module, choose M here: the
	  module will be called ad525x_dpot-spi.

config ATMEL_TCLIB
	bool "Atmel AT32/AT91 Timer/Counter Library"
	depends on ARCH_AT91
	help
	  Select this if you want a library to allocate the Timer/Counter
	  blocks found on many Atmel processors.  This facilitates using
	  these blocks by different drivers despite processor differences.

config ATMEL_TCB_CLKSRC
	bool "TC Block Clocksource"
	depends on ATMEL_TCLIB
	default y
	help
	  Select this to get a high precision clocksource based on a
	  TC block with a 5+ MHz base clock rate.  Two timer channels
	  are combined to make a single 32-bit timer.

	  When GENERIC_CLOCKEVENTS is defined, the third timer channel
	  may be used as a clock event device supporting oneshot mode
	  (delays of up to two seconds) based on the 32 KiHz clock.

config ATMEL_TCB_CLKSRC_BLOCK
	int
	depends on ATMEL_TCB_CLKSRC
	default 0
	range 0 1
	help
	  Some chips provide more than one TC block, so you have the
	  choice of which one to use for the clock framework.  The other
	  TC can be used for other purposes, such as PWM generation and
	  interval timing.

config DUMMY_IRQ
	tristate "Dummy IRQ handler"
	default n
	---help---
	  This module accepts a single 'irq' parameter, which it should register for.
	  The sole purpose of this module is to help with debugging of systems on
	  which spurious IRQs would happen on disabled IRQ vector.

config IBM_ASM
	tristate "Device driver for IBM RSA service processor"
	depends on X86 && PCI && INPUT
	depends on SERIAL_8250 || SERIAL_8250=n
	---help---
	  This option enables device driver support for in-band access to the
	  IBM RSA (Condor) service processor in eServer xSeries systems.
	  The ibmasm device driver allows user space application to access
	  ASM (Advanced Systems Management) functions on the service
	  processor. The driver is meant to be used in conjunction with
	  a user space API.
	  The ibmasm driver also enables the OS to use the UART on the
	  service processor board as a regular serial port. To make use of
	  this feature serial driver support (CONFIG_SERIAL_8250) must be
	  enabled.

	  WARNING: This software may not be supported or function
	  correctly on your IBM server. Please consult the IBM ServerProven
	  website <http://www-03.ibm.com/systems/info/x86servers/serverproven/compat/us/>
	  for information on the specific driver level and support statement
	  for your IBM server.

config IBMVMC
	tristate "IBM Virtual Management Channel support"
	depends on PPC_PSERIES
	help
	  This is the IBM POWER Virtual Management Channel

	  This driver is to be used for the POWER Virtual
	  Management Channel virtual adapter on the PowerVM
	  platform. It provides both request/response and
	  async message support through the /dev/ibmvmc node.

	  To compile this driver as a module, choose M here: the
	  module will be called ibmvmc.

config PHANTOM
	tristate "Sensable PHANToM (PCI)"
	depends on PCI
	help
	  Say Y here if you want to build a driver for Sensable PHANToM device.

	  This driver is only for PCI PHANToMs.

	  If you choose to build module, its name will be phantom. If unsure,
	  say N here.

config INTEL_MID_PTI
	tristate "Parallel Trace Interface for MIPI P1149.7 cJTAG standard"
	depends on PCI && TTY && (X86_INTEL_MID || COMPILE_TEST)
	default n
	help
	  The PTI (Parallel Trace Interface) driver directs
	  trace data routed from various parts in the system out
	  through an Intel Penwell PTI port and out of the mobile
	  device for analysis with a debugging tool (Lauterbach or Fido).

	  You should select this driver if the target kernel is meant for
	  an Intel Atom (non-netbook) mobile device containing a MIPI
	  P1149.7 standard implementation.

config SGI_IOC4
	tristate "SGI IOC4 Base IO support"
	depends on PCI
	---help---
	  This option enables basic support for the IOC4 chip on certain
	  SGI IO controller cards (IO9, IO10, and PCI-RT).  This option
	  does not enable any specific functions on such a card, but provides
	  necessary infrastructure for other drivers to utilize.

	  If you have an SGI Altix with an IOC4-based card say Y.
	  Otherwise say N.

config TIFM_CORE
	tristate "TI Flash Media interface support"
	depends on PCI
	help
	  If you want support for Texas Instruments(R) Flash Media adapters
	  you should select this option and then also choose an appropriate
	  host adapter, such as 'TI Flash Media PCI74xx/PCI76xx host adapter
	  support', if you have a TI PCI74xx compatible card reader, for
	  example.
	  You will also have to select some flash card format drivers. MMC/SD
	  cards are supported via 'MMC/SD Card support: TI Flash Media MMC/SD
	  Interface support (MMC_TIFM_SD)'.

	  To compile this driver as a module, choose M here: the module will
	  be called tifm_core.

config TIFM_7XX1
	tristate "TI Flash Media PCI74xx/PCI76xx host adapter support"
	depends on PCI && TIFM_CORE
	default TIFM_CORE
	help
	  This option enables support for Texas Instruments(R) PCI74xx and
	  PCI76xx families of Flash Media adapters, found in many laptops.
	  To make actual use of the device, you will have to select some
	  flash card format drivers, as outlined in the TIFM_CORE Help.

	  To compile this driver as a module, choose M here: the module will
	  be called tifm_7xx1.

config ICS932S401
	tristate "Integrated Circuits ICS932S401"
	depends on I2C
	help
	  If you say yes here you get support for the Integrated Circuits
	  ICS932S401 clock control chips.

	  This driver can also be built as a module. If so, the module
	  will be called ics932s401.

config ATMEL_SSC
	tristate "Device driver for Atmel SSC peripheral"
	depends on HAS_IOMEM && (ARCH_AT91 || COMPILE_TEST)
	---help---
	  This option enables device driver support for Atmel Synchronized
	  Serial Communication peripheral (SSC).

	  The SSC peripheral supports a wide variety of serial frame based
	  communications, i.e. I2S, SPI, etc.

	  If unsure, say N.

config ENCLOSURE_SERVICES
	tristate "Enclosure Services"
	default n
	help
	  Provides support for intelligent enclosures (bays which
	  contain storage devices).  You also need either a host
	  driver (SCSI/ATA) which supports enclosures
	  or a SCSI enclosure device (SES) to use these services.

config SGI_XP
	tristate "Support communication between SGI SSIs"
	depends on NET
	depends on (IA64_GENERIC || IA64_SGI_SN2 || IA64_SGI_UV || X86_UV) && SMP
	select IA64_UNCACHED_ALLOCATOR if IA64_GENERIC || IA64_SGI_SN2
	select GENERIC_ALLOCATOR if IA64_GENERIC || IA64_SGI_SN2
	select SGI_GRU if X86_64 && SMP
	---help---
	  An SGI machine can be divided into multiple Single System
	  Images which act independently of each other and have
	  hardware based memory protection from the others.  Enabling
	  this feature will allow for direct communication between SSIs
	  based on a network adapter and DMA messaging.

config CS5535_MFGPT
	tristate "CS5535/CS5536 Geode Multi-Function General Purpose Timer (MFGPT) support"
	depends on MFD_CS5535
	default n
	help
	  This driver provides access to MFGPT functionality for other
	  drivers that need timers.  MFGPTs are available in the CS5535 and
	  CS5536 companion chips that are found in AMD Geode and several
	  other platforms.  They have a better resolution and max interval
	  than the generic PIT, and are suitable for use as high-res timers.
	  You probably don't want to enable this manually; other drivers that
	  make use of it should enable it.

config CS5535_MFGPT_DEFAULT_IRQ
	int
	depends on CS5535_MFGPT
	default 7
	help
	  MFGPTs on the CS5535 require an interrupt.  The selected IRQ
	  can be overridden as a module option as well as by driver that
	  use the cs5535_mfgpt_ API; however, different architectures might
	  want to use a different IRQ by default.  This is here for
	  architectures to set as necessary.

config CS5535_CLOCK_EVENT_SRC
	tristate "CS5535/CS5536 high-res timer (MFGPT) events"
	depends on GENERIC_CLOCKEVENTS && CS5535_MFGPT
	help
	  This driver provides a clock event source based on the MFGPT
	  timer(s) in the CS5535 and CS5536 companion chips.
	  MFGPTs have a better resolution and max interval than the
	  generic PIT, and are suitable for use as high-res timers.

config HP_ILO
	tristate "Channel interface driver for the HP iLO processor"
	depends on PCI
	default n
	help
	  The channel interface driver allows applications to communicate
	  with iLO management processors present on HP ProLiant servers.
	  Upon loading, the driver creates /dev/hpilo/dXccbN files, which
	  can be used to gather data from the management processor, via
	  read and write system calls.

	  To compile this driver as a module, choose M here: the
	  module will be called hpilo.

config QCOM_COINCELL
	tristate "Qualcomm coincell charger support"
	depends on MFD_SPMI_PMIC || COMPILE_TEST
	help
	  This driver supports the coincell block found inside of
	  Qualcomm PMICs.  The coincell charger provides a means to
	  charge a coincell battery or backup capacitor which is used
	  to maintain PMIC register and RTC state in the absence of
	  external power.

config SGI_GRU
	tristate "SGI GRU driver"
	depends on X86_UV && SMP
	default n
	select MMU_NOTIFIER
	---help---
	The GRU is a hardware resource located in the system chipset. The GRU
	contains memory that can be mmapped into the user address space. This memory is
	used to communicate with the GRU to perform functions such as load/store,
	scatter/gather, bcopy, AMOs, etc.  The GRU is directly accessed by user
	instructions using user virtual addresses. GRU instructions (ex., bcopy) use
	user virtual addresses for operands.

	If you are not running on a SGI UV system, say N.

config SGI_GRU_DEBUG
	bool  "SGI GRU driver debug"
	depends on SGI_GRU
	default n
	---help---
	This option enables additional debugging code for the SGI GRU driver.
	If you are unsure, say N.

config APDS9802ALS
	tristate "Medfield Avago APDS9802 ALS Sensor module"
	depends on I2C
	help
	  If you say yes here you get support for the ALS APDS9802 ambient
	  light sensor.

	  This driver can also be built as a module.  If so, the module
	  will be called apds9802als.

config ISL29003
	tristate "Intersil ISL29003 ambient light sensor"
	depends on I2C && SYSFS
	help
	  If you say yes here you get support for the Intersil ISL29003
	  ambient light sensor.

	  This driver can also be built as a module.  If so, the module
	  will be called isl29003.

config ISL29020
	tristate "Intersil ISL29020 ambient light sensor"
	depends on I2C
	help
	  If you say yes here you get support for the Intersil ISL29020
	  ambient light sensor.

	  This driver can also be built as a module.  If so, the module
	  will be called isl29020.

config SENSORS_TSL2550
	tristate "Taos TSL2550 ambient light sensor"
	depends on I2C && SYSFS
	help
	  If you say yes here you get support for the Taos TSL2550
	  ambient light sensor.

	  This driver can also be built as a module.  If so, the module
	  will be called tsl2550.

config SENSORS_BH1770
         tristate "BH1770GLC / SFH7770 combined ALS - Proximity sensor"
         depends on I2C
         ---help---
           Say Y here if you want to build a driver for BH1770GLC (ROHM) or
	   SFH7770 (Osram) combined ambient light and proximity sensor chip.

           To compile this driver as a module, choose M here: the
           module will be called bh1770glc. If unsure, say N here.

config SENSORS_APDS990X
	 tristate "APDS990X combined als and proximity sensors"
	 depends on I2C
	 default n
	 ---help---
	   Say Y here if you want to build a driver for Avago APDS990x
	   combined ambient light and proximity sensor chip.

	   To compile this driver as a module, choose M here: the
	   module will be called apds990x. If unsure, say N here.

config HMC6352
	tristate "Honeywell HMC6352 compass"
	depends on I2C
	help
	  This driver provides support for the Honeywell HMC6352 compass,
	  providing configuration and heading data via sysfs.

config DS1682
	tristate "Dallas DS1682 Total Elapsed Time Recorder with Alarm"
	depends on I2C
	help
	  If you say yes here you get support for Dallas Semiconductor
	  DS1682 Total Elapsed Time Recorder.

	  This driver can also be built as a module.  If so, the module
	  will be called ds1682.

config SPEAR13XX_PCIE_GADGET
	bool "PCIe gadget support for SPEAr13XX platform"
	depends on ARCH_SPEAR13XX && BROKEN
	default n
	help
	 This option enables gadget support for PCIe controller. If
	 board file defines any controller as PCIe endpoint then a sysfs
	 entry will be created for that controller. User can use these
	 sysfs node to configure PCIe EP as per his requirements.

config VMWARE_BALLOON
	tristate "VMware Balloon Driver"
	depends on VMWARE_VMCI && X86 && HYPERVISOR_GUEST
	help
	  This is VMware physical memory management driver which acts
	  like a "balloon" that can be inflated to reclaim physical pages
	  by reserving them in the guest and invalidating them in the
	  monitor, freeing up the underlying machine pages so they can
	  be allocated to other guests. The balloon can also be deflated
	  to allow the guest to use more physical memory.

	  If unsure, say N.

	  To compile this driver as a module, choose M here: the
	  module will be called vmw_balloon.

config PCH_PHUB
	tristate "Intel EG20T PCH/LAPIS Semicon IOH(ML7213/ML7223/ML7831) PHUB"
	select GENERIC_NET_UTILS
	depends on PCI && (X86_32 || MIPS || COMPILE_TEST)
	help
	  This driver is for PCH(Platform controller Hub) PHUB(Packet Hub) of
	  Intel Topcliff which is an IOH(Input/Output Hub) for x86 embedded
	  processor. The Topcliff has MAC address and Option ROM data in SROM.
	  This driver can access MAC address and Option ROM data in SROM.

	  This driver also can be used for LAPIS Semiconductor's IOH,
	  ML7213/ML7223/ML7831.
	  ML7213 which is for IVI(In-Vehicle Infotainment) use.
	  ML7223 IOH is for MP(Media Phone) use.
	  ML7831 IOH is for general purpose use.
	  ML7213/ML7223/ML7831 is companion chip for Intel Atom E6xx series.
	  ML7213/ML7223/ML7831 is completely compatible for Intel EG20T PCH.

	  To compile this driver as a module, choose M here: the module will
	  be called pch_phub.

config USB_SWITCH_FSA9480
	tristate "FSA9480 USB Switch"
	depends on I2C
	help
	  The FSA9480 is a USB port accessory detector and switch.
	  The FSA9480 is fully controlled using I2C and enables USB data,
	  stereo and mono audio, video, microphone and UART data to use
	  a common connector port.

config LATTICE_ECP3_CONFIG
	tristate "Lattice ECP3 FPGA bitstream configuration via SPI"
	depends on SPI && SYSFS
	select FW_LOADER
	default	n
	help
	  This option enables support for bitstream configuration (programming
	  or loading) of the Lattice ECP3 FPGA family via SPI.

	  If unsure, say N.

config SRAM
	bool "Generic on-chip SRAM driver"
	depends on HAS_IOMEM
	select GENERIC_ALLOCATOR
	select SRAM_EXEC if ARM
	help
	  This driver allows you to declare a memory region to be managed by
	  the genalloc API. It is supposed to be used for small on-chip SRAM
	  areas found on many SoCs.

config SRAM_EXEC
	bool

config VEXPRESS_SYSCFG
	bool "Versatile Express System Configuration driver"
	depends on VEXPRESS_CONFIG
	default y
	help
	  ARM Ltd. Versatile Express uses specialised platform configuration
	  bus. System Configuration interface is one of the possible means
	  of generating transactions on this bus.

config ASPEED_LPC_CTRL
	depends on (ARCH_ASPEED || COMPILE_TEST) && REGMAP && MFD_SYSCON
	tristate "Aspeed ast2400/2500 HOST LPC to BMC bridge control"
	---help---
	  Control Aspeed ast2400/2500 HOST LPC to BMC mappings through
	  ioctl()s, the driver also provides a read/write interface to a BMC ram
	  region where the host LPC read/write region can be buffered.

config ASPEED_LPC_SNOOP
	tristate "Aspeed ast2500 HOST LPC snoop support"
	depends on (ARCH_ASPEED || COMPILE_TEST) && REGMAP && MFD_SYSCON
	help
	  Provides a driver to control the LPC snoop interface which
	  allows the BMC to listen on and save the data written by
	  the host to an arbitrary LPC I/O port.

config PCI_ENDPOINT_TEST
	depends on PCI
	select CRC32
	tristate "PCI Endpoint Test driver"
	---help---
           Enable this configuration option to enable the host side test driver
           for PCI Endpoint.

<<<<<<< HEAD
config XILINX_SDFEC
	tristate "Xilinx SDFEC 16"
	help
	  This option enables support for the Xilinx SDFEC (Soft Decision
	  Forward Error Correction) driver. This enables a char driver
	  for the SDFEC.

	  You may select this driver if your design instantiates the
	  SDFEC(16nm) hardened block. To compile this as a module choose M.

	  If unsure, say N.

config XILINX_TRAFGEN
	tristate "Xilinx Traffic Generator"
	help
	  This option enables support for the Xilinx Traffic Generator driver.
	  It is designed to generate AXI4 traffic which can be used to stress
	  different modules/interconnect connected in the system. Different
	  configurable options which are provided through sysfs entries allow
	  allow the user to generate a wide variety of traffic based on their
	  their requirements.

	  If unsure, say N

source "drivers/misc/jesd204b/Kconfig"
=======
config MISC_RTSX
	tristate
	default MISC_RTSX_PCI || MISC_RTSX_USB

>>>>>>> 84df9525
source "drivers/misc/c2port/Kconfig"
source "drivers/misc/eeprom/Kconfig"
source "drivers/misc/cb710/Kconfig"
source "drivers/misc/ti-st/Kconfig"
source "drivers/misc/lis3lv02d/Kconfig"
source "drivers/misc/altera-stapl/Kconfig"
source "drivers/misc/mei/Kconfig"
source "drivers/misc/vmw_vmci/Kconfig"
source "drivers/misc/mic/Kconfig"
source "drivers/misc/genwqe/Kconfig"
source "drivers/misc/echo/Kconfig"
source "drivers/misc/cxl/Kconfig"
source "drivers/misc/ocxl/Kconfig"
source "drivers/misc/cardreader/Kconfig"
endmenu<|MERGE_RESOLUTION|>--- conflicted
+++ resolved
@@ -509,7 +509,6 @@
            Enable this configuration option to enable the host side test driver
            for PCI Endpoint.
 
-<<<<<<< HEAD
 config XILINX_SDFEC
 	tristate "Xilinx SDFEC 16"
 	help
@@ -534,13 +533,11 @@
 
 	  If unsure, say N
 
-source "drivers/misc/jesd204b/Kconfig"
-=======
 config MISC_RTSX
 	tristate
 	default MISC_RTSX_PCI || MISC_RTSX_USB
 
->>>>>>> 84df9525
+source "drivers/misc/jesd204b/Kconfig"
 source "drivers/misc/c2port/Kconfig"
 source "drivers/misc/eeprom/Kconfig"
 source "drivers/misc/cb710/Kconfig"
