// SPDX-License-Identifier: GPL-2.0-only
/*******************************************************************************
  This is the driver for the ST MAC 10/100/1000 on-chip Ethernet controllers.
  ST Ethernet IPs are built around a Synopsys IP Core.

	Copyright(C) 2007-2011 STMicroelectronics Ltd


  Author: Giuseppe Cavallaro <peppe.cavallaro@st.com>

  Documentation available at:
	http://www.stlinux.com
  Support available at:
	https://bugzilla.stlinux.com/
*******************************************************************************/

#include <linux/clk.h>
#include <linux/kernel.h>
#include <linux/interrupt.h>
#include <linux/ip.h>
#include <linux/tcp.h>
#include <linux/skbuff.h>
#include <linux/ethtool.h>
#include <linux/if_ether.h>
#include <linux/crc32.h>
#include <linux/mii.h>
#include <linux/if.h>
#include <linux/if_vlan.h>
#include <linux/dma-mapping.h>
#include <linux/slab.h>
#include <linux/prefetch.h>
#include <linux/pinctrl/consumer.h>
#ifdef CONFIG_DEBUG_FS
#include <linux/debugfs.h>
#include <linux/seq_file.h>
#endif /* CONFIG_DEBUG_FS */
#include <linux/net_tstamp.h>
#include <linux/phylink.h>
#include <net/pkt_cls.h>
#include "stmmac_ptp.h"
#include "stmmac.h"
#include <linux/reset.h>
#include <linux/of_mdio.h>
#include "dwmac1000.h"
#include "dwxgmac2.h"
#include "hwif.h"

#define	STMMAC_ALIGN(x)		__ALIGN_KERNEL(x, SMP_CACHE_BYTES)
#define	TSO_MAX_BUFF_SIZE	(SZ_16K - 1)

/* Module parameters */
#define TX_TIMEO	5000
static int watchdog = TX_TIMEO;
module_param(watchdog, int, 0644);
MODULE_PARM_DESC(watchdog, "Transmit timeout in milliseconds (default 5s)");

static int debug = -1;
module_param(debug, int, 0644);
MODULE_PARM_DESC(debug, "Message Level (-1: default, 0: no output, 16: all)");

static int phyaddr = -1;
module_param(phyaddr, int, 0444);
MODULE_PARM_DESC(phyaddr, "Physical device address");

#define STMMAC_TX_THRESH	(DMA_TX_SIZE / 4)
#define STMMAC_RX_THRESH	(DMA_RX_SIZE / 4)

static int flow_ctrl = FLOW_AUTO;
module_param(flow_ctrl, int, 0644);
MODULE_PARM_DESC(flow_ctrl, "Flow control ability [on/off]");

static int pause = PAUSE_TIME;
module_param(pause, int, 0644);
MODULE_PARM_DESC(pause, "Flow Control Pause Time");

#define TC_DEFAULT 64
static int tc = TC_DEFAULT;
module_param(tc, int, 0644);
MODULE_PARM_DESC(tc, "DMA threshold control value");

#define	DEFAULT_BUFSIZE	1536
static int buf_sz = DEFAULT_BUFSIZE;
module_param(buf_sz, int, 0644);
MODULE_PARM_DESC(buf_sz, "DMA buffer size");

#define	STMMAC_RX_COPYBREAK	256

static const u32 default_msg_level = (NETIF_MSG_DRV | NETIF_MSG_PROBE |
				      NETIF_MSG_LINK | NETIF_MSG_IFUP |
				      NETIF_MSG_IFDOWN | NETIF_MSG_TIMER);

#define STMMAC_DEFAULT_LPI_TIMER	1000
static int eee_timer = STMMAC_DEFAULT_LPI_TIMER;
module_param(eee_timer, int, 0644);
MODULE_PARM_DESC(eee_timer, "LPI tx expiration time in msec");
#define STMMAC_LPI_T(x) (jiffies + msecs_to_jiffies(x))

/* By default the driver will use the ring mode to manage tx and rx descriptors,
 * but allow user to force to use the chain instead of the ring
 */
static unsigned int chain_mode;
module_param(chain_mode, int, 0444);
MODULE_PARM_DESC(chain_mode, "To use chain instead of ring mode");

static irqreturn_t stmmac_interrupt(int irq, void *dev_id);

#ifdef CONFIG_DEBUG_FS
static void stmmac_init_fs(struct net_device *dev);
static void stmmac_exit_fs(struct net_device *dev);
#endif

#define STMMAC_COAL_TIMER(x) (jiffies + usecs_to_jiffies(x))

/**
 * stmmac_verify_args - verify the driver parameters.
 * Description: it checks the driver parameters and set a default in case of
 * errors.
 */
static void stmmac_verify_args(void)
{
	if (unlikely(watchdog < 0))
		watchdog = TX_TIMEO;
	if (unlikely((buf_sz < DEFAULT_BUFSIZE) || (buf_sz > BUF_SIZE_16KiB)))
		buf_sz = DEFAULT_BUFSIZE;
	if (unlikely(flow_ctrl > 1))
		flow_ctrl = FLOW_AUTO;
	else if (likely(flow_ctrl < 0))
		flow_ctrl = FLOW_OFF;
	if (unlikely((pause < 0) || (pause > 0xffff)))
		pause = PAUSE_TIME;
	if (eee_timer < 0)
		eee_timer = STMMAC_DEFAULT_LPI_TIMER;
}

/**
 * stmmac_disable_all_queues - Disable all queues
 * @priv: driver private structure
 */
static void stmmac_disable_all_queues(struct stmmac_priv *priv)
{
	u32 rx_queues_cnt = priv->plat->rx_queues_to_use;
	u32 tx_queues_cnt = priv->plat->tx_queues_to_use;
	u32 maxq = max(rx_queues_cnt, tx_queues_cnt);
	u32 queue;

	for (queue = 0; queue < maxq; queue++) {
		struct stmmac_channel *ch = &priv->channel[queue];

		if (queue < rx_queues_cnt)
			napi_disable(&ch->rx_napi);
		if (queue < tx_queues_cnt)
			napi_disable(&ch->tx_napi);
	}
}

/**
 * stmmac_enable_all_queues - Enable all queues
 * @priv: driver private structure
 */
static void stmmac_enable_all_queues(struct stmmac_priv *priv)
{
	u32 rx_queues_cnt = priv->plat->rx_queues_to_use;
	u32 tx_queues_cnt = priv->plat->tx_queues_to_use;
	u32 maxq = max(rx_queues_cnt, tx_queues_cnt);
	u32 queue;

	for (queue = 0; queue < maxq; queue++) {
		struct stmmac_channel *ch = &priv->channel[queue];

		if (queue < rx_queues_cnt)
			napi_enable(&ch->rx_napi);
		if (queue < tx_queues_cnt)
			napi_enable(&ch->tx_napi);
	}
}

/**
 * stmmac_stop_all_queues - Stop all queues
 * @priv: driver private structure
 */
static void stmmac_stop_all_queues(struct stmmac_priv *priv)
{
	u32 tx_queues_cnt = priv->plat->tx_queues_to_use;
	u32 queue;

	for (queue = 0; queue < tx_queues_cnt; queue++)
		netif_tx_stop_queue(netdev_get_tx_queue(priv->dev, queue));
}

/**
 * stmmac_start_all_queues - Start all queues
 * @priv: driver private structure
 */
static void stmmac_start_all_queues(struct stmmac_priv *priv)
{
	u32 tx_queues_cnt = priv->plat->tx_queues_to_use;
	u32 queue;

	for (queue = 0; queue < tx_queues_cnt; queue++)
		netif_tx_start_queue(netdev_get_tx_queue(priv->dev, queue));
}

static void stmmac_service_event_schedule(struct stmmac_priv *priv)
{
	if (!test_bit(STMMAC_DOWN, &priv->state) &&
	    !test_and_set_bit(STMMAC_SERVICE_SCHED, &priv->state))
		queue_work(priv->wq, &priv->service_task);
}

static void stmmac_global_err(struct stmmac_priv *priv)
{
	netif_carrier_off(priv->dev);
	set_bit(STMMAC_RESET_REQUESTED, &priv->state);
	stmmac_service_event_schedule(priv);
}

/**
 * stmmac_clk_csr_set - dynamically set the MDC clock
 * @priv: driver private structure
 * Description: this is to dynamically set the MDC clock according to the csr
 * clock input.
 * Note:
 *	If a specific clk_csr value is passed from the platform
 *	this means that the CSR Clock Range selection cannot be
 *	changed at run-time and it is fixed (as reported in the driver
 *	documentation). Viceversa the driver will try to set the MDC
 *	clock dynamically according to the actual clock input.
 */
static void stmmac_clk_csr_set(struct stmmac_priv *priv)
{
	u32 clk_rate;

	clk_rate = clk_get_rate(priv->plat->stmmac_clk);

	/* Platform provided default clk_csr would be assumed valid
	 * for all other cases except for the below mentioned ones.
	 * For values higher than the IEEE 802.3 specified frequency
	 * we can not estimate the proper divider as it is not known
	 * the frequency of clk_csr_i. So we do not change the default
	 * divider.
	 */
	if (!(priv->clk_csr & MAC_CSR_H_FRQ_MASK)) {
		if (clk_rate < CSR_F_35M)
			priv->clk_csr = STMMAC_CSR_20_35M;
		else if ((clk_rate >= CSR_F_35M) && (clk_rate < CSR_F_60M))
			priv->clk_csr = STMMAC_CSR_35_60M;
		else if ((clk_rate >= CSR_F_60M) && (clk_rate < CSR_F_100M))
			priv->clk_csr = STMMAC_CSR_60_100M;
		else if ((clk_rate >= CSR_F_100M) && (clk_rate < CSR_F_150M))
			priv->clk_csr = STMMAC_CSR_100_150M;
		else if ((clk_rate >= CSR_F_150M) && (clk_rate < CSR_F_250M))
			priv->clk_csr = STMMAC_CSR_150_250M;
		else if ((clk_rate >= CSR_F_250M) && (clk_rate < CSR_F_300M))
			priv->clk_csr = STMMAC_CSR_250_300M;
	}

	if (priv->plat->has_sun8i) {
		if (clk_rate > 160000000)
			priv->clk_csr = 0x03;
		else if (clk_rate > 80000000)
			priv->clk_csr = 0x02;
		else if (clk_rate > 40000000)
			priv->clk_csr = 0x01;
		else
			priv->clk_csr = 0;
	}

	if (priv->plat->has_xgmac) {
		if (clk_rate > 400000000)
			priv->clk_csr = 0x5;
		else if (clk_rate > 350000000)
			priv->clk_csr = 0x4;
		else if (clk_rate > 300000000)
			priv->clk_csr = 0x3;
		else if (clk_rate > 250000000)
			priv->clk_csr = 0x2;
		else if (clk_rate > 150000000)
			priv->clk_csr = 0x1;
		else
			priv->clk_csr = 0x0;
	}
}

static void print_pkt(unsigned char *buf, int len)
{
	pr_debug("len = %d byte, buf addr: 0x%p\n", len, buf);
	print_hex_dump_bytes("", DUMP_PREFIX_OFFSET, buf, len);
}

static inline u32 stmmac_tx_avail(struct stmmac_priv *priv, u32 queue)
{
	struct stmmac_tx_queue *tx_q = &priv->tx_queue[queue];
	u32 avail;

	if (tx_q->dirty_tx > tx_q->cur_tx)
		avail = tx_q->dirty_tx - tx_q->cur_tx - 1;
	else
		avail = DMA_TX_SIZE - tx_q->cur_tx + tx_q->dirty_tx - 1;

	return avail;
}

/**
 * stmmac_rx_dirty - Get RX queue dirty
 * @priv: driver private structure
 * @queue: RX queue index
 */
static inline u32 stmmac_rx_dirty(struct stmmac_priv *priv, u32 queue)
{
	struct stmmac_rx_queue *rx_q = &priv->rx_queue[queue];
	u32 dirty;

	if (rx_q->dirty_rx <= rx_q->cur_rx)
		dirty = rx_q->cur_rx - rx_q->dirty_rx;
	else
		dirty = DMA_RX_SIZE - rx_q->dirty_rx + rx_q->cur_rx;

	return dirty;
}

/**
 * stmmac_enable_eee_mode - check and enter in LPI mode
 * @priv: driver private structure
 * Description: this function is to verify and enter in LPI mode in case of
 * EEE.
 */
static void stmmac_enable_eee_mode(struct stmmac_priv *priv)
{
	u32 tx_cnt = priv->plat->tx_queues_to_use;
	u32 queue;

	/* check if all TX queues have the work finished */
	for (queue = 0; queue < tx_cnt; queue++) {
		struct stmmac_tx_queue *tx_q = &priv->tx_queue[queue];

		if (tx_q->dirty_tx != tx_q->cur_tx)
			return; /* still unfinished work */
	}

	/* Check and enter in LPI mode */
	if (!priv->tx_path_in_lpi_mode)
		stmmac_set_eee_mode(priv, priv->hw,
				priv->plat->en_tx_lpi_clockgating);
}

/**
 * stmmac_disable_eee_mode - disable and exit from LPI mode
 * @priv: driver private structure
 * Description: this function is to exit and disable EEE in case of
 * LPI state is true. This is called by the xmit.
 */
void stmmac_disable_eee_mode(struct stmmac_priv *priv)
{
	stmmac_reset_eee_mode(priv, priv->hw);
	del_timer_sync(&priv->eee_ctrl_timer);
	priv->tx_path_in_lpi_mode = false;
}

/**
 * stmmac_eee_ctrl_timer - EEE TX SW timer.
 * @arg : data hook
 * Description:
 *  if there is no data transfer and if we are not in LPI state,
 *  then MAC Transmitter can be moved to LPI state.
 */
static void stmmac_eee_ctrl_timer(struct timer_list *t)
{
	struct stmmac_priv *priv = from_timer(priv, t, eee_ctrl_timer);

	stmmac_enable_eee_mode(priv);
	mod_timer(&priv->eee_ctrl_timer, STMMAC_LPI_T(eee_timer));
}

/**
 * stmmac_eee_init - init EEE
 * @priv: driver private structure
 * Description:
 *  if the GMAC supports the EEE (from the HW cap reg) and the phy device
 *  can also manage EEE, this function enable the LPI state and start related
 *  timer.
 */
bool stmmac_eee_init(struct stmmac_priv *priv)
{
	int tx_lpi_timer = priv->tx_lpi_timer;

	/* Using PCS we cannot dial with the phy registers at this stage
	 * so we do not support extra feature like EEE.
	 */
	if ((priv->hw->pcs == STMMAC_PCS_RGMII) ||
	    (priv->hw->pcs == STMMAC_PCS_TBI) ||
	    (priv->hw->pcs == STMMAC_PCS_RTBI))
		return false;

	/* Check if MAC core supports the EEE feature. */
	if (!priv->dma_cap.eee)
		return false;

	mutex_lock(&priv->lock);

	/* Check if it needs to be deactivated */
	if (!priv->eee_active) {
		if (priv->eee_enabled) {
			netdev_dbg(priv->dev, "disable EEE\n");
			del_timer_sync(&priv->eee_ctrl_timer);
			stmmac_set_eee_timer(priv, priv->hw, 0, tx_lpi_timer);
		}
		mutex_unlock(&priv->lock);
		return false;
	}

	if (priv->eee_active && !priv->eee_enabled) {
		timer_setup(&priv->eee_ctrl_timer, stmmac_eee_ctrl_timer, 0);
		mod_timer(&priv->eee_ctrl_timer, STMMAC_LPI_T(eee_timer));
		stmmac_set_eee_timer(priv, priv->hw, STMMAC_DEFAULT_LIT_LS,
				     tx_lpi_timer);
	}

	mutex_unlock(&priv->lock);
	netdev_dbg(priv->dev, "Energy-Efficient Ethernet initialized\n");
	return true;
}

/* stmmac_get_tx_hwtstamp - get HW TX timestamps
 * @priv: driver private structure
 * @p : descriptor pointer
 * @skb : the socket buffer
 * Description :
 * This function will read timestamp from the descriptor & pass it to stack.
 * and also perform some sanity checks.
 */
static void stmmac_get_tx_hwtstamp(struct stmmac_priv *priv,
				   struct dma_desc *p, struct sk_buff *skb)
{
	struct skb_shared_hwtstamps shhwtstamp;
	bool found = false;
	u64 ns = 0;

	if (!priv->hwts_tx_en)
		return;

	/* exit if skb doesn't support hw tstamp */
	if (likely(!skb || !(skb_shinfo(skb)->tx_flags & SKBTX_IN_PROGRESS)))
		return;

	/* check tx tstamp status */
	if (stmmac_get_tx_timestamp_status(priv, p)) {
		stmmac_get_timestamp(priv, p, priv->adv_ts, &ns);
		found = true;
	} else if (!stmmac_get_mac_tx_timestamp(priv, priv->hw, &ns)) {
		found = true;
	}

	if (found) {
		memset(&shhwtstamp, 0, sizeof(struct skb_shared_hwtstamps));
		shhwtstamp.hwtstamp = ns_to_ktime(ns);

		netdev_dbg(priv->dev, "get valid TX hw timestamp %llu\n", ns);
		/* pass tstamp to stack */
		skb_tstamp_tx(skb, &shhwtstamp);
	}
}

/* stmmac_get_rx_hwtstamp - get HW RX timestamps
 * @priv: driver private structure
 * @p : descriptor pointer
 * @np : next descriptor pointer
 * @skb : the socket buffer
 * Description :
 * This function will read received packet's timestamp from the descriptor
 * and pass it to stack. It also perform some sanity checks.
 */
static void stmmac_get_rx_hwtstamp(struct stmmac_priv *priv, struct dma_desc *p,
				   struct dma_desc *np, struct sk_buff *skb)
{
	struct skb_shared_hwtstamps *shhwtstamp = NULL;
	struct dma_desc *desc = p;
	u64 ns = 0;

	if (!priv->hwts_rx_en)
		return;
	/* For GMAC4, the valid timestamp is from CTX next desc. */
	if (priv->plat->has_gmac4 || priv->plat->has_xgmac)
		desc = np;

	/* Check if timestamp is available */
	if (stmmac_get_rx_timestamp_status(priv, p, np, priv->adv_ts)) {
		stmmac_get_timestamp(priv, desc, priv->adv_ts, &ns);
		netdev_dbg(priv->dev, "get valid RX hw timestamp %llu\n", ns);
		shhwtstamp = skb_hwtstamps(skb);
		memset(shhwtstamp, 0, sizeof(struct skb_shared_hwtstamps));
		shhwtstamp->hwtstamp = ns_to_ktime(ns);
	} else  {
		netdev_dbg(priv->dev, "cannot get RX hw timestamp\n");
	}
}

/**
 *  stmmac_hwtstamp_set - control hardware timestamping.
 *  @dev: device pointer.
 *  @ifr: An IOCTL specific structure, that can contain a pointer to
 *  a proprietary structure used to pass information to the driver.
 *  Description:
 *  This function configures the MAC to enable/disable both outgoing(TX)
 *  and incoming(RX) packets time stamping based on user input.
 *  Return Value:
 *  0 on success and an appropriate -ve integer on failure.
 */
static int stmmac_hwtstamp_set(struct net_device *dev, struct ifreq *ifr)
{
	struct stmmac_priv *priv = netdev_priv(dev);
	struct hwtstamp_config config;
	struct timespec64 now;
	u64 temp = 0;
	u32 ptp_v2 = 0;
	u32 tstamp_all = 0;
	u32 ptp_over_ipv4_udp = 0;
	u32 ptp_over_ipv6_udp = 0;
	u32 ptp_over_ethernet = 0;
	u32 snap_type_sel = 0;
	u32 ts_master_en = 0;
	u32 ts_event_en = 0;
	u32 sec_inc = 0;
	u32 value = 0;
	bool xmac;

	xmac = priv->plat->has_gmac4 || priv->plat->has_xgmac;

	if (!(priv->dma_cap.time_stamp || priv->adv_ts)) {
		netdev_alert(priv->dev, "No support for HW time stamping\n");
		priv->hwts_tx_en = 0;
		priv->hwts_rx_en = 0;

		return -EOPNOTSUPP;
	}

	if (copy_from_user(&config, ifr->ifr_data,
			   sizeof(config)))
		return -EFAULT;

	netdev_dbg(priv->dev, "%s config flags:0x%x, tx_type:0x%x, rx_filter:0x%x\n",
		   __func__, config.flags, config.tx_type, config.rx_filter);

	/* reserved for future extensions */
	if (config.flags)
		return -EINVAL;

	if (config.tx_type != HWTSTAMP_TX_OFF &&
	    config.tx_type != HWTSTAMP_TX_ON)
		return -ERANGE;

	if (priv->adv_ts) {
		switch (config.rx_filter) {
		case HWTSTAMP_FILTER_NONE:
			/* time stamp no incoming packet at all */
			config.rx_filter = HWTSTAMP_FILTER_NONE;
			break;

		case HWTSTAMP_FILTER_PTP_V1_L4_EVENT:
			/* PTP v1, UDP, any kind of event packet */
			config.rx_filter = HWTSTAMP_FILTER_PTP_V1_L4_EVENT;
			/* 'xmac' hardware can support Sync, Pdelay_Req and
			 * Pdelay_resp by setting bit14 and bits17/16 to 01
			 * This leaves Delay_Req timestamps out.
			 * Enable all events *and* general purpose message
			 * timestamping
			 */
			snap_type_sel = PTP_TCR_SNAPTYPSEL_1;
			ptp_over_ipv4_udp = PTP_TCR_TSIPV4ENA;
			ptp_over_ipv6_udp = PTP_TCR_TSIPV6ENA;
			break;

		case HWTSTAMP_FILTER_PTP_V1_L4_SYNC:
			/* PTP v1, UDP, Sync packet */
			config.rx_filter = HWTSTAMP_FILTER_PTP_V1_L4_SYNC;
			/* take time stamp for SYNC messages only */
			ts_event_en = PTP_TCR_TSEVNTENA;

			ptp_over_ipv4_udp = PTP_TCR_TSIPV4ENA;
			ptp_over_ipv6_udp = PTP_TCR_TSIPV6ENA;
			break;

		case HWTSTAMP_FILTER_PTP_V1_L4_DELAY_REQ:
			/* PTP v1, UDP, Delay_req packet */
			config.rx_filter = HWTSTAMP_FILTER_PTP_V1_L4_DELAY_REQ;
			/* take time stamp for Delay_Req messages only */
			ts_master_en = PTP_TCR_TSMSTRENA;
			ts_event_en = PTP_TCR_TSEVNTENA;

			ptp_over_ipv4_udp = PTP_TCR_TSIPV4ENA;
			ptp_over_ipv6_udp = PTP_TCR_TSIPV6ENA;
			break;

		case HWTSTAMP_FILTER_PTP_V2_L4_EVENT:
			/* PTP v2, UDP, any kind of event packet */
			config.rx_filter = HWTSTAMP_FILTER_PTP_V2_L4_EVENT;
			ptp_v2 = PTP_TCR_TSVER2ENA;
			/* take time stamp for all event messages */
			snap_type_sel = PTP_TCR_SNAPTYPSEL_1;

			ptp_over_ipv4_udp = PTP_TCR_TSIPV4ENA;
			ptp_over_ipv6_udp = PTP_TCR_TSIPV6ENA;
			break;

		case HWTSTAMP_FILTER_PTP_V2_L4_SYNC:
			/* PTP v2, UDP, Sync packet */
			config.rx_filter = HWTSTAMP_FILTER_PTP_V2_L4_SYNC;
			ptp_v2 = PTP_TCR_TSVER2ENA;
			/* take time stamp for SYNC messages only */
			ts_event_en = PTP_TCR_TSEVNTENA;

			ptp_over_ipv4_udp = PTP_TCR_TSIPV4ENA;
			ptp_over_ipv6_udp = PTP_TCR_TSIPV6ENA;
			break;

		case HWTSTAMP_FILTER_PTP_V2_L4_DELAY_REQ:
			/* PTP v2, UDP, Delay_req packet */
			config.rx_filter = HWTSTAMP_FILTER_PTP_V2_L4_DELAY_REQ;
			ptp_v2 = PTP_TCR_TSVER2ENA;
			/* take time stamp for Delay_Req messages only */
			ts_master_en = PTP_TCR_TSMSTRENA;
			ts_event_en = PTP_TCR_TSEVNTENA;

			ptp_over_ipv4_udp = PTP_TCR_TSIPV4ENA;
			ptp_over_ipv6_udp = PTP_TCR_TSIPV6ENA;
			break;

		case HWTSTAMP_FILTER_PTP_V2_EVENT:
			/* PTP v2/802.AS1 any layer, any kind of event packet */
			config.rx_filter = HWTSTAMP_FILTER_PTP_V2_EVENT;
			ptp_v2 = PTP_TCR_TSVER2ENA;
			snap_type_sel = PTP_TCR_SNAPTYPSEL_1;
			ts_event_en = PTP_TCR_TSEVNTENA;
			ptp_over_ipv4_udp = PTP_TCR_TSIPV4ENA;
			ptp_over_ipv6_udp = PTP_TCR_TSIPV6ENA;
			ptp_over_ethernet = PTP_TCR_TSIPENA;
			break;

		case HWTSTAMP_FILTER_PTP_V2_SYNC:
			/* PTP v2/802.AS1, any layer, Sync packet */
			config.rx_filter = HWTSTAMP_FILTER_PTP_V2_SYNC;
			ptp_v2 = PTP_TCR_TSVER2ENA;
			/* take time stamp for SYNC messages only */
			ts_event_en = PTP_TCR_TSEVNTENA;

			ptp_over_ipv4_udp = PTP_TCR_TSIPV4ENA;
			ptp_over_ipv6_udp = PTP_TCR_TSIPV6ENA;
			ptp_over_ethernet = PTP_TCR_TSIPENA;
			break;

		case HWTSTAMP_FILTER_PTP_V2_DELAY_REQ:
			/* PTP v2/802.AS1, any layer, Delay_req packet */
			config.rx_filter = HWTSTAMP_FILTER_PTP_V2_DELAY_REQ;
			ptp_v2 = PTP_TCR_TSVER2ENA;
			/* take time stamp for Delay_Req messages only */
			ts_master_en = PTP_TCR_TSMSTRENA;
			ts_event_en = PTP_TCR_TSEVNTENA;

			ptp_over_ipv4_udp = PTP_TCR_TSIPV4ENA;
			ptp_over_ipv6_udp = PTP_TCR_TSIPV6ENA;
			ptp_over_ethernet = PTP_TCR_TSIPENA;
			break;

		case HWTSTAMP_FILTER_NTP_ALL:
		case HWTSTAMP_FILTER_ALL:
			/* time stamp any incoming packet */
			config.rx_filter = HWTSTAMP_FILTER_ALL;
			tstamp_all = PTP_TCR_TSENALL;
			break;

		default:
			return -ERANGE;
		}
	} else {
		switch (config.rx_filter) {
		case HWTSTAMP_FILTER_NONE:
			config.rx_filter = HWTSTAMP_FILTER_NONE;
			break;
		default:
			/* PTP v1, UDP, any kind of event packet */
			config.rx_filter = HWTSTAMP_FILTER_PTP_V1_L4_EVENT;
			break;
		}
	}
	priv->hwts_rx_en = ((config.rx_filter == HWTSTAMP_FILTER_NONE) ? 0 : 1);
	priv->hwts_tx_en = config.tx_type == HWTSTAMP_TX_ON;

	if (!priv->hwts_tx_en && !priv->hwts_rx_en)
		stmmac_config_hw_tstamping(priv, priv->ptpaddr, 0);
	else {
		value = (PTP_TCR_TSENA | PTP_TCR_TSCFUPDT | PTP_TCR_TSCTRLSSR |
			 tstamp_all | ptp_v2 | ptp_over_ethernet |
			 ptp_over_ipv6_udp | ptp_over_ipv4_udp | ts_event_en |
			 ts_master_en | snap_type_sel);
		stmmac_config_hw_tstamping(priv, priv->ptpaddr, value);

		/* program Sub Second Increment reg */
		stmmac_config_sub_second_increment(priv,
				priv->ptpaddr, priv->plat->clk_ptp_rate,
				xmac, &sec_inc);
		temp = div_u64(1000000000ULL, sec_inc);

		/* Store sub second increment and flags for later use */
		priv->sub_second_inc = sec_inc;
		priv->systime_flags = value;

		/* calculate default added value:
		 * formula is :
		 * addend = (2^32)/freq_div_ratio;
		 * where, freq_div_ratio = 1e9ns/sec_inc
		 */
		temp = (u64)(temp << 32);
		priv->default_addend = div_u64(temp, priv->plat->clk_ptp_rate);
		stmmac_config_addend(priv, priv->ptpaddr, priv->default_addend);

		/* initialize system time */
		ktime_get_real_ts64(&now);

		/* lower 32 bits of tv_sec are safe until y2106 */
		stmmac_init_systime(priv, priv->ptpaddr,
				(u32)now.tv_sec, now.tv_nsec);
	}

	memcpy(&priv->tstamp_config, &config, sizeof(config));

	return copy_to_user(ifr->ifr_data, &config,
			    sizeof(config)) ? -EFAULT : 0;
}

/**
 *  stmmac_hwtstamp_get - read hardware timestamping.
 *  @dev: device pointer.
 *  @ifr: An IOCTL specific structure, that can contain a pointer to
 *  a proprietary structure used to pass information to the driver.
 *  Description:
 *  This function obtain the current hardware timestamping settings
    as requested.
 */
static int stmmac_hwtstamp_get(struct net_device *dev, struct ifreq *ifr)
{
	struct stmmac_priv *priv = netdev_priv(dev);
	struct hwtstamp_config *config = &priv->tstamp_config;

	if (!(priv->dma_cap.time_stamp || priv->dma_cap.atime_stamp))
		return -EOPNOTSUPP;

	return copy_to_user(ifr->ifr_data, config,
			    sizeof(*config)) ? -EFAULT : 0;
}

/**
 * stmmac_init_ptp - init PTP
 * @priv: driver private structure
 * Description: this is to verify if the HW supports the PTPv1 or PTPv2.
 * This is done by looking at the HW cap. register.
 * This function also registers the ptp driver.
 */
static int stmmac_init_ptp(struct stmmac_priv *priv)
{
	bool xmac = priv->plat->has_gmac4 || priv->plat->has_xgmac;

	if (!(priv->dma_cap.time_stamp || priv->dma_cap.atime_stamp))
		return -EOPNOTSUPP;

	priv->adv_ts = 0;
	/* Check if adv_ts can be enabled for dwmac 4.x / xgmac core */
	if (xmac && priv->dma_cap.atime_stamp)
		priv->adv_ts = 1;
	/* Dwmac 3.x core with extend_desc can support adv_ts */
	else if (priv->extend_desc && priv->dma_cap.atime_stamp)
		priv->adv_ts = 1;

	if (priv->dma_cap.time_stamp)
		netdev_info(priv->dev, "IEEE 1588-2002 Timestamp supported\n");

	if (priv->adv_ts)
		netdev_info(priv->dev,
			    "IEEE 1588-2008 Advanced Timestamp supported\n");

	priv->hwts_tx_en = 0;
	priv->hwts_rx_en = 0;

	stmmac_ptp_register(priv);

	return 0;
}

static void stmmac_release_ptp(struct stmmac_priv *priv)
{
	if (priv->plat->clk_ptp_ref)
		clk_disable_unprepare(priv->plat->clk_ptp_ref);
	stmmac_ptp_unregister(priv);
}

/**
 *  stmmac_mac_flow_ctrl - Configure flow control in all queues
 *  @priv: driver private structure
 *  Description: It is used for configuring the flow control in all queues
 */
static void stmmac_mac_flow_ctrl(struct stmmac_priv *priv, u32 duplex)
{
	u32 tx_cnt = priv->plat->tx_queues_to_use;

	stmmac_flow_ctrl(priv, priv->hw, duplex, priv->flow_ctrl,
			priv->pause, tx_cnt);
}

static void stmmac_validate(struct phylink_config *config,
			    unsigned long *supported,
			    struct phylink_link_state *state)
{
	struct stmmac_priv *priv = netdev_priv(to_net_dev(config->dev));
	__ETHTOOL_DECLARE_LINK_MODE_MASK(mac_supported) = { 0, };
	__ETHTOOL_DECLARE_LINK_MODE_MASK(mask) = { 0, };
	int tx_cnt = priv->plat->tx_queues_to_use;
	int max_speed = priv->plat->max_speed;

	phylink_set(mac_supported, 10baseT_Half);
	phylink_set(mac_supported, 10baseT_Full);
	phylink_set(mac_supported, 100baseT_Half);
	phylink_set(mac_supported, 100baseT_Full);
	phylink_set(mac_supported, 1000baseT_Half);
	phylink_set(mac_supported, 1000baseT_Full);
	phylink_set(mac_supported, 1000baseKX_Full);

	phylink_set(mac_supported, Autoneg);
	phylink_set(mac_supported, Pause);
	phylink_set(mac_supported, Asym_Pause);
	phylink_set_port_modes(mac_supported);

	/* Cut down 1G if asked to */
	if ((max_speed > 0) && (max_speed < 1000)) {
		phylink_set(mask, 1000baseT_Full);
		phylink_set(mask, 1000baseX_Full);
	} else if (priv->plat->has_xgmac) {
		if (!max_speed || (max_speed >= 2500)) {
			phylink_set(mac_supported, 2500baseT_Full);
			phylink_set(mac_supported, 2500baseX_Full);
		}
		if (!max_speed || (max_speed >= 5000)) {
			phylink_set(mac_supported, 5000baseT_Full);
		}
		if (!max_speed || (max_speed >= 10000)) {
			phylink_set(mac_supported, 10000baseSR_Full);
			phylink_set(mac_supported, 10000baseLR_Full);
			phylink_set(mac_supported, 10000baseER_Full);
			phylink_set(mac_supported, 10000baseLRM_Full);
			phylink_set(mac_supported, 10000baseT_Full);
			phylink_set(mac_supported, 10000baseKX4_Full);
			phylink_set(mac_supported, 10000baseKR_Full);
		}
	}

	/* Half-Duplex can only work with single queue */
	if (tx_cnt > 1) {
		phylink_set(mask, 10baseT_Half);
		phylink_set(mask, 100baseT_Half);
		phylink_set(mask, 1000baseT_Half);
	}

	bitmap_and(supported, supported, mac_supported,
		   __ETHTOOL_LINK_MODE_MASK_NBITS);
	bitmap_andnot(supported, supported, mask,
		      __ETHTOOL_LINK_MODE_MASK_NBITS);
	bitmap_and(state->advertising, state->advertising, mac_supported,
		   __ETHTOOL_LINK_MODE_MASK_NBITS);
	bitmap_andnot(state->advertising, state->advertising, mask,
		      __ETHTOOL_LINK_MODE_MASK_NBITS);
}

static int stmmac_mac_link_state(struct phylink_config *config,
				 struct phylink_link_state *state)
{
	return -EOPNOTSUPP;
}

static void stmmac_mac_config(struct phylink_config *config, unsigned int mode,
			      const struct phylink_link_state *state)
{
	struct stmmac_priv *priv = netdev_priv(to_net_dev(config->dev));
	u32 ctrl;

	ctrl = readl(priv->ioaddr + MAC_CTRL_REG);
	ctrl &= ~priv->hw->link.speed_mask;

	if (state->interface == PHY_INTERFACE_MODE_USXGMII) {
		switch (state->speed) {
		case SPEED_10000:
			ctrl |= priv->hw->link.xgmii.speed10000;
			break;
		case SPEED_5000:
			ctrl |= priv->hw->link.xgmii.speed5000;
			break;
		case SPEED_2500:
			ctrl |= priv->hw->link.xgmii.speed2500;
			break;
		default:
			return;
		}
	} else {
		switch (state->speed) {
		case SPEED_2500:
			ctrl |= priv->hw->link.speed2500;
			break;
		case SPEED_1000:
			ctrl |= priv->hw->link.speed1000;
			break;
		case SPEED_100:
			ctrl |= priv->hw->link.speed100;
			break;
		case SPEED_10:
			ctrl |= priv->hw->link.speed10;
			break;
		default:
			return;
		}
	}

	priv->speed = state->speed;

	if (priv->plat->fix_mac_speed)
		priv->plat->fix_mac_speed(priv->plat->bsp_priv, state->speed);

	if (!state->duplex)
		ctrl &= ~priv->hw->link.duplex;
	else
		ctrl |= priv->hw->link.duplex;

	/* Flow Control operation */
	if (state->pause)
		stmmac_mac_flow_ctrl(priv, state->duplex);

	writel(ctrl, priv->ioaddr + MAC_CTRL_REG);
}

static void stmmac_mac_an_restart(struct phylink_config *config)
{
	/* Not Supported */
}

static void stmmac_mac_link_down(struct phylink_config *config,
				 unsigned int mode, phy_interface_t interface)
{
	struct stmmac_priv *priv = netdev_priv(to_net_dev(config->dev));

	stmmac_mac_set(priv, priv->ioaddr, false);
	priv->eee_active = false;
	stmmac_eee_init(priv);
	stmmac_set_eee_pls(priv, priv->hw, false);
}

static void stmmac_mac_link_up(struct phylink_config *config,
			       unsigned int mode, phy_interface_t interface,
			       struct phy_device *phy)
{
	struct stmmac_priv *priv = netdev_priv(to_net_dev(config->dev));

	stmmac_mac_set(priv, priv->ioaddr, true);
	if (phy && priv->dma_cap.eee) {
		priv->eee_active = phy_init_eee(phy, 1) >= 0;
		priv->eee_enabled = stmmac_eee_init(priv);
		stmmac_set_eee_pls(priv, priv->hw, true);
	}
}

static const struct phylink_mac_ops stmmac_phylink_mac_ops = {
	.validate = stmmac_validate,
	.mac_link_state = stmmac_mac_link_state,
	.mac_config = stmmac_mac_config,
	.mac_an_restart = stmmac_mac_an_restart,
	.mac_link_down = stmmac_mac_link_down,
	.mac_link_up = stmmac_mac_link_up,
};

/**
 * stmmac_check_pcs_mode - verify if RGMII/SGMII is supported
 * @priv: driver private structure
 * Description: this is to verify if the HW supports the PCS.
 * Physical Coding Sublayer (PCS) interface that can be used when the MAC is
 * configured for the TBI, RTBI, or SGMII PHY interface.
 */
static void stmmac_check_pcs_mode(struct stmmac_priv *priv)
{
	int interface = priv->plat->interface;

	if (priv->dma_cap.pcs) {
		if ((interface == PHY_INTERFACE_MODE_RGMII) ||
		    (interface == PHY_INTERFACE_MODE_RGMII_ID) ||
		    (interface == PHY_INTERFACE_MODE_RGMII_RXID) ||
		    (interface == PHY_INTERFACE_MODE_RGMII_TXID)) {
			netdev_dbg(priv->dev, "PCS RGMII support enabled\n");
			priv->hw->pcs = STMMAC_PCS_RGMII;
		} else if (interface == PHY_INTERFACE_MODE_SGMII) {
			netdev_dbg(priv->dev, "PCS SGMII support enabled\n");
			priv->hw->pcs = STMMAC_PCS_SGMII;
		}
	}
}

/**
 * stmmac_init_phy - PHY initialization
 * @dev: net device structure
 * Description: it initializes the driver's PHY state, and attaches the PHY
 * to the mac driver.
 *  Return value:
 *  0 on success
 */
static int stmmac_init_phy(struct net_device *dev)
{
	struct stmmac_priv *priv = netdev_priv(dev);
<<<<<<< HEAD
	u32 tx_cnt = priv->plat->tx_queues_to_use;
	struct phy_device *phydev;
	char phy_id_fmt[MII_BUS_ID_SIZE + 3];
	char bus_id[MII_BUS_ID_SIZE];
	int interface = priv->plat->phy_interface;
	int max_speed = priv->plat->max_speed;
	priv->oldlink = false;
	priv->speed = SPEED_UNKNOWN;
	priv->oldduplex = DUPLEX_UNKNOWN;
=======
	struct device_node *node;
	int ret;
>>>>>>> 043f8a22

	node = priv->plat->phylink_node;

	if (node)
		ret = phylink_of_phy_connect(priv->phylink, node, 0);

	/* Some DT bindings do not set-up the PHY handle. Let's try to
	 * manually parse it
	 */
	if (!node || ret) {
		int addr = priv->plat->phy_addr;
		struct phy_device *phydev;

		phydev = mdiobus_get_phy(priv->mii, addr);
		if (!phydev) {
			netdev_err(priv->dev, "no phy at addr %d\n", addr);
			return -ENODEV;
		}

		ret = phylink_connect_phy(priv->phylink, phydev);
	}

	return ret;
}

static int stmmac_phy_setup(struct stmmac_priv *priv)
{
	struct fwnode_handle *fwnode = of_fwnode_handle(priv->plat->phylink_node);
	int mode = priv->plat->phy_interface;
	struct phylink *phylink;

	priv->phylink_config.dev = &priv->dev->dev;
	priv->phylink_config.type = PHYLINK_NETDEV;

	phylink = phylink_create(&priv->phylink_config, fwnode,
				 mode, &stmmac_phylink_mac_ops);
	if (IS_ERR(phylink))
		return PTR_ERR(phylink);

	priv->phylink = phylink;
	return 0;
}

static void stmmac_display_rx_rings(struct stmmac_priv *priv)
{
	u32 rx_cnt = priv->plat->rx_queues_to_use;
	void *head_rx;
	u32 queue;

	/* Display RX rings */
	for (queue = 0; queue < rx_cnt; queue++) {
		struct stmmac_rx_queue *rx_q = &priv->rx_queue[queue];

		pr_info("\tRX Queue %u rings\n", queue);

		if (priv->extend_desc)
			head_rx = (void *)rx_q->dma_erx;
		else
			head_rx = (void *)rx_q->dma_rx;

		/* Display RX ring */
		stmmac_display_ring(priv, head_rx, DMA_RX_SIZE, true);
	}
}

static void stmmac_display_tx_rings(struct stmmac_priv *priv)
{
	u32 tx_cnt = priv->plat->tx_queues_to_use;
	void *head_tx;
	u32 queue;

	/* Display TX rings */
	for (queue = 0; queue < tx_cnt; queue++) {
		struct stmmac_tx_queue *tx_q = &priv->tx_queue[queue];

		pr_info("\tTX Queue %d rings\n", queue);

		if (priv->extend_desc)
			head_tx = (void *)tx_q->dma_etx;
		else
			head_tx = (void *)tx_q->dma_tx;

		stmmac_display_ring(priv, head_tx, DMA_TX_SIZE, false);
	}
}

static void stmmac_display_rings(struct stmmac_priv *priv)
{
	/* Display RX ring */
	stmmac_display_rx_rings(priv);

	/* Display TX ring */
	stmmac_display_tx_rings(priv);
}

static int stmmac_set_bfsize(int mtu, int bufsize)
{
	int ret = bufsize;

	if (mtu >= BUF_SIZE_4KiB)
		ret = BUF_SIZE_8KiB;
	else if (mtu >= BUF_SIZE_2KiB)
		ret = BUF_SIZE_4KiB;
	else if (mtu > DEFAULT_BUFSIZE)
		ret = BUF_SIZE_2KiB;
	else
		ret = DEFAULT_BUFSIZE;

	return ret;
}

/**
 * stmmac_clear_rx_descriptors - clear RX descriptors
 * @priv: driver private structure
 * @queue: RX queue index
 * Description: this function is called to clear the RX descriptors
 * in case of both basic and extended descriptors are used.
 */
static void stmmac_clear_rx_descriptors(struct stmmac_priv *priv, u32 queue)
{
	struct stmmac_rx_queue *rx_q = &priv->rx_queue[queue];
	int i;

	/* Clear the RX descriptors */
	for (i = 0; i < DMA_RX_SIZE; i++)
		if (priv->extend_desc)
			stmmac_init_rx_desc(priv, &rx_q->dma_erx[i].basic,
					priv->use_riwt, priv->mode,
					(i == DMA_RX_SIZE - 1),
					priv->dma_buf_sz);
		else
			stmmac_init_rx_desc(priv, &rx_q->dma_rx[i],
					priv->use_riwt, priv->mode,
					(i == DMA_RX_SIZE - 1),
					priv->dma_buf_sz);
}

/**
 * stmmac_clear_tx_descriptors - clear tx descriptors
 * @priv: driver private structure
 * @queue: TX queue index.
 * Description: this function is called to clear the TX descriptors
 * in case of both basic and extended descriptors are used.
 */
static void stmmac_clear_tx_descriptors(struct stmmac_priv *priv, u32 queue)
{
	struct stmmac_tx_queue *tx_q = &priv->tx_queue[queue];
	int i;

	/* Clear the TX descriptors */
	for (i = 0; i < DMA_TX_SIZE; i++)
		if (priv->extend_desc)
			stmmac_init_tx_desc(priv, &tx_q->dma_etx[i].basic,
					priv->mode, (i == DMA_TX_SIZE - 1));
		else
			stmmac_init_tx_desc(priv, &tx_q->dma_tx[i],
					priv->mode, (i == DMA_TX_SIZE - 1));
}

/**
 * stmmac_clear_descriptors - clear descriptors
 * @priv: driver private structure
 * Description: this function is called to clear the TX and RX descriptors
 * in case of both basic and extended descriptors are used.
 */
static void stmmac_clear_descriptors(struct stmmac_priv *priv)
{
	u32 rx_queue_cnt = priv->plat->rx_queues_to_use;
	u32 tx_queue_cnt = priv->plat->tx_queues_to_use;
	u32 queue;

	/* Clear the RX descriptors */
	for (queue = 0; queue < rx_queue_cnt; queue++)
		stmmac_clear_rx_descriptors(priv, queue);

	/* Clear the TX descriptors */
	for (queue = 0; queue < tx_queue_cnt; queue++)
		stmmac_clear_tx_descriptors(priv, queue);
}

/**
 * stmmac_init_rx_buffers - init the RX descriptor buffer.
 * @priv: driver private structure
 * @p: descriptor pointer
 * @i: descriptor index
 * @flags: gfp flag
 * @queue: RX queue index
 * Description: this function is called to allocate a receive buffer, perform
 * the DMA mapping and init the descriptor.
 */
static int stmmac_init_rx_buffers(struct stmmac_priv *priv, struct dma_desc *p,
				  int i, gfp_t flags, u32 queue)
{
	struct stmmac_rx_queue *rx_q = &priv->rx_queue[queue];
	struct stmmac_rx_buffer *buf = &rx_q->buf_pool[i];

	buf->page = page_pool_dev_alloc_pages(rx_q->page_pool);
	if (!buf->page)
		return -ENOMEM;

	if (priv->sph) {
		buf->sec_page = page_pool_dev_alloc_pages(rx_q->page_pool);
		if (!buf->sec_page)
			return -ENOMEM;

		buf->sec_addr = page_pool_get_dma_addr(buf->sec_page);
		stmmac_set_desc_sec_addr(priv, p, buf->sec_addr);
	} else {
		buf->sec_page = NULL;
	}

	buf->addr = page_pool_get_dma_addr(buf->page);
	stmmac_set_desc_addr(priv, p, buf->addr);
	if (priv->dma_buf_sz == BUF_SIZE_16KiB)
		stmmac_init_desc3(priv, p);

	return 0;
}

/**
 * stmmac_free_rx_buffer - free RX dma buffers
 * @priv: private structure
 * @queue: RX queue index
 * @i: buffer index.
 */
static void stmmac_free_rx_buffer(struct stmmac_priv *priv, u32 queue, int i)
{
	struct stmmac_rx_queue *rx_q = &priv->rx_queue[queue];
	struct stmmac_rx_buffer *buf = &rx_q->buf_pool[i];

	if (buf->page)
		page_pool_put_page(rx_q->page_pool, buf->page, false);
	buf->page = NULL;

	if (buf->sec_page)
		page_pool_put_page(rx_q->page_pool, buf->sec_page, false);
	buf->sec_page = NULL;
}

/**
 * stmmac_free_tx_buffer - free RX dma buffers
 * @priv: private structure
 * @queue: RX queue index
 * @i: buffer index.
 */
static void stmmac_free_tx_buffer(struct stmmac_priv *priv, u32 queue, int i)
{
	struct stmmac_tx_queue *tx_q = &priv->tx_queue[queue];

	if (tx_q->tx_skbuff_dma[i].buf) {
		if (tx_q->tx_skbuff_dma[i].map_as_page)
			dma_unmap_page(priv->device,
				       tx_q->tx_skbuff_dma[i].buf,
				       tx_q->tx_skbuff_dma[i].len,
				       DMA_TO_DEVICE);
		else
			dma_unmap_single(priv->device,
					 tx_q->tx_skbuff_dma[i].buf,
					 tx_q->tx_skbuff_dma[i].len,
					 DMA_TO_DEVICE);
	}

	if (tx_q->tx_skbuff[i]) {
		dev_kfree_skb_any(tx_q->tx_skbuff[i]);
		tx_q->tx_skbuff[i] = NULL;
		tx_q->tx_skbuff_dma[i].buf = 0;
		tx_q->tx_skbuff_dma[i].map_as_page = false;
	}
}

/**
 * init_dma_rx_desc_rings - init the RX descriptor rings
 * @dev: net device structure
 * @flags: gfp flag.
 * Description: this function initializes the DMA RX descriptors
 * and allocates the socket buffers. It supports the chained and ring
 * modes.
 */
static int init_dma_rx_desc_rings(struct net_device *dev, gfp_t flags)
{
	struct stmmac_priv *priv = netdev_priv(dev);
	u32 rx_count = priv->plat->rx_queues_to_use;
	int ret = -ENOMEM;
	int bfsize = 0;
	int queue;
	int i;

	bfsize = stmmac_set_16kib_bfsize(priv, dev->mtu);
	if (bfsize < 0)
		bfsize = 0;

	if (bfsize < BUF_SIZE_16KiB)
		bfsize = stmmac_set_bfsize(dev->mtu, priv->dma_buf_sz);

	priv->dma_buf_sz = bfsize;

	/* RX INITIALIZATION */
	netif_dbg(priv, probe, priv->dev,
		  "SKB addresses:\nskb\t\tskb data\tdma data\n");

	for (queue = 0; queue < rx_count; queue++) {
		struct stmmac_rx_queue *rx_q = &priv->rx_queue[queue];

		netif_dbg(priv, probe, priv->dev,
			  "(%s) dma_rx_phy=0x%08x\n", __func__,
			  (u32)rx_q->dma_rx_phy);

		stmmac_clear_rx_descriptors(priv, queue);

		for (i = 0; i < DMA_RX_SIZE; i++) {
			struct dma_desc *p;

			if (priv->extend_desc)
				p = &((rx_q->dma_erx + i)->basic);
			else
				p = rx_q->dma_rx + i;

			ret = stmmac_init_rx_buffers(priv, p, i, flags,
						     queue);
			if (ret)
				goto err_init_rx_buffers;
		}

		rx_q->cur_rx = 0;
		rx_q->dirty_rx = (unsigned int)(i - DMA_RX_SIZE);

		/* Setup the chained descriptor addresses */
		if (priv->mode == STMMAC_CHAIN_MODE) {
			if (priv->extend_desc)
				stmmac_mode_init(priv, rx_q->dma_erx,
						rx_q->dma_rx_phy, DMA_RX_SIZE, 1);
			else
				stmmac_mode_init(priv, rx_q->dma_rx,
						rx_q->dma_rx_phy, DMA_RX_SIZE, 0);
		}
	}

	buf_sz = bfsize;

	return 0;

err_init_rx_buffers:
	while (queue >= 0) {
		while (--i >= 0)
			stmmac_free_rx_buffer(priv, queue, i);

		if (queue == 0)
			break;

		i = DMA_RX_SIZE;
		queue--;
	}

	return ret;
}

/**
 * init_dma_tx_desc_rings - init the TX descriptor rings
 * @dev: net device structure.
 * Description: this function initializes the DMA TX descriptors
 * and allocates the socket buffers. It supports the chained and ring
 * modes.
 */
static int init_dma_tx_desc_rings(struct net_device *dev)
{
	struct stmmac_priv *priv = netdev_priv(dev);
	u32 tx_queue_cnt = priv->plat->tx_queues_to_use;
	u32 queue;
	int i;

	for (queue = 0; queue < tx_queue_cnt; queue++) {
		struct stmmac_tx_queue *tx_q = &priv->tx_queue[queue];

		netif_dbg(priv, probe, priv->dev,
			  "(%s) dma_tx_phy=0x%08x\n", __func__,
			 (u32)tx_q->dma_tx_phy);

		/* Setup the chained descriptor addresses */
		if (priv->mode == STMMAC_CHAIN_MODE) {
			if (priv->extend_desc)
				stmmac_mode_init(priv, tx_q->dma_etx,
						tx_q->dma_tx_phy, DMA_TX_SIZE, 1);
			else
				stmmac_mode_init(priv, tx_q->dma_tx,
						tx_q->dma_tx_phy, DMA_TX_SIZE, 0);
		}

		for (i = 0; i < DMA_TX_SIZE; i++) {
			struct dma_desc *p;
			if (priv->extend_desc)
				p = &((tx_q->dma_etx + i)->basic);
			else
				p = tx_q->dma_tx + i;

			stmmac_clear_desc(priv, p);

			tx_q->tx_skbuff_dma[i].buf = 0;
			tx_q->tx_skbuff_dma[i].map_as_page = false;
			tx_q->tx_skbuff_dma[i].len = 0;
			tx_q->tx_skbuff_dma[i].last_segment = false;
			tx_q->tx_skbuff[i] = NULL;
		}

		tx_q->dirty_tx = 0;
		tx_q->cur_tx = 0;
		tx_q->mss = 0;

		netdev_tx_reset_queue(netdev_get_tx_queue(priv->dev, queue));
	}

	return 0;
}

/**
 * init_dma_desc_rings - init the RX/TX descriptor rings
 * @dev: net device structure
 * @flags: gfp flag.
 * Description: this function initializes the DMA RX/TX descriptors
 * and allocates the socket buffers. It supports the chained and ring
 * modes.
 */
static int init_dma_desc_rings(struct net_device *dev, gfp_t flags)
{
	struct stmmac_priv *priv = netdev_priv(dev);
	int ret;

	ret = init_dma_rx_desc_rings(dev, flags);
	if (ret)
		return ret;

	ret = init_dma_tx_desc_rings(dev);

	stmmac_clear_descriptors(priv);

	if (netif_msg_hw(priv))
		stmmac_display_rings(priv);

	return ret;
}

/**
 * dma_free_rx_skbufs - free RX dma buffers
 * @priv: private structure
 * @queue: RX queue index
 */
static void dma_free_rx_skbufs(struct stmmac_priv *priv, u32 queue)
{
	int i;

	for (i = 0; i < DMA_RX_SIZE; i++)
		stmmac_free_rx_buffer(priv, queue, i);
}

/**
 * dma_free_tx_skbufs - free TX dma buffers
 * @priv: private structure
 * @queue: TX queue index
 */
static void dma_free_tx_skbufs(struct stmmac_priv *priv, u32 queue)
{
	int i;

	for (i = 0; i < DMA_TX_SIZE; i++)
		stmmac_free_tx_buffer(priv, queue, i);
}

/**
 * free_dma_rx_desc_resources - free RX dma desc resources
 * @priv: private structure
 */
static void free_dma_rx_desc_resources(struct stmmac_priv *priv)
{
	u32 rx_count = priv->plat->rx_queues_to_use;
	u32 queue;

	/* Free RX queue resources */
	for (queue = 0; queue < rx_count; queue++) {
		struct stmmac_rx_queue *rx_q = &priv->rx_queue[queue];

		/* Release the DMA RX socket buffers */
		dma_free_rx_skbufs(priv, queue);

		/* Free DMA regions of consistent memory previously allocated */
		if (!priv->extend_desc)
			dma_free_coherent(priv->device,
					  DMA_RX_SIZE * sizeof(struct dma_desc),
					  rx_q->dma_rx, rx_q->dma_rx_phy);
		else
			dma_free_coherent(priv->device, DMA_RX_SIZE *
					  sizeof(struct dma_extended_desc),
					  rx_q->dma_erx, rx_q->dma_rx_phy);

		kfree(rx_q->buf_pool);
		if (rx_q->page_pool) {
			page_pool_request_shutdown(rx_q->page_pool);
			page_pool_destroy(rx_q->page_pool);
		}
	}
}

/**
 * free_dma_tx_desc_resources - free TX dma desc resources
 * @priv: private structure
 */
static void free_dma_tx_desc_resources(struct stmmac_priv *priv)
{
	u32 tx_count = priv->plat->tx_queues_to_use;
	u32 queue;

	/* Free TX queue resources */
	for (queue = 0; queue < tx_count; queue++) {
		struct stmmac_tx_queue *tx_q = &priv->tx_queue[queue];

		/* Release the DMA TX socket buffers */
		dma_free_tx_skbufs(priv, queue);

		/* Free DMA regions of consistent memory previously allocated */
		if (!priv->extend_desc)
			dma_free_coherent(priv->device,
					  DMA_TX_SIZE * sizeof(struct dma_desc),
					  tx_q->dma_tx, tx_q->dma_tx_phy);
		else
			dma_free_coherent(priv->device, DMA_TX_SIZE *
					  sizeof(struct dma_extended_desc),
					  tx_q->dma_etx, tx_q->dma_tx_phy);

		kfree(tx_q->tx_skbuff_dma);
		kfree(tx_q->tx_skbuff);
	}
}

/**
 * alloc_dma_rx_desc_resources - alloc RX resources.
 * @priv: private structure
 * Description: according to which descriptor can be used (extend or basic)
 * this function allocates the resources for TX and RX paths. In case of
 * reception, for example, it pre-allocated the RX socket buffer in order to
 * allow zero-copy mechanism.
 */
static int alloc_dma_rx_desc_resources(struct stmmac_priv *priv)
{
	u32 rx_count = priv->plat->rx_queues_to_use;
	int ret = -ENOMEM;
	u32 queue;

	/* RX queues buffers and DMA */
	for (queue = 0; queue < rx_count; queue++) {
		struct stmmac_rx_queue *rx_q = &priv->rx_queue[queue];
		struct page_pool_params pp_params = { 0 };
		unsigned int num_pages;

		rx_q->queue_index = queue;
		rx_q->priv_data = priv;

		pp_params.flags = PP_FLAG_DMA_MAP;
		pp_params.pool_size = DMA_RX_SIZE;
		num_pages = DIV_ROUND_UP(priv->dma_buf_sz, PAGE_SIZE);
		pp_params.order = ilog2(num_pages);
		pp_params.nid = dev_to_node(priv->device);
		pp_params.dev = priv->device;
		pp_params.dma_dir = DMA_FROM_DEVICE;

		rx_q->page_pool = page_pool_create(&pp_params);
		if (IS_ERR(rx_q->page_pool)) {
			ret = PTR_ERR(rx_q->page_pool);
			rx_q->page_pool = NULL;
			goto err_dma;
		}

		rx_q->buf_pool = kcalloc(DMA_RX_SIZE, sizeof(*rx_q->buf_pool),
					 GFP_KERNEL);
		if (!rx_q->buf_pool)
			goto err_dma;

		if (priv->extend_desc) {
			rx_q->dma_erx = dma_alloc_coherent(priv->device,
							   DMA_RX_SIZE * sizeof(struct dma_extended_desc),
							   &rx_q->dma_rx_phy,
							   GFP_KERNEL);
			if (!rx_q->dma_erx)
				goto err_dma;

		} else {
			rx_q->dma_rx = dma_alloc_coherent(priv->device,
							  DMA_RX_SIZE * sizeof(struct dma_desc),
							  &rx_q->dma_rx_phy,
							  GFP_KERNEL);
			if (!rx_q->dma_rx)
				goto err_dma;
		}
	}

	return 0;

err_dma:
	free_dma_rx_desc_resources(priv);

	return ret;
}

/**
 * alloc_dma_tx_desc_resources - alloc TX resources.
 * @priv: private structure
 * Description: according to which descriptor can be used (extend or basic)
 * this function allocates the resources for TX and RX paths. In case of
 * reception, for example, it pre-allocated the RX socket buffer in order to
 * allow zero-copy mechanism.
 */
static int alloc_dma_tx_desc_resources(struct stmmac_priv *priv)
{
	u32 tx_count = priv->plat->tx_queues_to_use;
	int ret = -ENOMEM;
	u32 queue;

	/* TX queues buffers and DMA */
	for (queue = 0; queue < tx_count; queue++) {
		struct stmmac_tx_queue *tx_q = &priv->tx_queue[queue];

		tx_q->queue_index = queue;
		tx_q->priv_data = priv;

		tx_q->tx_skbuff_dma = kcalloc(DMA_TX_SIZE,
					      sizeof(*tx_q->tx_skbuff_dma),
					      GFP_KERNEL);
		if (!tx_q->tx_skbuff_dma)
			goto err_dma;

		tx_q->tx_skbuff = kcalloc(DMA_TX_SIZE,
					  sizeof(struct sk_buff *),
					  GFP_KERNEL);
		if (!tx_q->tx_skbuff)
			goto err_dma;

		if (priv->extend_desc) {
			tx_q->dma_etx = dma_alloc_coherent(priv->device,
							   DMA_TX_SIZE * sizeof(struct dma_extended_desc),
							   &tx_q->dma_tx_phy,
							   GFP_KERNEL);
			if (!tx_q->dma_etx)
				goto err_dma;
		} else {
			tx_q->dma_tx = dma_alloc_coherent(priv->device,
							  DMA_TX_SIZE * sizeof(struct dma_desc),
							  &tx_q->dma_tx_phy,
							  GFP_KERNEL);
			if (!tx_q->dma_tx)
				goto err_dma;
		}
	}

	return 0;

err_dma:
	free_dma_tx_desc_resources(priv);

	return ret;
}

/**
 * alloc_dma_desc_resources - alloc TX/RX resources.
 * @priv: private structure
 * Description: according to which descriptor can be used (extend or basic)
 * this function allocates the resources for TX and RX paths. In case of
 * reception, for example, it pre-allocated the RX socket buffer in order to
 * allow zero-copy mechanism.
 */
static int alloc_dma_desc_resources(struct stmmac_priv *priv)
{
	/* RX Allocation */
	int ret = alloc_dma_rx_desc_resources(priv);

	if (ret)
		return ret;

	ret = alloc_dma_tx_desc_resources(priv);

	return ret;
}

/**
 * free_dma_desc_resources - free dma desc resources
 * @priv: private structure
 */
static void free_dma_desc_resources(struct stmmac_priv *priv)
{
	/* Release the DMA RX socket buffers */
	free_dma_rx_desc_resources(priv);

	/* Release the DMA TX socket buffers */
	free_dma_tx_desc_resources(priv);
}

/**
 *  stmmac_mac_enable_rx_queues - Enable MAC rx queues
 *  @priv: driver private structure
 *  Description: It is used for enabling the rx queues in the MAC
 */
static void stmmac_mac_enable_rx_queues(struct stmmac_priv *priv)
{
	u32 rx_queues_count = priv->plat->rx_queues_to_use;
	int queue;
	u8 mode;

	for (queue = 0; queue < rx_queues_count; queue++) {
		mode = priv->plat->rx_queues_cfg[queue].mode_to_use;
		stmmac_rx_queue_enable(priv, priv->hw, mode, queue);
	}
}

/**
 * stmmac_start_rx_dma - start RX DMA channel
 * @priv: driver private structure
 * @chan: RX channel index
 * Description:
 * This starts a RX DMA channel
 */
static void stmmac_start_rx_dma(struct stmmac_priv *priv, u32 chan)
{
	netdev_dbg(priv->dev, "DMA RX processes started in channel %d\n", chan);
	stmmac_start_rx(priv, priv->ioaddr, chan);
}

/**
 * stmmac_start_tx_dma - start TX DMA channel
 * @priv: driver private structure
 * @chan: TX channel index
 * Description:
 * This starts a TX DMA channel
 */
static void stmmac_start_tx_dma(struct stmmac_priv *priv, u32 chan)
{
	netdev_dbg(priv->dev, "DMA TX processes started in channel %d\n", chan);
	stmmac_start_tx(priv, priv->ioaddr, chan);
}

/**
 * stmmac_stop_rx_dma - stop RX DMA channel
 * @priv: driver private structure
 * @chan: RX channel index
 * Description:
 * This stops a RX DMA channel
 */
static void stmmac_stop_rx_dma(struct stmmac_priv *priv, u32 chan)
{
	netdev_dbg(priv->dev, "DMA RX processes stopped in channel %d\n", chan);
	stmmac_stop_rx(priv, priv->ioaddr, chan);
}

/**
 * stmmac_stop_tx_dma - stop TX DMA channel
 * @priv: driver private structure
 * @chan: TX channel index
 * Description:
 * This stops a TX DMA channel
 */
static void stmmac_stop_tx_dma(struct stmmac_priv *priv, u32 chan)
{
	netdev_dbg(priv->dev, "DMA TX processes stopped in channel %d\n", chan);
	stmmac_stop_tx(priv, priv->ioaddr, chan);
}

/**
 * stmmac_start_all_dma - start all RX and TX DMA channels
 * @priv: driver private structure
 * Description:
 * This starts all the RX and TX DMA channels
 */
static void stmmac_start_all_dma(struct stmmac_priv *priv)
{
	u32 rx_channels_count = priv->plat->rx_queues_to_use;
	u32 tx_channels_count = priv->plat->tx_queues_to_use;
	u32 chan = 0;

	for (chan = 0; chan < rx_channels_count; chan++)
		stmmac_start_rx_dma(priv, chan);

	for (chan = 0; chan < tx_channels_count; chan++)
		stmmac_start_tx_dma(priv, chan);
}

/**
 * stmmac_stop_all_dma - stop all RX and TX DMA channels
 * @priv: driver private structure
 * Description:
 * This stops the RX and TX DMA channels
 */
static void stmmac_stop_all_dma(struct stmmac_priv *priv)
{
	u32 rx_channels_count = priv->plat->rx_queues_to_use;
	u32 tx_channels_count = priv->plat->tx_queues_to_use;
	u32 chan = 0;

	for (chan = 0; chan < rx_channels_count; chan++)
		stmmac_stop_rx_dma(priv, chan);

	for (chan = 0; chan < tx_channels_count; chan++)
		stmmac_stop_tx_dma(priv, chan);
}

/**
 *  stmmac_dma_operation_mode - HW DMA operation mode
 *  @priv: driver private structure
 *  Description: it is used for configuring the DMA operation mode register in
 *  order to program the tx/rx DMA thresholds or Store-And-Forward mode.
 */
static void stmmac_dma_operation_mode(struct stmmac_priv *priv)
{
	u32 rx_channels_count = priv->plat->rx_queues_to_use;
	u32 tx_channels_count = priv->plat->tx_queues_to_use;
	int rxfifosz = priv->plat->rx_fifo_size;
	int txfifosz = priv->plat->tx_fifo_size;
	u32 txmode = 0;
	u32 rxmode = 0;
	u32 chan = 0;
	u8 qmode = 0;

	if (rxfifosz == 0)
		rxfifosz = priv->dma_cap.rx_fifo_size;
	if (txfifosz == 0)
		txfifosz = priv->dma_cap.tx_fifo_size;

	/* Adjust for real per queue fifo size */
	rxfifosz /= rx_channels_count;
	txfifosz /= tx_channels_count;

	if (priv->plat->force_thresh_dma_mode) {
		txmode = tc;
		rxmode = tc;
	} else if (priv->plat->force_sf_dma_mode || priv->plat->tx_coe) {
		/*
		 * In case of GMAC, SF mode can be enabled
		 * to perform the TX COE in HW. This depends on:
		 * 1) TX COE if actually supported
		 * 2) There is no bugged Jumbo frame support
		 *    that needs to not insert csum in the TDES.
		 */
		txmode = SF_DMA_MODE;
		rxmode = SF_DMA_MODE;
		priv->xstats.threshold = SF_DMA_MODE;
	} else {
		txmode = tc;
		rxmode = SF_DMA_MODE;
	}

	/* configure all channels */
	for (chan = 0; chan < rx_channels_count; chan++) {
		qmode = priv->plat->rx_queues_cfg[chan].mode_to_use;

		stmmac_dma_rx_mode(priv, priv->ioaddr, rxmode, chan,
				rxfifosz, qmode);
		stmmac_set_dma_bfsize(priv, priv->ioaddr, priv->dma_buf_sz,
				chan);
	}

	for (chan = 0; chan < tx_channels_count; chan++) {
		qmode = priv->plat->tx_queues_cfg[chan].mode_to_use;

		stmmac_dma_tx_mode(priv, priv->ioaddr, txmode, chan,
				txfifosz, qmode);
	}
}

/**
 * stmmac_tx_clean - to manage the transmission completion
 * @priv: driver private structure
 * @queue: TX queue index
 * Description: it reclaims the transmit resources after transmission completes.
 */
static int stmmac_tx_clean(struct stmmac_priv *priv, int budget, u32 queue)
{
	struct stmmac_tx_queue *tx_q = &priv->tx_queue[queue];
	unsigned int bytes_compl = 0, pkts_compl = 0;
	unsigned int entry, count = 0;

	__netif_tx_lock_bh(netdev_get_tx_queue(priv->dev, queue));

	priv->xstats.tx_clean++;

	entry = tx_q->dirty_tx;
	while ((entry != tx_q->cur_tx) && (count < budget)) {
		struct sk_buff *skb = tx_q->tx_skbuff[entry];
		struct dma_desc *p;
		int status;

		if (priv->extend_desc)
			p = (struct dma_desc *)(tx_q->dma_etx + entry);
		else
			p = tx_q->dma_tx + entry;

		status = stmmac_tx_status(priv, &priv->dev->stats,
				&priv->xstats, p, priv->ioaddr);
		/* Check if the descriptor is owned by the DMA */
		if (unlikely(status & tx_dma_own))
			break;

		count++;

		/* Make sure descriptor fields are read after reading
		 * the own bit.
		 */
		dma_rmb();

		/* Just consider the last segment and ...*/
		if (likely(!(status & tx_not_ls))) {
			/* ... verify the status error condition */
			if (unlikely(status & tx_err)) {
				priv->dev->stats.tx_errors++;
			} else {
				priv->dev->stats.tx_packets++;
				priv->xstats.tx_pkt_n++;
			}
			stmmac_get_tx_hwtstamp(priv, p, skb);
		}

		if (likely(tx_q->tx_skbuff_dma[entry].buf)) {
			if (tx_q->tx_skbuff_dma[entry].map_as_page)
				dma_unmap_page(priv->device,
					       tx_q->tx_skbuff_dma[entry].buf,
					       tx_q->tx_skbuff_dma[entry].len,
					       DMA_TO_DEVICE);
			else
				dma_unmap_single(priv->device,
						 tx_q->tx_skbuff_dma[entry].buf,
						 tx_q->tx_skbuff_dma[entry].len,
						 DMA_TO_DEVICE);
			tx_q->tx_skbuff_dma[entry].buf = 0;
			tx_q->tx_skbuff_dma[entry].len = 0;
			tx_q->tx_skbuff_dma[entry].map_as_page = false;
		}

		stmmac_clean_desc3(priv, tx_q, p);

		tx_q->tx_skbuff_dma[entry].last_segment = false;
		tx_q->tx_skbuff_dma[entry].is_jumbo = false;

		if (likely(skb != NULL)) {
			pkts_compl++;
			bytes_compl += skb->len;
			dev_consume_skb_any(skb);
			tx_q->tx_skbuff[entry] = NULL;
		}

		stmmac_release_tx_desc(priv, p, priv->mode);

		entry = STMMAC_GET_ENTRY(entry, DMA_TX_SIZE);
	}
	tx_q->dirty_tx = entry;

	netdev_tx_completed_queue(netdev_get_tx_queue(priv->dev, queue),
				  pkts_compl, bytes_compl);

	if (unlikely(netif_tx_queue_stopped(netdev_get_tx_queue(priv->dev,
								queue))) &&
	    stmmac_tx_avail(priv, queue) > STMMAC_TX_THRESH) {

		netif_dbg(priv, tx_done, priv->dev,
			  "%s: restart transmit\n", __func__);
		netif_tx_wake_queue(netdev_get_tx_queue(priv->dev, queue));
	}

	if ((priv->eee_enabled) && (!priv->tx_path_in_lpi_mode)) {
		stmmac_enable_eee_mode(priv);
		mod_timer(&priv->eee_ctrl_timer, STMMAC_LPI_T(eee_timer));
	}

	/* We still have pending packets, let's call for a new scheduling */
	if (tx_q->dirty_tx != tx_q->cur_tx)
		mod_timer(&tx_q->txtimer, STMMAC_COAL_TIMER(10));

	__netif_tx_unlock_bh(netdev_get_tx_queue(priv->dev, queue));

	return count;
}

/**
 * stmmac_tx_err - to manage the tx error
 * @priv: driver private structure
 * @chan: channel index
 * Description: it cleans the descriptors and restarts the transmission
 * in case of transmission errors.
 */
static void stmmac_tx_err(struct stmmac_priv *priv, u32 chan)
{
	struct stmmac_tx_queue *tx_q = &priv->tx_queue[chan];
	int i;

	netif_tx_stop_queue(netdev_get_tx_queue(priv->dev, chan));

	stmmac_stop_tx_dma(priv, chan);
	dma_free_tx_skbufs(priv, chan);
	for (i = 0; i < DMA_TX_SIZE; i++)
		if (priv->extend_desc)
			stmmac_init_tx_desc(priv, &tx_q->dma_etx[i].basic,
					priv->mode, (i == DMA_TX_SIZE - 1));
		else
			stmmac_init_tx_desc(priv, &tx_q->dma_tx[i],
					priv->mode, (i == DMA_TX_SIZE - 1));
	tx_q->dirty_tx = 0;
	tx_q->cur_tx = 0;
	tx_q->mss = 0;
	netdev_tx_reset_queue(netdev_get_tx_queue(priv->dev, chan));
	stmmac_start_tx_dma(priv, chan);

	priv->dev->stats.tx_errors++;
	netif_tx_wake_queue(netdev_get_tx_queue(priv->dev, chan));
}

/**
 *  stmmac_set_dma_operation_mode - Set DMA operation mode by channel
 *  @priv: driver private structure
 *  @txmode: TX operating mode
 *  @rxmode: RX operating mode
 *  @chan: channel index
 *  Description: it is used for configuring of the DMA operation mode in
 *  runtime in order to program the tx/rx DMA thresholds or Store-And-Forward
 *  mode.
 */
static void stmmac_set_dma_operation_mode(struct stmmac_priv *priv, u32 txmode,
					  u32 rxmode, u32 chan)
{
	u8 rxqmode = priv->plat->rx_queues_cfg[chan].mode_to_use;
	u8 txqmode = priv->plat->tx_queues_cfg[chan].mode_to_use;
	u32 rx_channels_count = priv->plat->rx_queues_to_use;
	u32 tx_channels_count = priv->plat->tx_queues_to_use;
	int rxfifosz = priv->plat->rx_fifo_size;
	int txfifosz = priv->plat->tx_fifo_size;

	if (rxfifosz == 0)
		rxfifosz = priv->dma_cap.rx_fifo_size;
	if (txfifosz == 0)
		txfifosz = priv->dma_cap.tx_fifo_size;

	/* Adjust for real per queue fifo size */
	rxfifosz /= rx_channels_count;
	txfifosz /= tx_channels_count;

	stmmac_dma_rx_mode(priv, priv->ioaddr, rxmode, chan, rxfifosz, rxqmode);
	stmmac_dma_tx_mode(priv, priv->ioaddr, txmode, chan, txfifosz, txqmode);
}

static bool stmmac_safety_feat_interrupt(struct stmmac_priv *priv)
{
	int ret;

	ret = stmmac_safety_feat_irq_status(priv, priv->dev,
			priv->ioaddr, priv->dma_cap.asp, &priv->sstats);
	if (ret && (ret != -EINVAL)) {
		stmmac_global_err(priv);
		return true;
	}

	return false;
}

static int stmmac_napi_check(struct stmmac_priv *priv, u32 chan)
{
	int status = stmmac_dma_interrupt_status(priv, priv->ioaddr,
						 &priv->xstats, chan);
	struct stmmac_channel *ch = &priv->channel[chan];

	if ((status & handle_rx) && (chan < priv->plat->rx_queues_to_use)) {
		if (napi_schedule_prep(&ch->rx_napi)) {
			stmmac_disable_dma_irq(priv, priv->ioaddr, chan);
			__napi_schedule_irqoff(&ch->rx_napi);
			status |= handle_tx;
		}
	}

	if ((status & handle_tx) && (chan < priv->plat->tx_queues_to_use))
		napi_schedule_irqoff(&ch->tx_napi);

	return status;
}

/**
 * stmmac_dma_interrupt - DMA ISR
 * @priv: driver private structure
 * Description: this is the DMA ISR. It is called by the main ISR.
 * It calls the dwmac dma routine and schedule poll method in case of some
 * work can be done.
 */
static void stmmac_dma_interrupt(struct stmmac_priv *priv)
{
	u32 tx_channel_count = priv->plat->tx_queues_to_use;
	u32 rx_channel_count = priv->plat->rx_queues_to_use;
	u32 channels_to_check = tx_channel_count > rx_channel_count ?
				tx_channel_count : rx_channel_count;
	u32 chan;
	int status[max_t(u32, MTL_MAX_TX_QUEUES, MTL_MAX_RX_QUEUES)];

	/* Make sure we never check beyond our status buffer. */
	if (WARN_ON_ONCE(channels_to_check > ARRAY_SIZE(status)))
		channels_to_check = ARRAY_SIZE(status);

	for (chan = 0; chan < channels_to_check; chan++)
		status[chan] = stmmac_napi_check(priv, chan);

	for (chan = 0; chan < tx_channel_count; chan++) {
		if (unlikely(status[chan] & tx_hard_error_bump_tc)) {
			/* Try to bump up the dma threshold on this failure */
			if (unlikely(priv->xstats.threshold != SF_DMA_MODE) &&
			    (tc <= 256)) {
				tc += 64;
				if (priv->plat->force_thresh_dma_mode)
					stmmac_set_dma_operation_mode(priv,
								      tc,
								      tc,
								      chan);
				else
					stmmac_set_dma_operation_mode(priv,
								    tc,
								    SF_DMA_MODE,
								    chan);
				priv->xstats.threshold = tc;
			}
		} else if (unlikely(status[chan] == tx_hard_error)) {
			stmmac_tx_err(priv, chan);
		}
	}
}

/**
 * stmmac_mmc_setup: setup the Mac Management Counters (MMC)
 * @priv: driver private structure
 * Description: this masks the MMC irq, in fact, the counters are managed in SW.
 */
static void stmmac_mmc_setup(struct stmmac_priv *priv)
{
	unsigned int mode = MMC_CNTRL_RESET_ON_READ | MMC_CNTRL_COUNTER_RESET |
			    MMC_CNTRL_PRESET | MMC_CNTRL_FULL_HALF_PRESET;

	stmmac_mmc_intr_all_mask(priv, priv->mmcaddr);

	if (priv->dma_cap.rmon) {
		stmmac_mmc_ctrl(priv, priv->mmcaddr, mode);
		memset(&priv->mmc, 0, sizeof(struct stmmac_counters));
	} else
		netdev_info(priv->dev, "No MAC Management Counters available\n");
}

/**
 * stmmac_get_hw_features - get MAC capabilities from the HW cap. register.
 * @priv: driver private structure
 * Description:
 *  new GMAC chip generations have a new register to indicate the
 *  presence of the optional feature/functions.
 *  This can be also used to override the value passed through the
 *  platform and necessary for old MAC10/100 and GMAC chips.
 */
static int stmmac_get_hw_features(struct stmmac_priv *priv)
{
	return stmmac_get_hw_feature(priv, priv->ioaddr, &priv->dma_cap) == 0;
}

/**
 * stmmac_check_ether_addr - check if the MAC addr is valid
 * @priv: driver private structure
 * Description:
 * it is to verify if the MAC address is valid, in case of failures it
 * generates a random MAC address
 */
static void stmmac_check_ether_addr(struct stmmac_priv *priv)
{
	if (!is_valid_ether_addr(priv->dev->dev_addr)) {
		stmmac_get_umac_addr(priv, priv->hw, priv->dev->dev_addr, 0);
		if (!is_valid_ether_addr(priv->dev->dev_addr))
			eth_hw_addr_random(priv->dev);
		dev_info(priv->device, "device MAC address %pM\n",
			 priv->dev->dev_addr);
	}
}

/**
 * stmmac_init_dma_engine - DMA init.
 * @priv: driver private structure
 * Description:
 * It inits the DMA invoking the specific MAC/GMAC callback.
 * Some DMA parameters can be passed from the platform;
 * in case of these are not passed a default is kept for the MAC or GMAC.
 */
static int stmmac_init_dma_engine(struct stmmac_priv *priv)
{
	u32 rx_channels_count = priv->plat->rx_queues_to_use;
	u32 tx_channels_count = priv->plat->tx_queues_to_use;
	u32 dma_csr_ch = max(rx_channels_count, tx_channels_count);
	struct stmmac_rx_queue *rx_q;
	struct stmmac_tx_queue *tx_q;
	u32 chan = 0;
	int atds = 0;
	int ret = 0;

	if (!priv->plat->dma_cfg || !priv->plat->dma_cfg->pbl) {
		dev_err(priv->device, "Invalid DMA configuration\n");
		return -EINVAL;
	}

	if (priv->extend_desc && (priv->mode == STMMAC_RING_MODE))
		atds = 1;

	ret = stmmac_reset(priv, priv->ioaddr);
	if (ret) {
		dev_err(priv->device, "Failed to reset the dma\n");
		return ret;
	}

	/* DMA Configuration */
	stmmac_dma_init(priv, priv->ioaddr, priv->plat->dma_cfg, atds);

	if (priv->plat->axi)
		stmmac_axi(priv, priv->ioaddr, priv->plat->axi);

	/* DMA CSR Channel configuration */
	for (chan = 0; chan < dma_csr_ch; chan++)
		stmmac_init_chan(priv, priv->ioaddr, priv->plat->dma_cfg, chan);

	/* DMA RX Channel Configuration */
	for (chan = 0; chan < rx_channels_count; chan++) {
		rx_q = &priv->rx_queue[chan];

		stmmac_init_rx_chan(priv, priv->ioaddr, priv->plat->dma_cfg,
				    rx_q->dma_rx_phy, chan);

		rx_q->rx_tail_addr = rx_q->dma_rx_phy +
			    (DMA_RX_SIZE * sizeof(struct dma_desc));
		stmmac_set_rx_tail_ptr(priv, priv->ioaddr,
				       rx_q->rx_tail_addr, chan);
	}

	/* DMA TX Channel Configuration */
	for (chan = 0; chan < tx_channels_count; chan++) {
		tx_q = &priv->tx_queue[chan];

		stmmac_init_tx_chan(priv, priv->ioaddr, priv->plat->dma_cfg,
				    tx_q->dma_tx_phy, chan);

		tx_q->tx_tail_addr = tx_q->dma_tx_phy;
		stmmac_set_tx_tail_ptr(priv, priv->ioaddr,
				       tx_q->tx_tail_addr, chan);
	}

	return ret;
}

static void stmmac_tx_timer_arm(struct stmmac_priv *priv, u32 queue)
{
	struct stmmac_tx_queue *tx_q = &priv->tx_queue[queue];

	mod_timer(&tx_q->txtimer, STMMAC_COAL_TIMER(priv->tx_coal_timer));
}

/**
 * stmmac_tx_timer - mitigation sw timer for tx.
 * @data: data pointer
 * Description:
 * This is the timer handler to directly invoke the stmmac_tx_clean.
 */
static void stmmac_tx_timer(struct timer_list *t)
{
	struct stmmac_tx_queue *tx_q = from_timer(tx_q, t, txtimer);
	struct stmmac_priv *priv = tx_q->priv_data;
	struct stmmac_channel *ch;

	ch = &priv->channel[tx_q->queue_index];

	/*
	 * If NAPI is already running we can miss some events. Let's rearm
	 * the timer and try again.
	 */
	if (likely(napi_schedule_prep(&ch->tx_napi)))
		__napi_schedule(&ch->tx_napi);
	else
		mod_timer(&tx_q->txtimer, STMMAC_COAL_TIMER(10));
}

/**
 * stmmac_init_coalesce - init mitigation options.
 * @priv: driver private structure
 * Description:
 * This inits the coalesce parameters: i.e. timer rate,
 * timer handler and default threshold used for enabling the
 * interrupt on completion bit.
 */
static void stmmac_init_coalesce(struct stmmac_priv *priv)
{
	u32 tx_channel_count = priv->plat->tx_queues_to_use;
	u32 chan;

	priv->tx_coal_frames = STMMAC_TX_FRAMES;
	priv->tx_coal_timer = STMMAC_COAL_TX_TIMER;
	priv->rx_coal_frames = STMMAC_RX_FRAMES;

	for (chan = 0; chan < tx_channel_count; chan++) {
		struct stmmac_tx_queue *tx_q = &priv->tx_queue[chan];

		timer_setup(&tx_q->txtimer, stmmac_tx_timer, 0);
	}
}

static void stmmac_set_rings_length(struct stmmac_priv *priv)
{
	u32 rx_channels_count = priv->plat->rx_queues_to_use;
	u32 tx_channels_count = priv->plat->tx_queues_to_use;
	u32 chan;

	/* set TX ring length */
	for (chan = 0; chan < tx_channels_count; chan++)
		stmmac_set_tx_ring_len(priv, priv->ioaddr,
				(DMA_TX_SIZE - 1), chan);

	/* set RX ring length */
	for (chan = 0; chan < rx_channels_count; chan++)
		stmmac_set_rx_ring_len(priv, priv->ioaddr,
				(DMA_RX_SIZE - 1), chan);
}

/**
 *  stmmac_set_tx_queue_weight - Set TX queue weight
 *  @priv: driver private structure
 *  Description: It is used for setting TX queues weight
 */
static void stmmac_set_tx_queue_weight(struct stmmac_priv *priv)
{
	u32 tx_queues_count = priv->plat->tx_queues_to_use;
	u32 weight;
	u32 queue;

	for (queue = 0; queue < tx_queues_count; queue++) {
		weight = priv->plat->tx_queues_cfg[queue].weight;
		stmmac_set_mtl_tx_queue_weight(priv, priv->hw, weight, queue);
	}
}

/**
 *  stmmac_configure_cbs - Configure CBS in TX queue
 *  @priv: driver private structure
 *  Description: It is used for configuring CBS in AVB TX queues
 */
static void stmmac_configure_cbs(struct stmmac_priv *priv)
{
	u32 tx_queues_count = priv->plat->tx_queues_to_use;
	u32 mode_to_use;
	u32 queue;

	/* queue 0 is reserved for legacy traffic */
	for (queue = 1; queue < tx_queues_count; queue++) {
		mode_to_use = priv->plat->tx_queues_cfg[queue].mode_to_use;
		if (mode_to_use == MTL_QUEUE_DCB)
			continue;

		stmmac_config_cbs(priv, priv->hw,
				priv->plat->tx_queues_cfg[queue].send_slope,
				priv->plat->tx_queues_cfg[queue].idle_slope,
				priv->plat->tx_queues_cfg[queue].high_credit,
				priv->plat->tx_queues_cfg[queue].low_credit,
				queue);
	}
}

/**
 *  stmmac_rx_queue_dma_chan_map - Map RX queue to RX dma channel
 *  @priv: driver private structure
 *  Description: It is used for mapping RX queues to RX dma channels
 */
static void stmmac_rx_queue_dma_chan_map(struct stmmac_priv *priv)
{
	u32 rx_queues_count = priv->plat->rx_queues_to_use;
	u32 queue;
	u32 chan;

	for (queue = 0; queue < rx_queues_count; queue++) {
		chan = priv->plat->rx_queues_cfg[queue].chan;
		stmmac_map_mtl_to_dma(priv, priv->hw, queue, chan);
	}
}

/**
 *  stmmac_mac_config_rx_queues_prio - Configure RX Queue priority
 *  @priv: driver private structure
 *  Description: It is used for configuring the RX Queue Priority
 */
static void stmmac_mac_config_rx_queues_prio(struct stmmac_priv *priv)
{
	u32 rx_queues_count = priv->plat->rx_queues_to_use;
	u32 queue;
	u32 prio;

	for (queue = 0; queue < rx_queues_count; queue++) {
		if (!priv->plat->rx_queues_cfg[queue].use_prio)
			continue;

		prio = priv->plat->rx_queues_cfg[queue].prio;
		stmmac_rx_queue_prio(priv, priv->hw, prio, queue);
	}
}

/**
 *  stmmac_mac_config_tx_queues_prio - Configure TX Queue priority
 *  @priv: driver private structure
 *  Description: It is used for configuring the TX Queue Priority
 */
static void stmmac_mac_config_tx_queues_prio(struct stmmac_priv *priv)
{
	u32 tx_queues_count = priv->plat->tx_queues_to_use;
	u32 queue;
	u32 prio;

	for (queue = 0; queue < tx_queues_count; queue++) {
		if (!priv->plat->tx_queues_cfg[queue].use_prio)
			continue;

		prio = priv->plat->tx_queues_cfg[queue].prio;
		stmmac_tx_queue_prio(priv, priv->hw, prio, queue);
	}
}

/**
 *  stmmac_mac_config_rx_queues_routing - Configure RX Queue Routing
 *  @priv: driver private structure
 *  Description: It is used for configuring the RX queue routing
 */
static void stmmac_mac_config_rx_queues_routing(struct stmmac_priv *priv)
{
	u32 rx_queues_count = priv->plat->rx_queues_to_use;
	u32 queue;
	u8 packet;

	for (queue = 0; queue < rx_queues_count; queue++) {
		/* no specific packet type routing specified for the queue */
		if (priv->plat->rx_queues_cfg[queue].pkt_route == 0x0)
			continue;

		packet = priv->plat->rx_queues_cfg[queue].pkt_route;
		stmmac_rx_queue_routing(priv, priv->hw, packet, queue);
	}
}

static void stmmac_mac_config_rss(struct stmmac_priv *priv)
{
	if (!priv->dma_cap.rssen || !priv->plat->rss_en) {
		priv->rss.enable = false;
		return;
	}

	if (priv->dev->features & NETIF_F_RXHASH)
		priv->rss.enable = true;
	else
		priv->rss.enable = false;

	stmmac_rss_configure(priv, priv->hw, &priv->rss,
			     priv->plat->rx_queues_to_use);
}

/**
 *  stmmac_mtl_configuration - Configure MTL
 *  @priv: driver private structure
 *  Description: It is used for configurring MTL
 */
static void stmmac_mtl_configuration(struct stmmac_priv *priv)
{
	u32 rx_queues_count = priv->plat->rx_queues_to_use;
	u32 tx_queues_count = priv->plat->tx_queues_to_use;

	if (tx_queues_count > 1)
		stmmac_set_tx_queue_weight(priv);

	/* Configure MTL RX algorithms */
	if (rx_queues_count > 1)
		stmmac_prog_mtl_rx_algorithms(priv, priv->hw,
				priv->plat->rx_sched_algorithm);

	/* Configure MTL TX algorithms */
	if (tx_queues_count > 1)
		stmmac_prog_mtl_tx_algorithms(priv, priv->hw,
				priv->plat->tx_sched_algorithm);

	/* Configure CBS in AVB TX queues */
	if (tx_queues_count > 1)
		stmmac_configure_cbs(priv);

	/* Map RX MTL to DMA channels */
	stmmac_rx_queue_dma_chan_map(priv);

	/* Enable MAC RX Queues */
	stmmac_mac_enable_rx_queues(priv);

	/* Set RX priorities */
	if (rx_queues_count > 1)
		stmmac_mac_config_rx_queues_prio(priv);

	/* Set TX priorities */
	if (tx_queues_count > 1)
		stmmac_mac_config_tx_queues_prio(priv);

	/* Set RX routing */
	if (rx_queues_count > 1)
		stmmac_mac_config_rx_queues_routing(priv);

	/* Receive Side Scaling */
	if (rx_queues_count > 1)
		stmmac_mac_config_rss(priv);
}

static void stmmac_safety_feat_configuration(struct stmmac_priv *priv)
{
	if (priv->dma_cap.asp) {
		netdev_info(priv->dev, "Enabling Safety Features\n");
		stmmac_safety_feat_config(priv, priv->ioaddr, priv->dma_cap.asp);
	} else {
		netdev_info(priv->dev, "No Safety Features support found\n");
	}
}

/**
 * stmmac_hw_setup - setup mac in a usable state.
 *  @dev : pointer to the device structure.
 *  Description:
 *  this is the main function to setup the HW in a usable state because the
 *  dma engine is reset, the core registers are configured (e.g. AXI,
 *  Checksum features, timers). The DMA is ready to start receiving and
 *  transmitting.
 *  Return value:
 *  0 on success and an appropriate (-)ve integer as defined in errno.h
 *  file on failure.
 */
static int stmmac_hw_setup(struct net_device *dev, bool init_ptp)
{
	struct stmmac_priv *priv = netdev_priv(dev);
	u32 rx_cnt = priv->plat->rx_queues_to_use;
	u32 tx_cnt = priv->plat->tx_queues_to_use;
	u32 chan;
	int ret;

	/* DMA initialization and SW reset */
	ret = stmmac_init_dma_engine(priv);
	if (ret < 0) {
		netdev_err(priv->dev, "%s: DMA engine initialization failed\n",
			   __func__);
		return ret;
	}

	/* Copy the MAC addr into the HW  */
	stmmac_set_umac_addr(priv, priv->hw, dev->dev_addr, 0);

	/* PS and related bits will be programmed according to the speed */
	if (priv->hw->pcs) {
		int speed = priv->plat->mac_port_sel_speed;

		if ((speed == SPEED_10) || (speed == SPEED_100) ||
		    (speed == SPEED_1000)) {
			priv->hw->ps = speed;
		} else {
			dev_warn(priv->device, "invalid port speed\n");
			priv->hw->ps = 0;
		}
	}

	/* Initialize the MAC Core */
	stmmac_core_init(priv, priv->hw, dev);

	/* Initialize MTL*/
	stmmac_mtl_configuration(priv);

	/* Initialize Safety Features */
	stmmac_safety_feat_configuration(priv);

	ret = stmmac_rx_ipc(priv, priv->hw);
	if (!ret) {
		netdev_warn(priv->dev, "RX IPC Checksum Offload disabled\n");
		priv->plat->rx_coe = STMMAC_RX_COE_NONE;
		priv->hw->rx_csum = 0;
	}

	/* Enable the MAC Rx/Tx */
	stmmac_mac_set(priv, priv->ioaddr, true);

	/* Set the HW DMA mode and the COE */
	stmmac_dma_operation_mode(priv);

	stmmac_mmc_setup(priv);

	if (init_ptp) {
		ret = clk_prepare_enable(priv->plat->clk_ptp_ref);
		if (ret < 0)
			netdev_warn(priv->dev, "failed to enable PTP reference clock: %d\n", ret);

		ret = stmmac_init_ptp(priv);
		if (ret == -EOPNOTSUPP)
			netdev_warn(priv->dev, "PTP not supported by HW\n");
		else if (ret)
			netdev_warn(priv->dev, "PTP init failed\n");
	}

	priv->tx_lpi_timer = STMMAC_DEFAULT_TWT_LS;

	if (priv->use_riwt) {
		ret = stmmac_rx_watchdog(priv, priv->ioaddr, MIN_DMA_RIWT, rx_cnt);
		if (!ret)
			priv->rx_riwt = MIN_DMA_RIWT;
	}

	if (priv->hw->pcs)
		stmmac_pcs_ctrl_ane(priv, priv->ioaddr, 1, priv->hw->ps, 0);

	/* set TX and RX rings length */
	stmmac_set_rings_length(priv);

	/* Enable TSO */
	if (priv->tso) {
		for (chan = 0; chan < tx_cnt; chan++)
			stmmac_enable_tso(priv, priv->ioaddr, 1, chan);
	}

	/* Enable Split Header */
	if (priv->sph && priv->hw->rx_csum) {
		for (chan = 0; chan < rx_cnt; chan++)
			stmmac_enable_sph(priv, priv->ioaddr, 1, chan);
	}

	/* VLAN Tag Insertion */
	if (priv->dma_cap.vlins)
		stmmac_enable_vlan(priv, priv->hw, STMMAC_VLAN_INSERT);

	/* Start the ball rolling... */
	stmmac_start_all_dma(priv);

	return 0;
}

static void stmmac_hw_teardown(struct net_device *dev)
{
	struct stmmac_priv *priv = netdev_priv(dev);

	clk_disable_unprepare(priv->plat->clk_ptp_ref);
}

/**
 *  stmmac_open - open entry point of the driver
 *  @dev : pointer to the device structure.
 *  Description:
 *  This function is the open entry point of the driver.
 *  Return value:
 *  0 on success and an appropriate (-)ve integer as defined in errno.h
 *  file on failure.
 */
static int stmmac_open(struct net_device *dev)
{
	struct stmmac_priv *priv = netdev_priv(dev);
	u32 chan;
	int ret;

	if (priv->hw->pcs != STMMAC_PCS_RGMII &&
	    priv->hw->pcs != STMMAC_PCS_TBI &&
	    priv->hw->pcs != STMMAC_PCS_RTBI) {
		ret = stmmac_init_phy(dev);
		if (ret) {
			netdev_err(priv->dev,
				   "%s: Cannot attach to PHY (error: %d)\n",
				   __func__, ret);
			return ret;
		}
	}

	/* Extra statistics */
	memset(&priv->xstats, 0, sizeof(struct stmmac_extra_stats));
	priv->xstats.threshold = tc;

	priv->dma_buf_sz = STMMAC_ALIGN(buf_sz);
	priv->rx_copybreak = STMMAC_RX_COPYBREAK;

	ret = alloc_dma_desc_resources(priv);
	if (ret < 0) {
		netdev_err(priv->dev, "%s: DMA descriptors allocation failed\n",
			   __func__);
		goto dma_desc_error;
	}

	ret = init_dma_desc_rings(dev, GFP_KERNEL);
	if (ret < 0) {
		netdev_err(priv->dev, "%s: DMA descriptors initialization failed\n",
			   __func__);
		goto init_error;
	}

	ret = stmmac_hw_setup(dev, true);
	if (ret < 0) {
		netdev_err(priv->dev, "%s: Hw setup failed\n", __func__);
		goto init_error;
	}

	stmmac_init_coalesce(priv);

	phylink_start(priv->phylink);

	/* Request the IRQ lines */
	ret = request_irq(dev->irq, stmmac_interrupt,
			  IRQF_SHARED, dev->name, dev);
	if (unlikely(ret < 0)) {
		netdev_err(priv->dev,
			   "%s: ERROR: allocating the IRQ %d (error: %d)\n",
			   __func__, dev->irq, ret);
		goto irq_error;
	}

	/* Request the Wake IRQ in case of another line is used for WoL */
	if (priv->wol_irq != dev->irq) {
		ret = request_irq(priv->wol_irq, stmmac_interrupt,
				  IRQF_SHARED, dev->name, dev);
		if (unlikely(ret < 0)) {
			netdev_err(priv->dev,
				   "%s: ERROR: allocating the WoL IRQ %d (%d)\n",
				   __func__, priv->wol_irq, ret);
			goto wolirq_error;
		}
	}

	/* Request the IRQ lines */
	if (priv->lpi_irq > 0) {
		ret = request_irq(priv->lpi_irq, stmmac_interrupt, IRQF_SHARED,
				  dev->name, dev);
		if (unlikely(ret < 0)) {
			netdev_err(priv->dev,
				   "%s: ERROR: allocating the LPI IRQ %d (%d)\n",
				   __func__, priv->lpi_irq, ret);
			goto lpiirq_error;
		}
	}

	stmmac_enable_all_queues(priv);
	stmmac_start_all_queues(priv);

	return 0;

lpiirq_error:
	if (priv->wol_irq != dev->irq)
		free_irq(priv->wol_irq, dev);
wolirq_error:
	free_irq(dev->irq, dev);
irq_error:
	phylink_stop(priv->phylink);

	for (chan = 0; chan < priv->plat->tx_queues_to_use; chan++)
		del_timer_sync(&priv->tx_queue[chan].txtimer);

	stmmac_hw_teardown(dev);
init_error:
	free_dma_desc_resources(priv);
dma_desc_error:
	phylink_disconnect_phy(priv->phylink);
	return ret;
}

/**
 *  stmmac_release - close entry point of the driver
 *  @dev : device pointer.
 *  Description:
 *  This is the stop entry point of the driver.
 */
static int stmmac_release(struct net_device *dev)
{
	struct stmmac_priv *priv = netdev_priv(dev);
	u32 chan;

	if (priv->eee_enabled)
		del_timer_sync(&priv->eee_ctrl_timer);

	/* Stop and disconnect the PHY */
	phylink_stop(priv->phylink);
	phylink_disconnect_phy(priv->phylink);

	stmmac_stop_all_queues(priv);

	stmmac_disable_all_queues(priv);

	for (chan = 0; chan < priv->plat->tx_queues_to_use; chan++)
		del_timer_sync(&priv->tx_queue[chan].txtimer);

	/* Free the IRQ lines */
	free_irq(dev->irq, dev);
	if (priv->wol_irq != dev->irq)
		free_irq(priv->wol_irq, dev);
	if (priv->lpi_irq > 0)
		free_irq(priv->lpi_irq, dev);

	/* Stop TX/RX DMA and clear the descriptors */
	stmmac_stop_all_dma(priv);

	/* Release and free the Rx/Tx resources */
	free_dma_desc_resources(priv);

	/* Disable the MAC Rx/Tx */
	stmmac_mac_set(priv, priv->ioaddr, false);

	netif_carrier_off(dev);

	stmmac_release_ptp(priv);

	return 0;
}

static bool stmmac_vlan_insert(struct stmmac_priv *priv, struct sk_buff *skb,
			       struct stmmac_tx_queue *tx_q)
{
	u16 tag = 0x0, inner_tag = 0x0;
	u32 inner_type = 0x0;
	struct dma_desc *p;

	if (!priv->dma_cap.vlins)
		return false;
	if (!skb_vlan_tag_present(skb))
		return false;
	if (skb->vlan_proto == htons(ETH_P_8021AD)) {
		inner_tag = skb_vlan_tag_get(skb);
		inner_type = STMMAC_VLAN_INSERT;
	}

	tag = skb_vlan_tag_get(skb);

	p = tx_q->dma_tx + tx_q->cur_tx;
	if (stmmac_set_desc_vlan_tag(priv, p, tag, inner_tag, inner_type))
		return false;

	stmmac_set_tx_owner(priv, p);
	tx_q->cur_tx = STMMAC_GET_ENTRY(tx_q->cur_tx, DMA_TX_SIZE);
	return true;
}

/**
 *  stmmac_tso_allocator - close entry point of the driver
 *  @priv: driver private structure
 *  @des: buffer start address
 *  @total_len: total length to fill in descriptors
 *  @last_segmant: condition for the last descriptor
 *  @queue: TX queue index
 *  Description:
 *  This function fills descriptor and request new descriptors according to
 *  buffer length to fill
 */
static void stmmac_tso_allocator(struct stmmac_priv *priv, dma_addr_t des,
				 int total_len, bool last_segment, u32 queue)
{
	struct stmmac_tx_queue *tx_q = &priv->tx_queue[queue];
	struct dma_desc *desc;
	u32 buff_size;
	int tmp_len;

	tmp_len = total_len;

	while (tmp_len > 0) {
		dma_addr_t curr_addr;

		tx_q->cur_tx = STMMAC_GET_ENTRY(tx_q->cur_tx, DMA_TX_SIZE);
		WARN_ON(tx_q->tx_skbuff[tx_q->cur_tx]);
		desc = tx_q->dma_tx + tx_q->cur_tx;

		curr_addr = des + (total_len - tmp_len);
		if (priv->dma_cap.addr64 <= 32)
			desc->des0 = cpu_to_le32(curr_addr);
		else
			stmmac_set_desc_addr(priv, desc, curr_addr);

		buff_size = tmp_len >= TSO_MAX_BUFF_SIZE ?
			    TSO_MAX_BUFF_SIZE : tmp_len;

		stmmac_prepare_tso_tx_desc(priv, desc, 0, buff_size,
				0, 1,
				(last_segment) && (tmp_len <= TSO_MAX_BUFF_SIZE),
				0, 0);

		tmp_len -= TSO_MAX_BUFF_SIZE;
	}
}

/**
 *  stmmac_tso_xmit - Tx entry point of the driver for oversized frames (TSO)
 *  @skb : the socket buffer
 *  @dev : device pointer
 *  Description: this is the transmit function that is called on TSO frames
 *  (support available on GMAC4 and newer chips).
 *  Diagram below show the ring programming in case of TSO frames:
 *
 *  First Descriptor
 *   --------
 *   | DES0 |---> buffer1 = L2/L3/L4 header
 *   | DES1 |---> TCP Payload (can continue on next descr...)
 *   | DES2 |---> buffer 1 and 2 len
 *   | DES3 |---> must set TSE, TCP hdr len-> [22:19]. TCP payload len [17:0]
 *   --------
 *	|
 *     ...
 *	|
 *   --------
 *   | DES0 | --| Split TCP Payload on Buffers 1 and 2
 *   | DES1 | --|
 *   | DES2 | --> buffer 1 and 2 len
 *   | DES3 |
 *   --------
 *
 * mss is fixed when enable tso, so w/o programming the TDES3 ctx field.
 */
static netdev_tx_t stmmac_tso_xmit(struct sk_buff *skb, struct net_device *dev)
{
	struct dma_desc *desc, *first, *mss_desc = NULL;
	struct stmmac_priv *priv = netdev_priv(dev);
	int nfrags = skb_shinfo(skb)->nr_frags;
	u32 queue = skb_get_queue_mapping(skb);
	struct stmmac_tx_queue *tx_q;
	unsigned int first_entry;
	int tmp_pay_len = 0;
	u32 pay_len, mss;
	u8 proto_hdr_len;
	dma_addr_t des;
	bool has_vlan;
	int i;

	tx_q = &priv->tx_queue[queue];

	/* Compute header lengths */
	proto_hdr_len = skb_transport_offset(skb) + tcp_hdrlen(skb);

	/* Desc availability based on threshold should be enough safe */
	if (unlikely(stmmac_tx_avail(priv, queue) <
		(((skb->len - proto_hdr_len) / TSO_MAX_BUFF_SIZE + 1)))) {
		if (!netif_tx_queue_stopped(netdev_get_tx_queue(dev, queue))) {
			netif_tx_stop_queue(netdev_get_tx_queue(priv->dev,
								queue));
			/* This is a hard error, log it. */
			netdev_err(priv->dev,
				   "%s: Tx Ring full when queue awake\n",
				   __func__);
		}
		return NETDEV_TX_BUSY;
	}

	pay_len = skb_headlen(skb) - proto_hdr_len; /* no frags */

	mss = skb_shinfo(skb)->gso_size;

	/* set new MSS value if needed */
	if (mss != tx_q->mss) {
		mss_desc = tx_q->dma_tx + tx_q->cur_tx;
		stmmac_set_mss(priv, mss_desc, mss);
		tx_q->mss = mss;
		tx_q->cur_tx = STMMAC_GET_ENTRY(tx_q->cur_tx, DMA_TX_SIZE);
		WARN_ON(tx_q->tx_skbuff[tx_q->cur_tx]);
	}

	if (netif_msg_tx_queued(priv)) {
		pr_info("%s: tcphdrlen %d, hdr_len %d, pay_len %d, mss %d\n",
			__func__, tcp_hdrlen(skb), proto_hdr_len, pay_len, mss);
		pr_info("\tskb->len %d, skb->data_len %d\n", skb->len,
			skb->data_len);
	}

	/* Check if VLAN can be inserted by HW */
	has_vlan = stmmac_vlan_insert(priv, skb, tx_q);

	first_entry = tx_q->cur_tx;
	WARN_ON(tx_q->tx_skbuff[first_entry]);

	desc = tx_q->dma_tx + first_entry;
	first = desc;

	if (has_vlan)
		stmmac_set_desc_vlan(priv, first, STMMAC_VLAN_INSERT);

	/* first descriptor: fill Headers on Buf1 */
	des = dma_map_single(priv->device, skb->data, skb_headlen(skb),
			     DMA_TO_DEVICE);
	if (dma_mapping_error(priv->device, des))
		goto dma_map_err;

	tx_q->tx_skbuff_dma[first_entry].buf = des;
	tx_q->tx_skbuff_dma[first_entry].len = skb_headlen(skb);

	if (priv->dma_cap.addr64 <= 32) {
		first->des0 = cpu_to_le32(des);

		/* Fill start of payload in buff2 of first descriptor */
		if (pay_len)
			first->des1 = cpu_to_le32(des + proto_hdr_len);

		/* If needed take extra descriptors to fill the remaining payload */
		tmp_pay_len = pay_len - TSO_MAX_BUFF_SIZE;
	} else {
		stmmac_set_desc_addr(priv, first, des);
		tmp_pay_len = pay_len;
		des += proto_hdr_len;
		pay_len = 0;
	}

	stmmac_tso_allocator(priv, des, tmp_pay_len, (nfrags == 0), queue);

	/* Prepare fragments */
	for (i = 0; i < nfrags; i++) {
		const skb_frag_t *frag = &skb_shinfo(skb)->frags[i];

		des = skb_frag_dma_map(priv->device, frag, 0,
				       skb_frag_size(frag),
				       DMA_TO_DEVICE);
		if (dma_mapping_error(priv->device, des))
			goto dma_map_err;

		stmmac_tso_allocator(priv, des, skb_frag_size(frag),
				     (i == nfrags - 1), queue);

		tx_q->tx_skbuff_dma[tx_q->cur_tx].buf = des;
		tx_q->tx_skbuff_dma[tx_q->cur_tx].len = skb_frag_size(frag);
		tx_q->tx_skbuff_dma[tx_q->cur_tx].map_as_page = true;
	}

	tx_q->tx_skbuff_dma[tx_q->cur_tx].last_segment = true;

	/* Only the last descriptor gets to point to the skb. */
	tx_q->tx_skbuff[tx_q->cur_tx] = skb;

	/* Manage tx mitigation */
	tx_q->tx_count_frames += nfrags + 1;
	if (likely(priv->tx_coal_frames > tx_q->tx_count_frames) &&
	    !((skb_shinfo(skb)->tx_flags & SKBTX_HW_TSTAMP) &&
	      priv->hwts_tx_en)) {
		stmmac_tx_timer_arm(priv, queue);
	} else {
		desc = &tx_q->dma_tx[tx_q->cur_tx];
		tx_q->tx_count_frames = 0;
		stmmac_set_tx_ic(priv, desc);
		priv->xstats.tx_set_ic_bit++;
	}

	/* We've used all descriptors we need for this skb, however,
	 * advance cur_tx so that it references a fresh descriptor.
	 * ndo_start_xmit will fill this descriptor the next time it's
	 * called and stmmac_tx_clean may clean up to this descriptor.
	 */
	tx_q->cur_tx = STMMAC_GET_ENTRY(tx_q->cur_tx, DMA_TX_SIZE);

	if (unlikely(stmmac_tx_avail(priv, queue) <= (MAX_SKB_FRAGS + 1))) {
		netif_dbg(priv, hw, priv->dev, "%s: stop transmitted packets\n",
			  __func__);
		netif_tx_stop_queue(netdev_get_tx_queue(priv->dev, queue));
	}

	dev->stats.tx_bytes += skb->len;
	priv->xstats.tx_tso_frames++;
	priv->xstats.tx_tso_nfrags += nfrags;

	if (priv->sarc_type)
		stmmac_set_desc_sarc(priv, first, priv->sarc_type);

	skb_tx_timestamp(skb);

	if (unlikely((skb_shinfo(skb)->tx_flags & SKBTX_HW_TSTAMP) &&
		     priv->hwts_tx_en)) {
		/* declare that device is doing timestamping */
		skb_shinfo(skb)->tx_flags |= SKBTX_IN_PROGRESS;
		stmmac_enable_tx_timestamp(priv, first);
	}

	/* Complete the first descriptor before granting the DMA */
	stmmac_prepare_tso_tx_desc(priv, first, 1,
			proto_hdr_len,
			pay_len,
			1, tx_q->tx_skbuff_dma[first_entry].last_segment,
			tcp_hdrlen(skb) / 4, (skb->len - proto_hdr_len));

	/* If context desc is used to change MSS */
	if (mss_desc) {
		/* Make sure that first descriptor has been completely
		 * written, including its own bit. This is because MSS is
		 * actually before first descriptor, so we need to make
		 * sure that MSS's own bit is the last thing written.
		 */
		dma_wmb();
		stmmac_set_tx_owner(priv, mss_desc);
	}

	/* The own bit must be the latest setting done when prepare the
	 * descriptor and then barrier is needed to make sure that
	 * all is coherent before granting the DMA engine.
	 */
	wmb();

	if (netif_msg_pktdata(priv)) {
		pr_info("%s: curr=%d dirty=%d f=%d, e=%d, f_p=%p, nfrags %d\n",
			__func__, tx_q->cur_tx, tx_q->dirty_tx, first_entry,
			tx_q->cur_tx, first, nfrags);

		stmmac_display_ring(priv, (void *)tx_q->dma_tx, DMA_TX_SIZE, 0);

		pr_info(">>> frame to be transmitted: ");
		print_pkt(skb->data, skb_headlen(skb));
	}

	netdev_tx_sent_queue(netdev_get_tx_queue(dev, queue), skb->len);

	tx_q->tx_tail_addr = tx_q->dma_tx_phy + (tx_q->cur_tx * sizeof(*desc));
	stmmac_set_tx_tail_ptr(priv, priv->ioaddr, tx_q->tx_tail_addr, queue);

	return NETDEV_TX_OK;

dma_map_err:
	dev_err(priv->device, "Tx dma map failed\n");
	dev_kfree_skb(skb);
	priv->dev->stats.tx_dropped++;
	return NETDEV_TX_OK;
}

/**
 *  stmmac_xmit - Tx entry point of the driver
 *  @skb : the socket buffer
 *  @dev : device pointer
 *  Description : this is the tx entry point of the driver.
 *  It programs the chain or the ring and supports oversized frames
 *  and SG feature.
 */
static netdev_tx_t stmmac_xmit(struct sk_buff *skb, struct net_device *dev)
{
	struct stmmac_priv *priv = netdev_priv(dev);
	unsigned int nopaged_len = skb_headlen(skb);
	int i, csum_insertion = 0, is_jumbo = 0;
	u32 queue = skb_get_queue_mapping(skb);
	int nfrags = skb_shinfo(skb)->nr_frags;
	struct dma_desc *desc, *first;
	struct stmmac_tx_queue *tx_q;
	unsigned int first_entry;
	unsigned int enh_desc;
	dma_addr_t des;
	bool has_vlan;
	int entry;

	tx_q = &priv->tx_queue[queue];

	if (priv->tx_path_in_lpi_mode)
		stmmac_disable_eee_mode(priv);

	/* Manage oversized TCP frames for GMAC4 device */
	if (skb_is_gso(skb) && priv->tso) {
		if (skb_shinfo(skb)->gso_type & (SKB_GSO_TCPV4 | SKB_GSO_TCPV6))
			return stmmac_tso_xmit(skb, dev);
	}

	if (unlikely(stmmac_tx_avail(priv, queue) < nfrags + 1)) {
		if (!netif_tx_queue_stopped(netdev_get_tx_queue(dev, queue))) {
			netif_tx_stop_queue(netdev_get_tx_queue(priv->dev,
								queue));
			/* This is a hard error, log it. */
			netdev_err(priv->dev,
				   "%s: Tx Ring full when queue awake\n",
				   __func__);
		}
		return NETDEV_TX_BUSY;
	}

	/* Check if VLAN can be inserted by HW */
	has_vlan = stmmac_vlan_insert(priv, skb, tx_q);

	entry = tx_q->cur_tx;
	first_entry = entry;
	WARN_ON(tx_q->tx_skbuff[first_entry]);

	csum_insertion = (skb->ip_summed == CHECKSUM_PARTIAL);

	if (likely(priv->extend_desc))
		desc = (struct dma_desc *)(tx_q->dma_etx + entry);
	else
		desc = tx_q->dma_tx + entry;

	first = desc;

	if (has_vlan)
		stmmac_set_desc_vlan(priv, first, STMMAC_VLAN_INSERT);

	enh_desc = priv->plat->enh_desc;
	/* To program the descriptors according to the size of the frame */
	if (enh_desc)
		is_jumbo = stmmac_is_jumbo_frm(priv, skb->len, enh_desc);

	if (unlikely(is_jumbo)) {
		entry = stmmac_jumbo_frm(priv, tx_q, skb, csum_insertion);
		if (unlikely(entry < 0) && (entry != -EINVAL))
			goto dma_map_err;
	}

	for (i = 0; i < nfrags; i++) {
		const skb_frag_t *frag = &skb_shinfo(skb)->frags[i];
		int len = skb_frag_size(frag);
		bool last_segment = (i == (nfrags - 1));

		entry = STMMAC_GET_ENTRY(entry, DMA_TX_SIZE);
		WARN_ON(tx_q->tx_skbuff[entry]);

		if (likely(priv->extend_desc))
			desc = (struct dma_desc *)(tx_q->dma_etx + entry);
		else
			desc = tx_q->dma_tx + entry;

		des = skb_frag_dma_map(priv->device, frag, 0, len,
				       DMA_TO_DEVICE);
		if (dma_mapping_error(priv->device, des))
			goto dma_map_err; /* should reuse desc w/o issues */

		tx_q->tx_skbuff_dma[entry].buf = des;

		stmmac_set_desc_addr(priv, desc, des);

		tx_q->tx_skbuff_dma[entry].map_as_page = true;
		tx_q->tx_skbuff_dma[entry].len = len;
		tx_q->tx_skbuff_dma[entry].last_segment = last_segment;

		/* Prepare the descriptor and set the own bit too */
		stmmac_prepare_tx_desc(priv, desc, 0, len, csum_insertion,
				priv->mode, 1, last_segment, skb->len);
	}

	/* Only the last descriptor gets to point to the skb. */
	tx_q->tx_skbuff[entry] = skb;

	/* According to the coalesce parameter the IC bit for the latest
	 * segment is reset and the timer re-started to clean the tx status.
	 * This approach takes care about the fragments: desc is the first
	 * element in case of no SG.
	 */
	tx_q->tx_count_frames += nfrags + 1;
	if (likely(priv->tx_coal_frames > tx_q->tx_count_frames) &&
	    !((skb_shinfo(skb)->tx_flags & SKBTX_HW_TSTAMP) &&
	      priv->hwts_tx_en)) {
		stmmac_tx_timer_arm(priv, queue);
	} else {
		if (likely(priv->extend_desc))
			desc = &tx_q->dma_etx[entry].basic;
		else
			desc = &tx_q->dma_tx[entry];

		tx_q->tx_count_frames = 0;
		stmmac_set_tx_ic(priv, desc);
		priv->xstats.tx_set_ic_bit++;
	}

	/* We've used all descriptors we need for this skb, however,
	 * advance cur_tx so that it references a fresh descriptor.
	 * ndo_start_xmit will fill this descriptor the next time it's
	 * called and stmmac_tx_clean may clean up to this descriptor.
	 */
	entry = STMMAC_GET_ENTRY(entry, DMA_TX_SIZE);
	tx_q->cur_tx = entry;

	if (netif_msg_pktdata(priv)) {
		void *tx_head;

		netdev_dbg(priv->dev,
			   "%s: curr=%d dirty=%d f=%d, e=%d, first=%p, nfrags=%d",
			   __func__, tx_q->cur_tx, tx_q->dirty_tx, first_entry,
			   entry, first, nfrags);

		if (priv->extend_desc)
			tx_head = (void *)tx_q->dma_etx;
		else
			tx_head = (void *)tx_q->dma_tx;

		stmmac_display_ring(priv, tx_head, DMA_TX_SIZE, false);

		netdev_dbg(priv->dev, ">>> frame to be transmitted: ");
		print_pkt(skb->data, skb->len);
	}

	if (unlikely(stmmac_tx_avail(priv, queue) <= (MAX_SKB_FRAGS + 1))) {
		netif_dbg(priv, hw, priv->dev, "%s: stop transmitted packets\n",
			  __func__);
		netif_tx_stop_queue(netdev_get_tx_queue(priv->dev, queue));
	}

	dev->stats.tx_bytes += skb->len;

	if (priv->sarc_type)
		stmmac_set_desc_sarc(priv, first, priv->sarc_type);

	skb_tx_timestamp(skb);

	/* Ready to fill the first descriptor and set the OWN bit w/o any
	 * problems because all the descriptors are actually ready to be
	 * passed to the DMA engine.
	 */
	if (likely(!is_jumbo)) {
		bool last_segment = (nfrags == 0);

		des = dma_map_single(priv->device, skb->data,
				     nopaged_len, DMA_TO_DEVICE);
		if (dma_mapping_error(priv->device, des))
			goto dma_map_err;

		tx_q->tx_skbuff_dma[first_entry].buf = des;

		stmmac_set_desc_addr(priv, first, des);

		tx_q->tx_skbuff_dma[first_entry].len = nopaged_len;
		tx_q->tx_skbuff_dma[first_entry].last_segment = last_segment;

		if (unlikely((skb_shinfo(skb)->tx_flags & SKBTX_HW_TSTAMP) &&
			     priv->hwts_tx_en)) {
			/* declare that device is doing timestamping */
			skb_shinfo(skb)->tx_flags |= SKBTX_IN_PROGRESS;
			stmmac_enable_tx_timestamp(priv, first);
		}

		/* Prepare the first descriptor setting the OWN bit too */
		stmmac_prepare_tx_desc(priv, first, 1, nopaged_len,
				csum_insertion, priv->mode, 1, last_segment,
				skb->len);
	} else {
		stmmac_set_tx_owner(priv, first);
	}

	/* The own bit must be the latest setting done when prepare the
	 * descriptor and then barrier is needed to make sure that
	 * all is coherent before granting the DMA engine.
	 */
	wmb();

	netdev_tx_sent_queue(netdev_get_tx_queue(dev, queue), skb->len);

	stmmac_enable_dma_transmission(priv, priv->ioaddr);

	tx_q->tx_tail_addr = tx_q->dma_tx_phy + (tx_q->cur_tx * sizeof(*desc));
	stmmac_set_tx_tail_ptr(priv, priv->ioaddr, tx_q->tx_tail_addr, queue);

	return NETDEV_TX_OK;

dma_map_err:
	netdev_err(priv->dev, "Tx DMA map failed\n");
	dev_kfree_skb(skb);
	priv->dev->stats.tx_dropped++;
	return NETDEV_TX_OK;
}

static void stmmac_rx_vlan(struct net_device *dev, struct sk_buff *skb)
{
	struct vlan_ethhdr *veth;
	__be16 vlan_proto;
	u16 vlanid;

	veth = (struct vlan_ethhdr *)skb->data;
	vlan_proto = veth->h_vlan_proto;

	if ((vlan_proto == htons(ETH_P_8021Q) &&
	     dev->features & NETIF_F_HW_VLAN_CTAG_RX) ||
	    (vlan_proto == htons(ETH_P_8021AD) &&
	     dev->features & NETIF_F_HW_VLAN_STAG_RX)) {
		/* pop the vlan tag */
		vlanid = ntohs(veth->h_vlan_TCI);
		memmove(skb->data + VLAN_HLEN, veth, ETH_ALEN * 2);
		skb_pull(skb, VLAN_HLEN);
		__vlan_hwaccel_put_tag(skb, vlan_proto, vlanid);
	}
}


static inline int stmmac_rx_threshold_count(struct stmmac_rx_queue *rx_q)
{
	if (rx_q->rx_zeroc_thresh < STMMAC_RX_THRESH)
		return 0;

	return 1;
}

/**
 * stmmac_rx_refill - refill used skb preallocated buffers
 * @priv: driver private structure
 * @queue: RX queue index
 * Description : this is to reallocate the skb for the reception process
 * that is based on zero-copy.
 */
static inline void stmmac_rx_refill(struct stmmac_priv *priv, u32 queue)
{
	struct stmmac_rx_queue *rx_q = &priv->rx_queue[queue];
	int len, dirty = stmmac_rx_dirty(priv, queue);
	unsigned int entry = rx_q->dirty_rx;

	len = DIV_ROUND_UP(priv->dma_buf_sz, PAGE_SIZE) * PAGE_SIZE;

	while (dirty-- > 0) {
		struct stmmac_rx_buffer *buf = &rx_q->buf_pool[entry];
		struct dma_desc *p;
		bool use_rx_wd;

		if (priv->extend_desc)
			p = (struct dma_desc *)(rx_q->dma_erx + entry);
		else
			p = rx_q->dma_rx + entry;

		if (!buf->page) {
			buf->page = page_pool_dev_alloc_pages(rx_q->page_pool);
			if (!buf->page)
				break;
		}

		if (priv->sph && !buf->sec_page) {
			buf->sec_page = page_pool_dev_alloc_pages(rx_q->page_pool);
			if (!buf->sec_page)
				break;

			buf->sec_addr = page_pool_get_dma_addr(buf->sec_page);

			dma_sync_single_for_device(priv->device, buf->sec_addr,
						   len, DMA_FROM_DEVICE);
		}

		buf->addr = page_pool_get_dma_addr(buf->page);

		/* Sync whole allocation to device. This will invalidate old
		 * data.
		 */
		dma_sync_single_for_device(priv->device, buf->addr, len,
					   DMA_FROM_DEVICE);

		stmmac_set_desc_addr(priv, p, buf->addr);
		stmmac_set_desc_sec_addr(priv, p, buf->sec_addr);
		stmmac_refill_desc3(priv, rx_q, p);

		rx_q->rx_count_frames++;
		rx_q->rx_count_frames += priv->rx_coal_frames;
		if (rx_q->rx_count_frames > priv->rx_coal_frames)
			rx_q->rx_count_frames = 0;
		use_rx_wd = priv->use_riwt && rx_q->rx_count_frames;

		dma_wmb();
		stmmac_set_rx_owner(priv, p, use_rx_wd);

		entry = STMMAC_GET_ENTRY(entry, DMA_RX_SIZE);
	}
	rx_q->dirty_rx = entry;
	rx_q->rx_tail_addr = rx_q->dma_rx_phy +
			    (rx_q->dirty_rx * sizeof(struct dma_desc));
	stmmac_set_rx_tail_ptr(priv, priv->ioaddr, rx_q->rx_tail_addr, queue);
}

/**
 * stmmac_rx - manage the receive process
 * @priv: driver private structure
 * @limit: napi bugget
 * @queue: RX queue index.
 * Description :  this the function called by the napi poll method.
 * It gets all the frames inside the ring.
 */
static int stmmac_rx(struct stmmac_priv *priv, int limit, u32 queue)
{
	struct stmmac_rx_queue *rx_q = &priv->rx_queue[queue];
	struct stmmac_channel *ch = &priv->channel[queue];
	unsigned int count = 0, error = 0, len = 0;
	int status = 0, coe = priv->hw->rx_csum;
	unsigned int next_entry = rx_q->cur_rx;
	struct sk_buff *skb = NULL;

	if (netif_msg_rx_status(priv)) {
		void *rx_head;

		netdev_dbg(priv->dev, "%s: descriptor ring:\n", __func__);
		if (priv->extend_desc)
			rx_head = (void *)rx_q->dma_erx;
		else
			rx_head = (void *)rx_q->dma_rx;

		stmmac_display_ring(priv, rx_head, DMA_RX_SIZE, true);
	}
	while (count < limit) {
		unsigned int hlen = 0, prev_len = 0;
		enum pkt_hash_types hash_type;
		struct stmmac_rx_buffer *buf;
		struct dma_desc *np, *p;
		unsigned int sec_len;
		int entry;
		u32 hash;

		if (!count && rx_q->state_saved) {
			skb = rx_q->state.skb;
			error = rx_q->state.error;
			len = rx_q->state.len;
		} else {
			rx_q->state_saved = false;
			skb = NULL;
			error = 0;
			len = 0;
		}

		if (count >= limit)
			break;

read_again:
		sec_len = 0;
		entry = next_entry;
		buf = &rx_q->buf_pool[entry];

		if (priv->extend_desc)
			p = (struct dma_desc *)(rx_q->dma_erx + entry);
		else
			p = rx_q->dma_rx + entry;

		/* read the status of the incoming frame */
		status = stmmac_rx_status(priv, &priv->dev->stats,
				&priv->xstats, p);
		/* check if managed by the DMA otherwise go ahead */
		if (unlikely(status & dma_own))
			break;

		rx_q->cur_rx = STMMAC_GET_ENTRY(rx_q->cur_rx, DMA_RX_SIZE);
		next_entry = rx_q->cur_rx;

		if (priv->extend_desc)
			np = (struct dma_desc *)(rx_q->dma_erx + next_entry);
		else
			np = rx_q->dma_rx + next_entry;

		prefetch(np);
		prefetch(page_address(buf->page));

		if (priv->extend_desc)
			stmmac_rx_extended_status(priv, &priv->dev->stats,
					&priv->xstats, rx_q->dma_erx + entry);
		if (unlikely(status == discard_frame)) {
			page_pool_recycle_direct(rx_q->page_pool, buf->page);
			buf->page = NULL;
			error = 1;
			if (!priv->hwts_rx_en)
				priv->dev->stats.rx_errors++;
		}

		if (unlikely(error && (status & rx_not_ls)))
			goto read_again;
		if (unlikely(error)) {
			dev_kfree_skb(skb);
			count++;
			continue;
		}

		/* Buffer is good. Go on. */

		if (likely(status & rx_not_ls)) {
			len += priv->dma_buf_sz;
		} else {
			prev_len = len;
			len = stmmac_get_rx_frame_len(priv, p, coe);

			/* ACS is set; GMAC core strips PAD/FCS for IEEE 802.3
			 * Type frames (LLC/LLC-SNAP)
			 *
			 * llc_snap is never checked in GMAC >= 4, so this ACS
			 * feature is always disabled and packets need to be
			 * stripped manually.
			 */
			if (unlikely(priv->synopsys_id >= DWMAC_CORE_4_00) ||
			    unlikely(status != llc_snap))
				len -= ETH_FCS_LEN;
		}

		if (!skb) {
			int ret = stmmac_get_rx_header_len(priv, p, &hlen);

			if (priv->sph && !ret && (hlen > 0)) {
				sec_len = len;
				if (!(status & rx_not_ls))
					sec_len = sec_len - hlen;
				len = hlen;

				prefetch(page_address(buf->sec_page));
				priv->xstats.rx_split_hdr_pkt_n++;
			}

			skb = napi_alloc_skb(&ch->rx_napi, len);
			if (!skb) {
				priv->dev->stats.rx_dropped++;
				count++;
				continue;
			}

			dma_sync_single_for_cpu(priv->device, buf->addr, len,
						DMA_FROM_DEVICE);
			skb_copy_to_linear_data(skb, page_address(buf->page),
						len);
			skb_put(skb, len);

			/* Data payload copied into SKB, page ready for recycle */
			page_pool_recycle_direct(rx_q->page_pool, buf->page);
			buf->page = NULL;
		} else {
			unsigned int buf_len = len - prev_len;

			if (likely(status & rx_not_ls))
				buf_len = priv->dma_buf_sz;

			dma_sync_single_for_cpu(priv->device, buf->addr,
						buf_len, DMA_FROM_DEVICE);
			skb_add_rx_frag(skb, skb_shinfo(skb)->nr_frags,
					buf->page, 0, buf_len,
					priv->dma_buf_sz);

			/* Data payload appended into SKB */
			page_pool_release_page(rx_q->page_pool, buf->page);
			buf->page = NULL;
		}

		if (sec_len > 0) {
			dma_sync_single_for_cpu(priv->device, buf->sec_addr,
						sec_len, DMA_FROM_DEVICE);
			skb_add_rx_frag(skb, skb_shinfo(skb)->nr_frags,
					buf->sec_page, 0, sec_len,
					priv->dma_buf_sz);

			len += sec_len;

			/* Data payload appended into SKB */
			page_pool_release_page(rx_q->page_pool, buf->sec_page);
			buf->sec_page = NULL;
		}

		if (likely(status & rx_not_ls))
			goto read_again;

		/* Got entire packet into SKB. Finish it. */

		stmmac_get_rx_hwtstamp(priv, p, np, skb);
		stmmac_rx_vlan(priv->dev, skb);
		skb->protocol = eth_type_trans(skb, priv->dev);

		if (unlikely(!coe))
			skb_checksum_none_assert(skb);
		else
			skb->ip_summed = CHECKSUM_UNNECESSARY;

		if (!stmmac_get_rx_hash(priv, p, &hash, &hash_type))
			skb_set_hash(skb, hash, hash_type);

		skb_record_rx_queue(skb, queue);
		napi_gro_receive(&ch->rx_napi, skb);

		priv->dev->stats.rx_packets++;
		priv->dev->stats.rx_bytes += len;
		count++;
	}

	if (status & rx_not_ls) {
		rx_q->state_saved = true;
		rx_q->state.skb = skb;
		rx_q->state.error = error;
		rx_q->state.len = len;
	}

	stmmac_rx_refill(priv, queue);

	priv->xstats.rx_pkt_n += count;

	return count;
}

static int stmmac_napi_poll_rx(struct napi_struct *napi, int budget)
{
	struct stmmac_channel *ch =
		container_of(napi, struct stmmac_channel, rx_napi);
	struct stmmac_priv *priv = ch->priv_data;
	u32 chan = ch->index;
	int work_done;

	priv->xstats.napi_poll++;

	work_done = stmmac_rx(priv, budget, chan);
	if (work_done < budget && napi_complete_done(napi, work_done))
		stmmac_enable_dma_irq(priv, priv->ioaddr, chan);
	return work_done;
}

static int stmmac_napi_poll_tx(struct napi_struct *napi, int budget)
{
	struct stmmac_channel *ch =
		container_of(napi, struct stmmac_channel, tx_napi);
	struct stmmac_priv *priv = ch->priv_data;
	struct stmmac_tx_queue *tx_q;
	u32 chan = ch->index;
	int work_done;

	priv->xstats.napi_poll++;

	work_done = stmmac_tx_clean(priv, DMA_TX_SIZE, chan);
	work_done = min(work_done, budget);

	if (work_done < budget)
		napi_complete_done(napi, work_done);

	/* Force transmission restart */
	tx_q = &priv->tx_queue[chan];
	if (tx_q->cur_tx != tx_q->dirty_tx) {
		stmmac_enable_dma_transmission(priv, priv->ioaddr);
		stmmac_set_tx_tail_ptr(priv, priv->ioaddr, tx_q->tx_tail_addr,
				       chan);
	}

	return work_done;
}

/**
 *  stmmac_tx_timeout
 *  @dev : Pointer to net device structure
 *  Description: this function is called when a packet transmission fails to
 *   complete within a reasonable time. The driver will mark the error in the
 *   netdev structure and arrange for the device to be reset to a sane state
 *   in order to transmit a new packet.
 */
static void stmmac_tx_timeout(struct net_device *dev)
{
	struct stmmac_priv *priv = netdev_priv(dev);

	stmmac_global_err(priv);
}

/**
 *  stmmac_set_rx_mode - entry point for multicast addressing
 *  @dev : pointer to the device structure
 *  Description:
 *  This function is a driver entry point which gets called by the kernel
 *  whenever multicast addresses must be enabled/disabled.
 *  Return value:
 *  void.
 */
static void stmmac_set_rx_mode(struct net_device *dev)
{
	struct stmmac_priv *priv = netdev_priv(dev);

	stmmac_set_filter(priv, priv->hw, dev);
}

/**
 *  stmmac_change_mtu - entry point to change MTU size for the device.
 *  @dev : device pointer.
 *  @new_mtu : the new MTU size for the device.
 *  Description: the Maximum Transfer Unit (MTU) is used by the network layer
 *  to drive packet transmission. Ethernet has an MTU of 1500 octets
 *  (ETH_DATA_LEN). This value can be changed with ifconfig.
 *  Return value:
 *  0 on success and an appropriate (-)ve integer as defined in errno.h
 *  file on failure.
 */
static int stmmac_change_mtu(struct net_device *dev, int new_mtu)
{
	struct stmmac_priv *priv = netdev_priv(dev);

	if (netif_running(dev)) {
		netdev_err(priv->dev, "must be stopped to change its MTU\n");
		return -EBUSY;
	}

	dev->mtu = new_mtu;

	netdev_update_features(dev);

	return 0;
}

static netdev_features_t stmmac_fix_features(struct net_device *dev,
					     netdev_features_t features)
{
	struct stmmac_priv *priv = netdev_priv(dev);

	if (priv->plat->rx_coe == STMMAC_RX_COE_NONE)
		features &= ~NETIF_F_RXCSUM;

	if (!priv->plat->tx_coe)
		features &= ~NETIF_F_CSUM_MASK;

	/* Some GMAC devices have a bugged Jumbo frame support that
	 * needs to have the Tx COE disabled for oversized frames
	 * (due to limited buffer sizes). In this case we disable
	 * the TX csum insertion in the TDES and not use SF.
	 */
	if (priv->plat->bugged_jumbo && (dev->mtu > ETH_DATA_LEN))
		features &= ~NETIF_F_CSUM_MASK;

	/* Disable tso if asked by ethtool */
	if ((priv->plat->tso_en) && (priv->dma_cap.tsoen)) {
		if (features & NETIF_F_TSO)
			priv->tso = true;
		else
			priv->tso = false;
	}

	return features;
}

static int stmmac_set_features(struct net_device *netdev,
			       netdev_features_t features)
{
	struct stmmac_priv *priv = netdev_priv(netdev);
	bool sph_en;
	u32 chan;

	/* Keep the COE Type in case of csum is supporting */
	if (features & NETIF_F_RXCSUM)
		priv->hw->rx_csum = priv->plat->rx_coe;
	else
		priv->hw->rx_csum = 0;
	/* No check needed because rx_coe has been set before and it will be
	 * fixed in case of issue.
	 */
	stmmac_rx_ipc(priv, priv->hw);

	sph_en = (priv->hw->rx_csum > 0) && priv->sph;
	for (chan = 0; chan < priv->plat->rx_queues_to_use; chan++)
		stmmac_enable_sph(priv, priv->ioaddr, sph_en, chan);

	return 0;
}

/**
 *  stmmac_interrupt - main ISR
 *  @irq: interrupt number.
 *  @dev_id: to pass the net device pointer.
 *  Description: this is the main driver interrupt service routine.
 *  It can call:
 *  o DMA service routine (to manage incoming frame reception and transmission
 *    status)
 *  o Core interrupts to manage: remote wake-up, management counter, LPI
 *    interrupts.
 */
static irqreturn_t stmmac_interrupt(int irq, void *dev_id)
{
	struct net_device *dev = (struct net_device *)dev_id;
	struct stmmac_priv *priv = netdev_priv(dev);
	u32 rx_cnt = priv->plat->rx_queues_to_use;
	u32 tx_cnt = priv->plat->tx_queues_to_use;
	u32 queues_count;
	u32 queue;
	bool xmac;

	xmac = priv->plat->has_gmac4 || priv->plat->has_xgmac;
	queues_count = (rx_cnt > tx_cnt) ? rx_cnt : tx_cnt;

	if (priv->irq_wake)
		pm_wakeup_event(priv->device, 0);

	if (unlikely(!dev)) {
		netdev_err(priv->dev, "%s: invalid dev pointer\n", __func__);
		return IRQ_NONE;
	}

	/* Check if adapter is up */
	if (test_bit(STMMAC_DOWN, &priv->state))
		return IRQ_HANDLED;
	/* Check if a fatal error happened */
	if (stmmac_safety_feat_interrupt(priv))
		return IRQ_HANDLED;

	/* To handle GMAC own interrupts */
	if ((priv->plat->has_gmac) || xmac) {
		int status = stmmac_host_irq_status(priv, priv->hw, &priv->xstats);
		int mtl_status;

		if (unlikely(status)) {
			/* For LPI we need to save the tx status */
			if (status & CORE_IRQ_TX_PATH_IN_LPI_MODE)
				priv->tx_path_in_lpi_mode = true;
			if (status & CORE_IRQ_TX_PATH_EXIT_LPI_MODE)
				priv->tx_path_in_lpi_mode = false;
		}

		for (queue = 0; queue < queues_count; queue++) {
			struct stmmac_rx_queue *rx_q = &priv->rx_queue[queue];

			mtl_status = stmmac_host_mtl_irq_status(priv, priv->hw,
								queue);
			if (mtl_status != -EINVAL)
				status |= mtl_status;

			if (status & CORE_IRQ_MTL_RX_OVERFLOW)
				stmmac_set_rx_tail_ptr(priv, priv->ioaddr,
						       rx_q->rx_tail_addr,
						       queue);
		}

		/* PCS link status */
		if (priv->hw->pcs) {
			if (priv->xstats.pcs_link)
				netif_carrier_on(dev);
			else
				netif_carrier_off(dev);
		}
	}

	/* To handle DMA interrupts */
	stmmac_dma_interrupt(priv);

	return IRQ_HANDLED;
}

#ifdef CONFIG_NET_POLL_CONTROLLER
/* Polling receive - used by NETCONSOLE and other diagnostic tools
 * to allow network I/O with interrupts disabled.
 */
static void stmmac_poll_controller(struct net_device *dev)
{
	disable_irq(dev->irq);
	stmmac_interrupt(dev->irq, dev);
	enable_irq(dev->irq);
}
#endif

/**
 *  stmmac_ioctl - Entry point for the Ioctl
 *  @dev: Device pointer.
 *  @rq: An IOCTL specefic structure, that can contain a pointer to
 *  a proprietary structure used to pass information to the driver.
 *  @cmd: IOCTL command
 *  Description:
 *  Currently it supports the phy_mii_ioctl(...) and HW time stamping.
 */
static int stmmac_ioctl(struct net_device *dev, struct ifreq *rq, int cmd)
{
	struct stmmac_priv *priv = netdev_priv (dev);
	int ret = -EOPNOTSUPP;

	if (!netif_running(dev))
		return -EINVAL;

	switch (cmd) {
	case SIOCGMIIPHY:
	case SIOCGMIIREG:
	case SIOCSMIIREG:
		ret = phylink_mii_ioctl(priv->phylink, rq, cmd);
		break;
	case SIOCSHWTSTAMP:
		ret = stmmac_hwtstamp_set(dev, rq);
		break;
	case SIOCGHWTSTAMP:
		ret = stmmac_hwtstamp_get(dev, rq);
		break;
	default:
		break;
	}

	return ret;
}

static int stmmac_setup_tc_block_cb(enum tc_setup_type type, void *type_data,
				    void *cb_priv)
{
	struct stmmac_priv *priv = cb_priv;
	int ret = -EOPNOTSUPP;

	if (!tc_cls_can_offload_and_chain0(priv->dev, type_data))
		return ret;

	stmmac_disable_all_queues(priv);

	switch (type) {
	case TC_SETUP_CLSU32:
		ret = stmmac_tc_setup_cls_u32(priv, priv, type_data);
		break;
	case TC_SETUP_CLSFLOWER:
		ret = stmmac_tc_setup_cls(priv, priv, type_data);
		break;
	default:
		break;
	}

	stmmac_enable_all_queues(priv);
	return ret;
}

static LIST_HEAD(stmmac_block_cb_list);

static int stmmac_setup_tc(struct net_device *ndev, enum tc_setup_type type,
			   void *type_data)
{
	struct stmmac_priv *priv = netdev_priv(ndev);

	switch (type) {
	case TC_SETUP_BLOCK:
		return flow_block_cb_setup_simple(type_data,
						  &stmmac_block_cb_list,
						  stmmac_setup_tc_block_cb,
						  priv, priv, true);
	case TC_SETUP_QDISC_CBS:
		return stmmac_tc_setup_cbs(priv, priv, type_data);
	default:
		return -EOPNOTSUPP;
	}
}

static u16 stmmac_select_queue(struct net_device *dev, struct sk_buff *skb,
			       struct net_device *sb_dev)
{
	if (skb_shinfo(skb)->gso_type & (SKB_GSO_TCPV4 | SKB_GSO_TCPV6)) {
		/*
		 * There is no way to determine the number of TSO
		 * capable Queues. Let's use always the Queue 0
		 * because if TSO is supported then at least this
		 * one will be capable.
		 */
		return 0;
	}

	return netdev_pick_tx(dev, skb, NULL) % dev->real_num_tx_queues;
}

static int stmmac_set_mac_address(struct net_device *ndev, void *addr)
{
	struct stmmac_priv *priv = netdev_priv(ndev);
	int ret = 0;

	ret = eth_mac_addr(ndev, addr);
	if (ret)
		return ret;

	stmmac_set_umac_addr(priv, priv->hw, ndev->dev_addr, 0);

	return ret;
}

#ifdef CONFIG_DEBUG_FS
static struct dentry *stmmac_fs_dir;

static void sysfs_display_ring(void *head, int size, int extend_desc,
			       struct seq_file *seq)
{
	int i;
	struct dma_extended_desc *ep = (struct dma_extended_desc *)head;
	struct dma_desc *p = (struct dma_desc *)head;

	for (i = 0; i < size; i++) {
		if (extend_desc) {
			seq_printf(seq, "%d [0x%x]: 0x%x 0x%x 0x%x 0x%x\n",
				   i, (unsigned int)virt_to_phys(ep),
				   le32_to_cpu(ep->basic.des0),
				   le32_to_cpu(ep->basic.des1),
				   le32_to_cpu(ep->basic.des2),
				   le32_to_cpu(ep->basic.des3));
			ep++;
		} else {
			seq_printf(seq, "%d [0x%x]: 0x%x 0x%x 0x%x 0x%x\n",
				   i, (unsigned int)virt_to_phys(p),
				   le32_to_cpu(p->des0), le32_to_cpu(p->des1),
				   le32_to_cpu(p->des2), le32_to_cpu(p->des3));
			p++;
		}
		seq_printf(seq, "\n");
	}
}

static int stmmac_rings_status_show(struct seq_file *seq, void *v)
{
	struct net_device *dev = seq->private;
	struct stmmac_priv *priv = netdev_priv(dev);
	u32 rx_count = priv->plat->rx_queues_to_use;
	u32 tx_count = priv->plat->tx_queues_to_use;
	u32 queue;

	if ((dev->flags & IFF_UP) == 0)
		return 0;

	for (queue = 0; queue < rx_count; queue++) {
		struct stmmac_rx_queue *rx_q = &priv->rx_queue[queue];

		seq_printf(seq, "RX Queue %d:\n", queue);

		if (priv->extend_desc) {
			seq_printf(seq, "Extended descriptor ring:\n");
			sysfs_display_ring((void *)rx_q->dma_erx,
					   DMA_RX_SIZE, 1, seq);
		} else {
			seq_printf(seq, "Descriptor ring:\n");
			sysfs_display_ring((void *)rx_q->dma_rx,
					   DMA_RX_SIZE, 0, seq);
		}
	}

	for (queue = 0; queue < tx_count; queue++) {
		struct stmmac_tx_queue *tx_q = &priv->tx_queue[queue];

		seq_printf(seq, "TX Queue %d:\n", queue);

		if (priv->extend_desc) {
			seq_printf(seq, "Extended descriptor ring:\n");
			sysfs_display_ring((void *)tx_q->dma_etx,
					   DMA_TX_SIZE, 1, seq);
		} else {
			seq_printf(seq, "Descriptor ring:\n");
			sysfs_display_ring((void *)tx_q->dma_tx,
					   DMA_TX_SIZE, 0, seq);
		}
	}

	return 0;
}
DEFINE_SHOW_ATTRIBUTE(stmmac_rings_status);

static int stmmac_dma_cap_show(struct seq_file *seq, void *v)
{
	struct net_device *dev = seq->private;
	struct stmmac_priv *priv = netdev_priv(dev);

	if (!priv->hw_cap_support) {
		seq_printf(seq, "DMA HW features not supported\n");
		return 0;
	}

	seq_printf(seq, "==============================\n");
	seq_printf(seq, "\tDMA HW features\n");
	seq_printf(seq, "==============================\n");

	seq_printf(seq, "\t10/100 Mbps: %s\n",
		   (priv->dma_cap.mbps_10_100) ? "Y" : "N");
	seq_printf(seq, "\t1000 Mbps: %s\n",
		   (priv->dma_cap.mbps_1000) ? "Y" : "N");
	seq_printf(seq, "\tHalf duplex: %s\n",
		   (priv->dma_cap.half_duplex) ? "Y" : "N");
	seq_printf(seq, "\tHash Filter: %s\n",
		   (priv->dma_cap.hash_filter) ? "Y" : "N");
	seq_printf(seq, "\tMultiple MAC address registers: %s\n",
		   (priv->dma_cap.multi_addr) ? "Y" : "N");
	seq_printf(seq, "\tPCS (TBI/SGMII/RTBI PHY interfaces): %s\n",
		   (priv->dma_cap.pcs) ? "Y" : "N");
	seq_printf(seq, "\tSMA (MDIO) Interface: %s\n",
		   (priv->dma_cap.sma_mdio) ? "Y" : "N");
	seq_printf(seq, "\tPMT Remote wake up: %s\n",
		   (priv->dma_cap.pmt_remote_wake_up) ? "Y" : "N");
	seq_printf(seq, "\tPMT Magic Frame: %s\n",
		   (priv->dma_cap.pmt_magic_frame) ? "Y" : "N");
	seq_printf(seq, "\tRMON module: %s\n",
		   (priv->dma_cap.rmon) ? "Y" : "N");
	seq_printf(seq, "\tIEEE 1588-2002 Time Stamp: %s\n",
		   (priv->dma_cap.time_stamp) ? "Y" : "N");
	seq_printf(seq, "\tIEEE 1588-2008 Advanced Time Stamp: %s\n",
		   (priv->dma_cap.atime_stamp) ? "Y" : "N");
	seq_printf(seq, "\t802.3az - Energy-Efficient Ethernet (EEE): %s\n",
		   (priv->dma_cap.eee) ? "Y" : "N");
	seq_printf(seq, "\tAV features: %s\n", (priv->dma_cap.av) ? "Y" : "N");
	seq_printf(seq, "\tChecksum Offload in TX: %s\n",
		   (priv->dma_cap.tx_coe) ? "Y" : "N");
	if (priv->synopsys_id >= DWMAC_CORE_4_00) {
		seq_printf(seq, "\tIP Checksum Offload in RX: %s\n",
			   (priv->dma_cap.rx_coe) ? "Y" : "N");
	} else {
		seq_printf(seq, "\tIP Checksum Offload (type1) in RX: %s\n",
			   (priv->dma_cap.rx_coe_type1) ? "Y" : "N");
		seq_printf(seq, "\tIP Checksum Offload (type2) in RX: %s\n",
			   (priv->dma_cap.rx_coe_type2) ? "Y" : "N");
	}
	seq_printf(seq, "\tRXFIFO > 2048bytes: %s\n",
		   (priv->dma_cap.rxfifo_over_2048) ? "Y" : "N");
	seq_printf(seq, "\tNumber of Additional RX channel: %d\n",
		   priv->dma_cap.number_rx_channel);
	seq_printf(seq, "\tNumber of Additional TX channel: %d\n",
		   priv->dma_cap.number_tx_channel);
	seq_printf(seq, "\tEnhanced descriptors: %s\n",
		   (priv->dma_cap.enh_desc) ? "Y" : "N");

	return 0;
}
DEFINE_SHOW_ATTRIBUTE(stmmac_dma_cap);

static void stmmac_init_fs(struct net_device *dev)
{
	struct stmmac_priv *priv = netdev_priv(dev);

	/* Create per netdev entries */
	priv->dbgfs_dir = debugfs_create_dir(dev->name, stmmac_fs_dir);

	/* Entry to report DMA RX/TX rings */
	debugfs_create_file("descriptors_status", 0444, priv->dbgfs_dir, dev,
			    &stmmac_rings_status_fops);

	/* Entry to report the DMA HW features */
	debugfs_create_file("dma_cap", 0444, priv->dbgfs_dir, dev,
			    &stmmac_dma_cap_fops);
}

static void stmmac_exit_fs(struct net_device *dev)
{
	struct stmmac_priv *priv = netdev_priv(dev);

	debugfs_remove_recursive(priv->dbgfs_dir);
}
#endif /* CONFIG_DEBUG_FS */

static u32 stmmac_vid_crc32_le(__le16 vid_le)
{
	unsigned char *data = (unsigned char *)&vid_le;
	unsigned char data_byte = 0;
	u32 crc = ~0x0;
	u32 temp = 0;
	int i, bits;

	bits = get_bitmask_order(VLAN_VID_MASK);
	for (i = 0; i < bits; i++) {
		if ((i % 8) == 0)
			data_byte = data[i / 8];

		temp = ((crc & 1) ^ data_byte) & 1;
		crc >>= 1;
		data_byte >>= 1;

		if (temp)
			crc ^= 0xedb88320;
	}

	return crc;
}

static int stmmac_vlan_update(struct stmmac_priv *priv, bool is_double)
{
	u32 crc, hash = 0;
	u16 vid;

	for_each_set_bit(vid, priv->active_vlans, VLAN_N_VID) {
		__le16 vid_le = cpu_to_le16(vid);
		crc = bitrev32(~stmmac_vid_crc32_le(vid_le)) >> 28;
		hash |= (1 << crc);
	}

	return stmmac_update_vlan_hash(priv, priv->hw, hash, is_double);
}

static int stmmac_vlan_rx_add_vid(struct net_device *ndev, __be16 proto, u16 vid)
{
	struct stmmac_priv *priv = netdev_priv(ndev);
	bool is_double = false;
	int ret;

	if (!priv->dma_cap.vlhash)
		return -EOPNOTSUPP;
	if (be16_to_cpu(proto) == ETH_P_8021AD)
		is_double = true;

	set_bit(vid, priv->active_vlans);
	ret = stmmac_vlan_update(priv, is_double);
	if (ret) {
		clear_bit(vid, priv->active_vlans);
		return ret;
	}

	return ret;
}

static int stmmac_vlan_rx_kill_vid(struct net_device *ndev, __be16 proto, u16 vid)
{
	struct stmmac_priv *priv = netdev_priv(ndev);
	bool is_double = false;

	if (!priv->dma_cap.vlhash)
		return -EOPNOTSUPP;
	if (be16_to_cpu(proto) == ETH_P_8021AD)
		is_double = true;

	clear_bit(vid, priv->active_vlans);
	return stmmac_vlan_update(priv, is_double);
}

static const struct net_device_ops stmmac_netdev_ops = {
	.ndo_open = stmmac_open,
	.ndo_start_xmit = stmmac_xmit,
	.ndo_stop = stmmac_release,
	.ndo_change_mtu = stmmac_change_mtu,
	.ndo_fix_features = stmmac_fix_features,
	.ndo_set_features = stmmac_set_features,
	.ndo_set_rx_mode = stmmac_set_rx_mode,
	.ndo_tx_timeout = stmmac_tx_timeout,
	.ndo_do_ioctl = stmmac_ioctl,
	.ndo_setup_tc = stmmac_setup_tc,
	.ndo_select_queue = stmmac_select_queue,
#ifdef CONFIG_NET_POLL_CONTROLLER
	.ndo_poll_controller = stmmac_poll_controller,
#endif
	.ndo_set_mac_address = stmmac_set_mac_address,
	.ndo_vlan_rx_add_vid = stmmac_vlan_rx_add_vid,
	.ndo_vlan_rx_kill_vid = stmmac_vlan_rx_kill_vid,
};

static void stmmac_reset_subtask(struct stmmac_priv *priv)
{
	if (!test_and_clear_bit(STMMAC_RESET_REQUESTED, &priv->state))
		return;
	if (test_bit(STMMAC_DOWN, &priv->state))
		return;

	netdev_err(priv->dev, "Reset adapter.\n");

	rtnl_lock();
	netif_trans_update(priv->dev);
	while (test_and_set_bit(STMMAC_RESETING, &priv->state))
		usleep_range(1000, 2000);

	set_bit(STMMAC_DOWN, &priv->state);
	dev_close(priv->dev);
	dev_open(priv->dev, NULL);
	clear_bit(STMMAC_DOWN, &priv->state);
	clear_bit(STMMAC_RESETING, &priv->state);
	rtnl_unlock();
}

static void stmmac_service_task(struct work_struct *work)
{
	struct stmmac_priv *priv = container_of(work, struct stmmac_priv,
			service_task);

	stmmac_reset_subtask(priv);
	clear_bit(STMMAC_SERVICE_SCHED, &priv->state);
}

/**
 *  stmmac_hw_init - Init the MAC device
 *  @priv: driver private structure
 *  Description: this function is to configure the MAC device according to
 *  some platform parameters or the HW capability register. It prepares the
 *  driver to use either ring or chain modes and to setup either enhanced or
 *  normal descriptors.
 */
static int stmmac_hw_init(struct stmmac_priv *priv)
{
	int ret;

	/* dwmac-sun8i only work in chain mode */
	if (priv->plat->has_sun8i)
		chain_mode = 1;
	priv->chain_mode = chain_mode;

	/* Initialize HW Interface */
	ret = stmmac_hwif_init(priv);
	if (ret)
		return ret;

	/* Get the HW capability (new GMAC newer than 3.50a) */
	priv->hw_cap_support = stmmac_get_hw_features(priv);
	if (priv->hw_cap_support) {
		dev_info(priv->device, "DMA HW capability register supported\n");

		/* We can override some gmac/dma configuration fields: e.g.
		 * enh_desc, tx_coe (e.g. that are passed through the
		 * platform) with the values from the HW capability
		 * register (if supported).
		 */
		priv->plat->enh_desc = priv->dma_cap.enh_desc;
		priv->plat->pmt = priv->dma_cap.pmt_remote_wake_up;
		priv->hw->pmt = priv->plat->pmt;
		if (priv->dma_cap.hash_tb_sz) {
			priv->hw->multicast_filter_bins =
					(BIT(priv->dma_cap.hash_tb_sz) << 5);
			priv->hw->mcast_bits_log2 =
					ilog2(priv->hw->multicast_filter_bins);
		}

		/* TXCOE doesn't work in thresh DMA mode */
		if (priv->plat->force_thresh_dma_mode)
			priv->plat->tx_coe = 0;
		else
			priv->plat->tx_coe = priv->dma_cap.tx_coe;

		/* In case of GMAC4 rx_coe is from HW cap register. */
		priv->plat->rx_coe = priv->dma_cap.rx_coe;

		if (priv->dma_cap.rx_coe_type2)
			priv->plat->rx_coe = STMMAC_RX_COE_TYPE2;
		else if (priv->dma_cap.rx_coe_type1)
			priv->plat->rx_coe = STMMAC_RX_COE_TYPE1;

	} else {
		dev_info(priv->device, "No HW DMA feature register supported\n");
	}

	if (priv->plat->rx_coe) {
		priv->hw->rx_csum = priv->plat->rx_coe;
		dev_info(priv->device, "RX Checksum Offload Engine supported\n");
		if (priv->synopsys_id < DWMAC_CORE_4_00)
			dev_info(priv->device, "COE Type %d\n", priv->hw->rx_csum);
	}
	if (priv->plat->tx_coe)
		dev_info(priv->device, "TX Checksum insertion supported\n");

	if (priv->plat->pmt) {
		dev_info(priv->device, "Wake-Up On Lan supported\n");
		device_set_wakeup_capable(priv->device, 1);
	}

	if (priv->dma_cap.tsoen)
		dev_info(priv->device, "TSO supported\n");

	/* Run HW quirks, if any */
	if (priv->hwif_quirks) {
		ret = priv->hwif_quirks(priv);
		if (ret)
			return ret;
	}

	/* Rx Watchdog is available in the COREs newer than the 3.40.
	 * In some case, for example on bugged HW this feature
	 * has to be disable and this can be done by passing the
	 * riwt_off field from the platform.
	 */
	if (((priv->synopsys_id >= DWMAC_CORE_3_50) ||
	    (priv->plat->has_xgmac)) && (!priv->plat->riwt_off)) {
		priv->use_riwt = 1;
		dev_info(priv->device,
			 "Enable RX Mitigation via HW Watchdog Timer\n");
	}

	return 0;
}

/**
 * stmmac_dvr_probe
 * @device: device pointer
 * @plat_dat: platform data pointer
 * @res: stmmac resource pointer
 * Description: this is the main probe function used to
 * call the alloc_etherdev, allocate the priv structure.
 * Return:
 * returns 0 on success, otherwise errno.
 */
int stmmac_dvr_probe(struct device *device,
		     struct plat_stmmacenet_data *plat_dat,
		     struct stmmac_resources *res)
{
	struct net_device *ndev = NULL;
	struct stmmac_priv *priv;
	u32 queue, rxq, maxq;
	int i, ret = 0;

	ndev = devm_alloc_etherdev_mqs(device, sizeof(struct stmmac_priv),
				       MTL_MAX_TX_QUEUES, MTL_MAX_RX_QUEUES);
	if (!ndev)
		return -ENOMEM;

	SET_NETDEV_DEV(ndev, device);

	priv = netdev_priv(ndev);
	priv->device = device;
	priv->dev = ndev;

	stmmac_set_ethtool_ops(ndev);
	priv->pause = pause;
	priv->plat = plat_dat;
	priv->ioaddr = res->addr;
	priv->dev->base_addr = (unsigned long)res->addr;

	priv->dev->irq = res->irq;
	priv->wol_irq = res->wol_irq;
	priv->lpi_irq = res->lpi_irq;

	if (!IS_ERR_OR_NULL(res->mac))
		memcpy(priv->dev->dev_addr, res->mac, ETH_ALEN);

	dev_set_drvdata(device, priv->dev);

	/* Verify driver arguments */
	stmmac_verify_args();

	/* Allocate workqueue */
	priv->wq = create_singlethread_workqueue("stmmac_wq");
	if (!priv->wq) {
		dev_err(priv->device, "failed to create workqueue\n");
		return -ENOMEM;
	}

	INIT_WORK(&priv->service_task, stmmac_service_task);

	/* Override with kernel parameters if supplied XXX CRS XXX
	 * this needs to have multiple instances
	 */
	if ((phyaddr >= 0) && (phyaddr <= 31))
		priv->plat->phy_addr = phyaddr;

	if (priv->plat->stmmac_rst) {
		ret = reset_control_assert(priv->plat->stmmac_rst);
		reset_control_deassert(priv->plat->stmmac_rst);
		/* Some reset controllers have only reset callback instead of
		 * assert + deassert callbacks pair.
		 */
		if (ret == -ENOTSUPP)
			reset_control_reset(priv->plat->stmmac_rst);
	}

	/* Init MAC and get the capabilities */
	ret = stmmac_hw_init(priv);
	if (ret)
		goto error_hw_init;

	stmmac_check_ether_addr(priv);

	/* Configure real RX and TX queues */
	netif_set_real_num_rx_queues(ndev, priv->plat->rx_queues_to_use);
	netif_set_real_num_tx_queues(ndev, priv->plat->tx_queues_to_use);

	ndev->netdev_ops = &stmmac_netdev_ops;

	ndev->hw_features = NETIF_F_SG | NETIF_F_IP_CSUM | NETIF_F_IPV6_CSUM |
			    NETIF_F_RXCSUM;

	ret = stmmac_tc_init(priv, priv);
	if (!ret) {
		ndev->hw_features |= NETIF_F_HW_TC;
	}

	if ((priv->plat->tso_en) && (priv->dma_cap.tsoen)) {
		ndev->hw_features |= NETIF_F_TSO | NETIF_F_TSO6;
		priv->tso = true;
		dev_info(priv->device, "TSO feature enabled\n");
	}

	if (priv->dma_cap.sphen) {
		ndev->hw_features |= NETIF_F_GRO;
		priv->sph = true;
		dev_info(priv->device, "SPH feature enabled\n");
	}

	if (priv->dma_cap.addr64) {
		ret = dma_set_mask_and_coherent(device,
				DMA_BIT_MASK(priv->dma_cap.addr64));
		if (!ret) {
			dev_info(priv->device, "Using %d bits DMA width\n",
				 priv->dma_cap.addr64);
		} else {
			ret = dma_set_mask_and_coherent(device, DMA_BIT_MASK(32));
			if (ret) {
				dev_err(priv->device, "Failed to set DMA Mask\n");
				goto error_hw_init;
			}

			priv->dma_cap.addr64 = 32;
		}
	}

	ndev->features |= ndev->hw_features | NETIF_F_HIGHDMA;
	ndev->watchdog_timeo = msecs_to_jiffies(watchdog);
#ifdef STMMAC_VLAN_TAG_USED
	/* Both mac100 and gmac support receive VLAN tag detection */
	ndev->features |= NETIF_F_HW_VLAN_CTAG_RX | NETIF_F_HW_VLAN_STAG_RX;
	if (priv->dma_cap.vlhash) {
		ndev->features |= NETIF_F_HW_VLAN_CTAG_FILTER;
		ndev->features |= NETIF_F_HW_VLAN_STAG_FILTER;
	}
	if (priv->dma_cap.vlins) {
		ndev->features |= NETIF_F_HW_VLAN_CTAG_TX;
		if (priv->dma_cap.dvlan)
			ndev->features |= NETIF_F_HW_VLAN_STAG_TX;
	}
#endif
	priv->msg_enable = netif_msg_init(debug, default_msg_level);

	/* Initialize RSS */
	rxq = priv->plat->rx_queues_to_use;
	netdev_rss_key_fill(priv->rss.key, sizeof(priv->rss.key));
	for (i = 0; i < ARRAY_SIZE(priv->rss.table); i++)
		priv->rss.table[i] = ethtool_rxfh_indir_default(i, rxq);

	if (priv->dma_cap.rssen && priv->plat->rss_en)
		ndev->features |= NETIF_F_RXHASH;

	/* MTU range: 46 - hw-specific max */
	ndev->min_mtu = ETH_ZLEN - ETH_HLEN;
	if (priv->plat->has_xgmac)
		ndev->max_mtu = XGMAC_JUMBO_LEN;
	else if ((priv->plat->enh_desc) || (priv->synopsys_id >= DWMAC_CORE_4_00))
		ndev->max_mtu = JUMBO_LEN;
	else
		ndev->max_mtu = SKB_MAX_HEAD(NET_SKB_PAD + NET_IP_ALIGN);
	/* Will not overwrite ndev->max_mtu if plat->maxmtu > ndev->max_mtu
	 * as well as plat->maxmtu < ndev->min_mtu which is a invalid range.
	 */
	if ((priv->plat->maxmtu < ndev->max_mtu) &&
	    (priv->plat->maxmtu >= ndev->min_mtu))
		ndev->max_mtu = priv->plat->maxmtu;
	else if (priv->plat->maxmtu < ndev->min_mtu)
		dev_warn(priv->device,
			 "%s: warning: maxmtu having invalid value (%d)\n",
			 __func__, priv->plat->maxmtu);

	if (flow_ctrl)
		priv->flow_ctrl = FLOW_AUTO;	/* RX/TX pause on */

	/* Setup channels NAPI */
	maxq = max(priv->plat->rx_queues_to_use, priv->plat->tx_queues_to_use);

	for (queue = 0; queue < maxq; queue++) {
		struct stmmac_channel *ch = &priv->channel[queue];

		ch->priv_data = priv;
		ch->index = queue;

		if (queue < priv->plat->rx_queues_to_use) {
			netif_napi_add(ndev, &ch->rx_napi, stmmac_napi_poll_rx,
				       NAPI_POLL_WEIGHT);
		}
		if (queue < priv->plat->tx_queues_to_use) {
			netif_tx_napi_add(ndev, &ch->tx_napi,
					  stmmac_napi_poll_tx,
					  NAPI_POLL_WEIGHT);
		}
	}

	mutex_init(&priv->lock);

	/* If a specific clk_csr value is passed from the platform
	 * this means that the CSR Clock Range selection cannot be
	 * changed at run-time and it is fixed. Viceversa the driver'll try to
	 * set the MDC clock dynamically according to the csr actual
	 * clock input.
	 */
	if (priv->plat->clk_csr >= 0)
		priv->clk_csr = priv->plat->clk_csr;
	else
		stmmac_clk_csr_set(priv);

	stmmac_check_pcs_mode(priv);

	if (priv->hw->pcs != STMMAC_PCS_RGMII  &&
	    priv->hw->pcs != STMMAC_PCS_TBI &&
	    priv->hw->pcs != STMMAC_PCS_RTBI) {
		/* MDIO bus Registration */
		ret = stmmac_mdio_register(ndev);
		if (ret < 0) {
			dev_err(priv->device,
				"%s: MDIO bus (id: %d) registration failed",
				__func__, priv->plat->bus_id);
			goto error_mdio_register;
		}
	}

	ret = stmmac_phy_setup(priv);
	if (ret) {
		netdev_err(ndev, "failed to setup phy (%d)\n", ret);
		goto error_phy_setup;
	}

	ret = register_netdev(ndev);
	if (ret) {
		dev_err(priv->device, "%s: ERROR %i registering the device\n",
			__func__, ret);
		goto error_netdev_register;
	}

#ifdef CONFIG_DEBUG_FS
	stmmac_init_fs(ndev);
#endif

	return ret;

error_netdev_register:
	phylink_destroy(priv->phylink);
error_phy_setup:
	if (priv->hw->pcs != STMMAC_PCS_RGMII &&
	    priv->hw->pcs != STMMAC_PCS_TBI &&
	    priv->hw->pcs != STMMAC_PCS_RTBI)
		stmmac_mdio_unregister(ndev);
error_mdio_register:
	for (queue = 0; queue < maxq; queue++) {
		struct stmmac_channel *ch = &priv->channel[queue];

		if (queue < priv->plat->rx_queues_to_use)
			netif_napi_del(&ch->rx_napi);
		if (queue < priv->plat->tx_queues_to_use)
			netif_napi_del(&ch->tx_napi);
	}
error_hw_init:
	destroy_workqueue(priv->wq);

	return ret;
}
EXPORT_SYMBOL_GPL(stmmac_dvr_probe);

/**
 * stmmac_dvr_remove
 * @dev: device pointer
 * Description: this function resets the TX/RX processes, disables the MAC RX/TX
 * changes the link status, releases the DMA descriptor rings.
 */
int stmmac_dvr_remove(struct device *dev)
{
	struct net_device *ndev = dev_get_drvdata(dev);
	struct stmmac_priv *priv = netdev_priv(ndev);

	netdev_info(priv->dev, "%s: removing driver", __func__);

#ifdef CONFIG_DEBUG_FS
	stmmac_exit_fs(ndev);
#endif
	stmmac_stop_all_dma(priv);

	stmmac_mac_set(priv, priv->ioaddr, false);
	netif_carrier_off(ndev);
	unregister_netdev(ndev);
	phylink_destroy(priv->phylink);
	if (priv->plat->stmmac_rst)
		reset_control_assert(priv->plat->stmmac_rst);
	clk_disable_unprepare(priv->plat->pclk);
	clk_disable_unprepare(priv->plat->stmmac_clk);
	if (priv->hw->pcs != STMMAC_PCS_RGMII &&
	    priv->hw->pcs != STMMAC_PCS_TBI &&
	    priv->hw->pcs != STMMAC_PCS_RTBI)
		stmmac_mdio_unregister(ndev);
	destroy_workqueue(priv->wq);
	mutex_destroy(&priv->lock);

	return 0;
}
EXPORT_SYMBOL_GPL(stmmac_dvr_remove);

/**
 * stmmac_suspend - suspend callback
 * @dev: device pointer
 * Description: this is the function to suspend the device and it is called
 * by the platform driver to stop the network queue, release the resources,
 * program the PMT register (for WoL), clean and release driver resources.
 */
int stmmac_suspend(struct device *dev)
{
	struct net_device *ndev = dev_get_drvdata(dev);
	struct stmmac_priv *priv = netdev_priv(ndev);

	if (!ndev || !netif_running(ndev))
		return 0;

	phylink_mac_change(priv->phylink, false);

	mutex_lock(&priv->lock);

	netif_device_detach(ndev);
	stmmac_stop_all_queues(priv);

	stmmac_disable_all_queues(priv);

	/* Stop TX/RX DMA */
	stmmac_stop_all_dma(priv);

	/* Enable Power down mode by programming the PMT regs */
	if (device_may_wakeup(priv->device)) {
		stmmac_pmt(priv, priv->hw, priv->wolopts);
		priv->irq_wake = 1;
	} else {
		mutex_unlock(&priv->lock);
		rtnl_lock();
		phylink_stop(priv->phylink);
		rtnl_unlock();
		mutex_lock(&priv->lock);

		stmmac_mac_set(priv, priv->ioaddr, false);
		pinctrl_pm_select_sleep_state(priv->device);
		/* Disable clock in case of PWM is off */
		if (priv->plat->clk_ptp_ref)
			clk_disable_unprepare(priv->plat->clk_ptp_ref);
		clk_disable_unprepare(priv->plat->pclk);
		clk_disable_unprepare(priv->plat->stmmac_clk);
	}
	mutex_unlock(&priv->lock);

	priv->speed = SPEED_UNKNOWN;
	return 0;
}
EXPORT_SYMBOL_GPL(stmmac_suspend);

/**
 * stmmac_reset_queues_param - reset queue parameters
 * @dev: device pointer
 */
static void stmmac_reset_queues_param(struct stmmac_priv *priv)
{
	u32 rx_cnt = priv->plat->rx_queues_to_use;
	u32 tx_cnt = priv->plat->tx_queues_to_use;
	u32 queue;

	for (queue = 0; queue < rx_cnt; queue++) {
		struct stmmac_rx_queue *rx_q = &priv->rx_queue[queue];

		rx_q->cur_rx = 0;
		rx_q->dirty_rx = 0;
	}

	for (queue = 0; queue < tx_cnt; queue++) {
		struct stmmac_tx_queue *tx_q = &priv->tx_queue[queue];

		tx_q->cur_tx = 0;
		tx_q->dirty_tx = 0;
		tx_q->mss = 0;
	}
}

/**
 * stmmac_resume - resume callback
 * @dev: device pointer
 * Description: when resume this function is invoked to setup the DMA and CORE
 * in a usable state.
 */
int stmmac_resume(struct device *dev)
{
	struct net_device *ndev = dev_get_drvdata(dev);
	struct stmmac_priv *priv = netdev_priv(ndev);

	if (!netif_running(ndev))
		return 0;

	/* Power Down bit, into the PM register, is cleared
	 * automatically as soon as a magic packet or a Wake-up frame
	 * is received. Anyway, it's better to manually clear
	 * this bit because it can generate problems while resuming
	 * from another devices (e.g. serial console).
	 */
	if (device_may_wakeup(priv->device)) {
		mutex_lock(&priv->lock);
		stmmac_pmt(priv, priv->hw, 0);
		mutex_unlock(&priv->lock);
		priv->irq_wake = 0;
	} else {
		pinctrl_pm_select_default_state(priv->device);
		/* enable the clk previously disabled */
		clk_prepare_enable(priv->plat->stmmac_clk);
		clk_prepare_enable(priv->plat->pclk);
		if (priv->plat->clk_ptp_ref)
			clk_prepare_enable(priv->plat->clk_ptp_ref);
		/* reset the phy so that it's ready */
		if (priv->mii)
			stmmac_mdio_reset(priv->mii);
	}

	netif_device_attach(ndev);

	mutex_lock(&priv->lock);

	stmmac_reset_queues_param(priv);

	stmmac_clear_descriptors(priv);

	stmmac_hw_setup(ndev, false);
	stmmac_init_coalesce(priv);
	stmmac_set_rx_mode(ndev);

	stmmac_enable_all_queues(priv);

	stmmac_start_all_queues(priv);

	mutex_unlock(&priv->lock);

	if (!device_may_wakeup(priv->device)) {
		rtnl_lock();
		phylink_start(priv->phylink);
		rtnl_unlock();
	}

	phylink_mac_change(priv->phylink, true);

	return 0;
}
EXPORT_SYMBOL_GPL(stmmac_resume);

#ifndef MODULE
static int __init stmmac_cmdline_opt(char *str)
{
	char *opt;

	if (!str || !*str)
		return -EINVAL;
	while ((opt = strsep(&str, ",")) != NULL) {
		if (!strncmp(opt, "debug:", 6)) {
			if (kstrtoint(opt + 6, 0, &debug))
				goto err;
		} else if (!strncmp(opt, "phyaddr:", 8)) {
			if (kstrtoint(opt + 8, 0, &phyaddr))
				goto err;
		} else if (!strncmp(opt, "buf_sz:", 7)) {
			if (kstrtoint(opt + 7, 0, &buf_sz))
				goto err;
		} else if (!strncmp(opt, "tc:", 3)) {
			if (kstrtoint(opt + 3, 0, &tc))
				goto err;
		} else if (!strncmp(opt, "watchdog:", 9)) {
			if (kstrtoint(opt + 9, 0, &watchdog))
				goto err;
		} else if (!strncmp(opt, "flow_ctrl:", 10)) {
			if (kstrtoint(opt + 10, 0, &flow_ctrl))
				goto err;
		} else if (!strncmp(opt, "pause:", 6)) {
			if (kstrtoint(opt + 6, 0, &pause))
				goto err;
		} else if (!strncmp(opt, "eee_timer:", 10)) {
			if (kstrtoint(opt + 10, 0, &eee_timer))
				goto err;
		} else if (!strncmp(opt, "chain_mode:", 11)) {
			if (kstrtoint(opt + 11, 0, &chain_mode))
				goto err;
		}
	}
	return 0;

err:
	pr_err("%s: ERROR broken module parameter conversion", __func__);
	return -EINVAL;
}

__setup("stmmaceth=", stmmac_cmdline_opt);
#endif /* MODULE */

static int __init stmmac_init(void)
{
#ifdef CONFIG_DEBUG_FS
	/* Create debugfs main directory if it doesn't exist yet */
	if (!stmmac_fs_dir)
		stmmac_fs_dir = debugfs_create_dir(STMMAC_RESOURCE_NAME, NULL);
#endif

	return 0;
}

static void __exit stmmac_exit(void)
{
#ifdef CONFIG_DEBUG_FS
	debugfs_remove_recursive(stmmac_fs_dir);
#endif
}

module_init(stmmac_init)
module_exit(stmmac_exit)

MODULE_DESCRIPTION("STMMAC 10/100/1000 Ethernet device driver");
MODULE_AUTHOR("Giuseppe Cavallaro <peppe.cavallaro@st.com>");
MODULE_LICENSE("GPL");<|MERGE_RESOLUTION|>--- conflicted
+++ resolved
@@ -1007,20 +1007,8 @@
 static int stmmac_init_phy(struct net_device *dev)
 {
 	struct stmmac_priv *priv = netdev_priv(dev);
-<<<<<<< HEAD
-	u32 tx_cnt = priv->plat->tx_queues_to_use;
-	struct phy_device *phydev;
-	char phy_id_fmt[MII_BUS_ID_SIZE + 3];
-	char bus_id[MII_BUS_ID_SIZE];
-	int interface = priv->plat->phy_interface;
-	int max_speed = priv->plat->max_speed;
-	priv->oldlink = false;
-	priv->speed = SPEED_UNKNOWN;
-	priv->oldduplex = DUPLEX_UNKNOWN;
-=======
 	struct device_node *node;
 	int ret;
->>>>>>> 043f8a22
 
 	node = priv->plat->phylink_node;
 
