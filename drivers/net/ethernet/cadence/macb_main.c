--- conflicted
+++ resolved
@@ -289,15 +289,10 @@
 	top = cpu_to_le16(*((u16 *)(bp->dev->dev_addr + 4)));
 	macb_or_gem_writel(bp, SA1T, top);
 
-<<<<<<< HEAD
-	gem_writel(bp, RXPTPUNI, bottom);
-	gem_writel(bp, TXPTPUNI, bottom);
-=======
 	if (gem_has_ptp(bp)) {
 		gem_writel(bp, RXPTPUNI, bottom);
 		gem_writel(bp, TXPTPUNI, bottom);
 	}
->>>>>>> a507f147
 
 	/* Clear unused address register sets */
 	macb_or_gem_writel(bp, SA2B, 0);
@@ -730,11 +725,6 @@
 
 	spin_unlock_irqrestore(&bp->lock, flags);
 
-<<<<<<< HEAD
-	/* Enable Rx and Tx */
-	macb_writel(bp, NCR, macb_readl(bp, NCR) | MACB_BIT(RE) | MACB_BIT(TE) |
-		    MACB_BIT(PTPUNI));
-=======
 	if (!(bp->caps & MACB_CAPS_MACB_IS_EMAC))
 		macb_set_tx_clk(bp, speed);
 
@@ -744,7 +734,6 @@
 		ctrl |= MACB_BIT(PTPUNI);
 
 	macb_writel(bp, NCR, ctrl | MACB_BIT(RE) | MACB_BIT(TE));
->>>>>>> a507f147
 
 	netif_tx_wake_all_queues(ndev);
 }
@@ -4713,7 +4702,6 @@
 		ret = zynqmp_pm_is_function_supported(PM_IOCTL, IOCTL_SET_GEM_CONFIG);
 		if (!ret) {
 			u32 pm_info[2];
-<<<<<<< HEAD
 
 			ret = of_property_read_u32_array(pdev->dev.of_node, "power-domains",
 							 pm_info, ARRAY_SIZE(pm_info));
@@ -4725,19 +4713,6 @@
 			if (ret)
 				goto err_out_phy_exit;
 
-=======
-
-			ret = of_property_read_u32_array(pdev->dev.of_node, "power-domains",
-							 pm_info, ARRAY_SIZE(pm_info));
-			if (ret) {
-				dev_err(&pdev->dev, "Failed to read power management information\n");
-				goto err_out_phy_exit;
-			}
-			ret = zynqmp_pm_set_gem_config(pm_info[1], GEM_CONFIG_FIXED, 0);
-			if (ret)
-				goto err_out_phy_exit;
-
->>>>>>> a507f147
 			ret = zynqmp_pm_set_gem_config(pm_info[1], GEM_CONFIG_SGMII_MODE, 1);
 			if (ret)
 				goto err_out_phy_exit;
@@ -4902,7 +4877,7 @@
 
 static const struct macb_config versal_config = {
 	.caps = MACB_CAPS_GIGABIT_MODE_AVAILABLE | MACB_CAPS_JUMBO |
-		MACB_CAPS_GEM_HAS_PTP | MACB_CAPS_BD_RD_PREFETCH | 
+		MACB_CAPS_GEM_HAS_PTP | MACB_CAPS_BD_RD_PREFETCH |
 		MACB_CAPS_NEED_TSUCLK | MACB_CAPS_PARTIAL_STORE_FORWARD |
 		MACB_CAPS_WOL | MACB_CAPS_QUEUE_DISABLE,
 	.dma_burst_length = 16,
