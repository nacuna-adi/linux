--- conflicted
+++ resolved
@@ -1284,18 +1284,12 @@
 #endif
 
 	/* Handle TCP checksum offload */
-<<<<<<< HEAD
 	if (skb->ip_summed == CHECKSUM_PARTIAL) {
-		u16 hdr = skb->h.raw - skb->data;
-		u16 offset = hdr + skb->csum;
-=======
-	if (skb->ip_summed == CHECKSUM_HW) {
 		unsigned offset = skb->h.raw - skb->data;
 		u32 tcpsum;
 
 		tcpsum = offset << 16;		/* sum start */
 		tcpsum |= offset + skb->csum;	/* sum write */
->>>>>>> 18379879
 
 		ctrl = CALSUM | WR_SUM | INIT_SUM | LOCK_SUM;
 		if (skb->nh.iph->protocol == IPPROTO_UDP)
@@ -1988,13 +1982,8 @@
 #endif
 		case OP_RXCHKS:
 			skb = sky2->rx_ring[sky2->rx_next].skb;
-<<<<<<< HEAD
 			skb->ip_summed = CHECKSUM_COMPLETE;
-			skb->csum = le16_to_cpu(status);
-=======
-			skb->ip_summed = CHECKSUM_HW;
 			skb->csum = status & 0xffff;
->>>>>>> 18379879
 			break;
 
 		case OP_TXINDEXLE:
