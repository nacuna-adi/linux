// SPDX-License-Identifier: GPL-2.0

/* Copyright (c) 2012-2018, The Linux Foundation. All rights reserved.
 * Copyright (C) 2019-2021 Linaro Ltd.
 */

#include <linux/types.h>
#include <linux/device.h>
#include <linux/slab.h>
#include <linux/bitfield.h>
#include <linux/if_rmnet.h>
#include <linux/dma-direction.h>

#include "gsi.h"
#include "gsi_trans.h"
#include "ipa.h"
#include "ipa_data.h"
#include "ipa_endpoint.h"
#include "ipa_cmd.h"
#include "ipa_mem.h"
#include "ipa_modem.h"
#include "ipa_table.h"
#include "ipa_gsi.h"
#include "ipa_power.h"

#define atomic_dec_not_zero(v)	atomic_add_unless((v), -1, 0)

/* Hardware is told about receive buffers once a "batch" has been queued */
#define IPA_REPLENISH_BATCH	16		/* Must be non-zero */

/* The amount of RX buffer space consumed by standard skb overhead */
#define IPA_RX_BUFFER_OVERHEAD	(PAGE_SIZE - SKB_MAX_ORDER(NET_SKB_PAD, 0))

/* Where to find the QMAP mux_id for a packet within modem-supplied metadata */
#define IPA_ENDPOINT_QMAP_METADATA_MASK		0x000000ff /* host byte order */

#define IPA_ENDPOINT_RESET_AGGR_RETRY_MAX	3

/** enum ipa_status_opcode - status element opcode hardware values */
enum ipa_status_opcode {
	IPA_STATUS_OPCODE_PACKET		= 0x01,
	IPA_STATUS_OPCODE_DROPPED_PACKET	= 0x04,
	IPA_STATUS_OPCODE_SUSPENDED_PACKET	= 0x08,
	IPA_STATUS_OPCODE_PACKET_2ND_PASS	= 0x40,
};

/** enum ipa_status_exception - status element exception type */
enum ipa_status_exception {
	/* 0 means no exception */
	IPA_STATUS_EXCEPTION_DEAGGR		= 0x01,
};

/* Status element provided by hardware */
struct ipa_status {
	u8 opcode;		/* enum ipa_status_opcode */
	u8 exception;		/* enum ipa_status_exception */
	__le16 mask;
	__le16 pkt_len;
	u8 endp_src_idx;
	u8 endp_dst_idx;
	__le32 metadata;
	__le32 flags1;
	__le64 flags2;
	__le32 flags3;
	__le32 flags4;
};

/* Field masks for struct ipa_status structure fields */
#define IPA_STATUS_MASK_TAG_VALID_FMASK		GENMASK(4, 4)
#define IPA_STATUS_SRC_IDX_FMASK		GENMASK(4, 0)
#define IPA_STATUS_DST_IDX_FMASK		GENMASK(4, 0)
#define IPA_STATUS_FLAGS1_RT_RULE_ID_FMASK	GENMASK(31, 22)
#define IPA_STATUS_FLAGS2_TAG_FMASK		GENMASK_ULL(63, 16)

static u32 aggr_byte_limit_max(enum ipa_version version)
{
	if (version < IPA_VERSION_4_5)
		return field_max(aggr_byte_limit_fmask(true));

	return field_max(aggr_byte_limit_fmask(false));
}

<<<<<<< HEAD
=======
/* Compute the aggregation size value to use for a given buffer size */
static u32 ipa_aggr_size_kb(u32 rx_buffer_size, bool aggr_hard_limit)
{
	/* A hard aggregation limit will not be crossed; aggregation closes
	 * if saving incoming data would cross the hard byte limit boundary.
	 *
	 * With a soft limit, aggregation closes *after* the size boundary
	 * has been crossed.  In that case the limit must leave enough space
	 * after that limit to receive a full MTU of data plus overhead.
	 */
	if (!aggr_hard_limit)
		rx_buffer_size -= IPA_MTU + IPA_RX_BUFFER_OVERHEAD;

	/* The byte limit is encoded as a number of kilobytes */

	return rx_buffer_size / SZ_1K;
}

>>>>>>> 88084a3d
static bool ipa_endpoint_data_valid_one(struct ipa *ipa, u32 count,
			    const struct ipa_gsi_endpoint_data *all_data,
			    const struct ipa_gsi_endpoint_data *data)
{
	const struct ipa_gsi_endpoint_data *other_data;
	struct device *dev = &ipa->pdev->dev;
	enum ipa_endpoint_name other_name;

	if (ipa_gsi_endpoint_data_empty(data))
		return true;

	if (!data->toward_ipa) {
<<<<<<< HEAD
		u32 buffer_size;
=======
		const struct ipa_endpoint_rx *rx_config;
		u32 buffer_size;
		u32 aggr_size;
>>>>>>> 88084a3d
		u32 limit;

		if (data->endpoint.filter_support) {
			dev_err(dev, "filtering not supported for "
					"RX endpoint %u\n",
				data->endpoint_id);
			return false;
		}

		/* Nothing more to check for non-AP RX */
		if (data->ee_id != GSI_EE_AP)
			return true;

<<<<<<< HEAD
		buffer_size = data->endpoint.config.rx.buffer_size;
		/* The buffer size must hold an MTU plus overhead */
=======
		rx_config = &data->endpoint.config.rx;

		/* The buffer size must hold an MTU plus overhead */
		buffer_size = rx_config->buffer_size;
>>>>>>> 88084a3d
		limit = IPA_MTU + IPA_RX_BUFFER_OVERHEAD;
		if (buffer_size < limit) {
			dev_err(dev, "RX buffer size too small for RX endpoint %u (%u < %u)\n",
				data->endpoint_id, buffer_size, limit);
			return false;
		}

<<<<<<< HEAD
		/* For an endpoint supporting receive aggregation, the
		 * aggregation byte limit defines the point at which an
		 * aggregation window will close.  It is programmed into the
		 * IPA hardware as a number of KB.  We don't use "hard byte
		 * limit" aggregation, so we need to supply enough space in
		 * a receive buffer to hold a complete MTU plus normal skb
		 * overhead *after* that aggregation byte limit has been
		 * crossed.
		 *
		 * This check just ensures the receive buffer size doesn't
		 * exceed what's representable in the aggregation limit field.
		 */
		if (data->endpoint.config.aggregation) {
			limit += SZ_1K * aggr_byte_limit_max(ipa->version);
			if (buffer_size > limit) {
				dev_err(dev, "RX buffer size too large for aggregated RX endpoint %u (%u > %u)\n",
					data->endpoint_id, buffer_size, limit);

				return false;
			}
=======
		if (!data->endpoint.config.aggregation) {
			bool result = true;

			/* No aggregation; check for bogus aggregation data */
			if (rx_config->aggr_time_limit) {
				dev_err(dev,
					"time limit with no aggregation for RX endpoint %u\n",
					data->endpoint_id);
				result = false;
			}

			if (rx_config->aggr_hard_limit) {
				dev_err(dev, "hard limit with no aggregation for RX endpoint %u\n",
					data->endpoint_id);
				result = false;
			}

			if (rx_config->aggr_close_eof) {
				dev_err(dev, "close EOF with no aggregation for RX endpoint %u\n",
					data->endpoint_id);
				result = false;
			}

			return result;	/* Nothing more to check */
		}

		/* For an endpoint supporting receive aggregation, the byte
		 * limit defines the point at which aggregation closes.  This
		 * check ensures the receive buffer size doesn't result in a
		 * limit that exceeds what's representable in the aggregation
		 * byte limit field.
		 */
		aggr_size = ipa_aggr_size_kb(buffer_size - NET_SKB_PAD,
					     rx_config->aggr_hard_limit);
		limit = aggr_byte_limit_max(ipa->version);
		if (aggr_size > limit) {
			dev_err(dev, "aggregated size too large for RX endpoint %u (%u KB > %u KB)\n",
				data->endpoint_id, aggr_size, limit);

			return false;
>>>>>>> 88084a3d
		}

		return true;	/* Nothing more to check for RX */
	}

	if (data->endpoint.config.status_enable) {
		other_name = data->endpoint.config.tx.status_endpoint;
		if (other_name >= count) {
			dev_err(dev, "status endpoint name %u out of range "
					"for endpoint %u\n",
				other_name, data->endpoint_id);
			return false;
		}

		/* Status endpoint must be defined... */
		other_data = &all_data[other_name];
		if (ipa_gsi_endpoint_data_empty(other_data)) {
			dev_err(dev, "DMA endpoint name %u undefined "
					"for endpoint %u\n",
				other_name, data->endpoint_id);
			return false;
		}

		/* ...and has to be an RX endpoint... */
		if (other_data->toward_ipa) {
			dev_err(dev,
				"status endpoint for endpoint %u not RX\n",
				data->endpoint_id);
			return false;
		}

		/* ...and if it's to be an AP endpoint... */
		if (other_data->ee_id == GSI_EE_AP) {
			/* ...make sure it has status enabled. */
			if (!other_data->endpoint.config.status_enable) {
				dev_err(dev,
					"status not enabled for endpoint %u\n",
					other_data->endpoint_id);
				return false;
			}
		}
	}

	if (data->endpoint.config.dma_mode) {
		other_name = data->endpoint.config.dma_endpoint;
		if (other_name >= count) {
			dev_err(dev, "DMA endpoint name %u out of range "
					"for endpoint %u\n",
				other_name, data->endpoint_id);
			return false;
		}

		other_data = &all_data[other_name];
		if (ipa_gsi_endpoint_data_empty(other_data)) {
			dev_err(dev, "DMA endpoint name %u undefined "
					"for endpoint %u\n",
				other_name, data->endpoint_id);
			return false;
		}
	}

	return true;
}

static bool ipa_endpoint_data_valid(struct ipa *ipa, u32 count,
				    const struct ipa_gsi_endpoint_data *data)
{
	const struct ipa_gsi_endpoint_data *dp = data;
	struct device *dev = &ipa->pdev->dev;
	enum ipa_endpoint_name name;

	if (count > IPA_ENDPOINT_COUNT) {
		dev_err(dev, "too many endpoints specified (%u > %u)\n",
			count, IPA_ENDPOINT_COUNT);
		return false;
	}

	/* Make sure needed endpoints have defined data */
	if (ipa_gsi_endpoint_data_empty(&data[IPA_ENDPOINT_AP_COMMAND_TX])) {
		dev_err(dev, "command TX endpoint not defined\n");
		return false;
	}
	if (ipa_gsi_endpoint_data_empty(&data[IPA_ENDPOINT_AP_LAN_RX])) {
		dev_err(dev, "LAN RX endpoint not defined\n");
		return false;
	}
	if (ipa_gsi_endpoint_data_empty(&data[IPA_ENDPOINT_AP_MODEM_TX])) {
		dev_err(dev, "AP->modem TX endpoint not defined\n");
		return false;
	}
	if (ipa_gsi_endpoint_data_empty(&data[IPA_ENDPOINT_AP_MODEM_RX])) {
		dev_err(dev, "AP<-modem RX endpoint not defined\n");
		return false;
	}

	for (name = 0; name < count; name++, dp++)
		if (!ipa_endpoint_data_valid_one(ipa, count, data, dp))
			return false;

	return true;
}

/* Allocate a transaction to use on a non-command endpoint */
static struct gsi_trans *ipa_endpoint_trans_alloc(struct ipa_endpoint *endpoint,
						  u32 tre_count)
{
	struct gsi *gsi = &endpoint->ipa->gsi;
	u32 channel_id = endpoint->channel_id;
	enum dma_data_direction direction;

	direction = endpoint->toward_ipa ? DMA_TO_DEVICE : DMA_FROM_DEVICE;

	return gsi_channel_trans_alloc(gsi, channel_id, tre_count, direction);
}

/* suspend_delay represents suspend for RX, delay for TX endpoints.
 * Note that suspend is not supported starting with IPA v4.0, and
 * delay mode should not be used starting with IPA v4.2.
 */
static bool
ipa_endpoint_init_ctrl(struct ipa_endpoint *endpoint, bool suspend_delay)
{
	u32 offset = IPA_REG_ENDP_INIT_CTRL_N_OFFSET(endpoint->endpoint_id);
	struct ipa *ipa = endpoint->ipa;
	bool state;
	u32 mask;
	u32 val;

	if (endpoint->toward_ipa)
		WARN_ON(ipa->version >= IPA_VERSION_4_2);
	else
		WARN_ON(ipa->version >= IPA_VERSION_4_0);

	mask = endpoint->toward_ipa ? ENDP_DELAY_FMASK : ENDP_SUSPEND_FMASK;

	val = ioread32(ipa->reg_virt + offset);
	state = !!(val & mask);

	/* Don't bother if it's already in the requested state */
	if (suspend_delay != state) {
		val ^= mask;
		iowrite32(val, ipa->reg_virt + offset);
	}

	return state;
}

/* We don't care what the previous state was for delay mode */
static void
ipa_endpoint_program_delay(struct ipa_endpoint *endpoint, bool enable)
{
	/* Delay mode should not be used for IPA v4.2+ */
	WARN_ON(endpoint->ipa->version >= IPA_VERSION_4_2);
	WARN_ON(!endpoint->toward_ipa);

	(void)ipa_endpoint_init_ctrl(endpoint, enable);
}

static bool ipa_endpoint_aggr_active(struct ipa_endpoint *endpoint)
{
	u32 mask = BIT(endpoint->endpoint_id);
	struct ipa *ipa = endpoint->ipa;
	u32 offset;
	u32 val;

	WARN_ON(!(mask & ipa->available));

	offset = ipa_reg_state_aggr_active_offset(ipa->version);
	val = ioread32(ipa->reg_virt + offset);

	return !!(val & mask);
}

static void ipa_endpoint_force_close(struct ipa_endpoint *endpoint)
{
	u32 mask = BIT(endpoint->endpoint_id);
	struct ipa *ipa = endpoint->ipa;

	WARN_ON(!(mask & ipa->available));

	iowrite32(mask, ipa->reg_virt + IPA_REG_AGGR_FORCE_CLOSE_OFFSET);
}

/**
 * ipa_endpoint_suspend_aggr() - Emulate suspend interrupt
 * @endpoint:	Endpoint on which to emulate a suspend
 *
 *  Emulate suspend IPA interrupt to unsuspend an endpoint suspended
 *  with an open aggregation frame.  This is to work around a hardware
 *  issue in IPA version 3.5.1 where the suspend interrupt will not be
 *  generated when it should be.
 */
static void ipa_endpoint_suspend_aggr(struct ipa_endpoint *endpoint)
{
	struct ipa *ipa = endpoint->ipa;

	if (!endpoint->config.aggregation)
		return;

	/* Nothing to do if the endpoint doesn't have aggregation open */
	if (!ipa_endpoint_aggr_active(endpoint))
		return;

	/* Force close aggregation */
	ipa_endpoint_force_close(endpoint);

	ipa_interrupt_simulate_suspend(ipa->interrupt);
}

/* Returns previous suspend state (true means suspend was enabled) */
static bool
ipa_endpoint_program_suspend(struct ipa_endpoint *endpoint, bool enable)
{
	bool suspended;

	if (endpoint->ipa->version >= IPA_VERSION_4_0)
		return enable;	/* For IPA v4.0+, no change made */

	WARN_ON(endpoint->toward_ipa);

	suspended = ipa_endpoint_init_ctrl(endpoint, enable);

	/* A client suspended with an open aggregation frame will not
	 * generate a SUSPEND IPA interrupt.  If enabling suspend, have
	 * ipa_endpoint_suspend_aggr() handle this.
	 */
	if (enable && !suspended)
		ipa_endpoint_suspend_aggr(endpoint);

	return suspended;
}

/* Put all modem RX endpoints into suspend mode, and stop transmission
 * on all modem TX endpoints.  Prior to IPA v4.2, endpoint DELAY mode is
 * used for TX endpoints; starting with IPA v4.2 we use GSI channel flow
 * control instead.
 */
void ipa_endpoint_modem_pause_all(struct ipa *ipa, bool enable)
{
	u32 endpoint_id;

	for (endpoint_id = 0; endpoint_id < IPA_ENDPOINT_MAX; endpoint_id++) {
		struct ipa_endpoint *endpoint = &ipa->endpoint[endpoint_id];

		if (endpoint->ee_id != GSI_EE_MODEM)
			continue;

		if (!endpoint->toward_ipa)
			(void)ipa_endpoint_program_suspend(endpoint, enable);
		else if (ipa->version < IPA_VERSION_4_2)
			ipa_endpoint_program_delay(endpoint, enable);
		else
			gsi_modem_channel_flow_control(&ipa->gsi,
						       endpoint->channel_id,
						       enable);
	}
}

/* Reset all modem endpoints to use the default exception endpoint */
int ipa_endpoint_modem_exception_reset_all(struct ipa *ipa)
{
	u32 initialized = ipa->initialized;
	struct gsi_trans *trans;
	u32 count;

	/* We need one command per modem TX endpoint, plus the commands
	 * that clear the pipeline.
	 */
	count = ipa->modem_tx_count + ipa_cmd_pipeline_clear_count();
	trans = ipa_cmd_trans_alloc(ipa, count);
	if (!trans) {
		dev_err(&ipa->pdev->dev,
			"no transaction to reset modem exception endpoints\n");
		return -EBUSY;
	}

	while (initialized) {
		u32 endpoint_id = __ffs(initialized);
		struct ipa_endpoint *endpoint;
		u32 offset;

		initialized ^= BIT(endpoint_id);

		/* We only reset modem TX endpoints */
		endpoint = &ipa->endpoint[endpoint_id];
		if (!(endpoint->ee_id == GSI_EE_MODEM && endpoint->toward_ipa))
			continue;

		offset = IPA_REG_ENDP_STATUS_N_OFFSET(endpoint_id);

		/* Value written is 0, and all bits are updated.  That
		 * means status is disabled on the endpoint, and as a
		 * result all other fields in the register are ignored.
		 */
		ipa_cmd_register_write_add(trans, offset, 0, ~0, false);
	}

	ipa_cmd_pipeline_clear_add(trans);

	gsi_trans_commit_wait(trans);

	ipa_cmd_pipeline_clear_wait(ipa);

	return 0;
}

static void ipa_endpoint_init_cfg(struct ipa_endpoint *endpoint)
{
	u32 offset = IPA_REG_ENDP_INIT_CFG_N_OFFSET(endpoint->endpoint_id);
	enum ipa_cs_offload_en enabled;
	u32 val = 0;

	/* FRAG_OFFLOAD_EN is 0 */
	if (endpoint->config.checksum) {
		enum ipa_version version = endpoint->ipa->version;

		if (endpoint->toward_ipa) {
			u32 checksum_offset;

			/* Checksum header offset is in 4-byte units */
			checksum_offset = sizeof(struct rmnet_map_header);
			checksum_offset /= sizeof(u32);
			val |= u32_encode_bits(checksum_offset,
					       CS_METADATA_HDR_OFFSET_FMASK);

			enabled = version < IPA_VERSION_4_5
					? IPA_CS_OFFLOAD_UL
					: IPA_CS_OFFLOAD_INLINE;
		} else {
			enabled = version < IPA_VERSION_4_5
					? IPA_CS_OFFLOAD_DL
					: IPA_CS_OFFLOAD_INLINE;
		}
	} else {
		enabled = IPA_CS_OFFLOAD_NONE;
	}
	val |= u32_encode_bits(enabled, CS_OFFLOAD_EN_FMASK);
	/* CS_GEN_QMB_MASTER_SEL is 0 */

	iowrite32(val, endpoint->ipa->reg_virt + offset);
}

static void ipa_endpoint_init_nat(struct ipa_endpoint *endpoint)
{
	u32 offset;
	u32 val;

	if (!endpoint->toward_ipa)
		return;

	offset = IPA_REG_ENDP_INIT_NAT_N_OFFSET(endpoint->endpoint_id);
	val = u32_encode_bits(IPA_NAT_BYPASS, NAT_EN_FMASK);

	iowrite32(val, endpoint->ipa->reg_virt + offset);
}

static u32
ipa_qmap_header_size(enum ipa_version version, struct ipa_endpoint *endpoint)
{
	u32 header_size = sizeof(struct rmnet_map_header);

	/* Without checksum offload, we just have the MAP header */
	if (!endpoint->config.checksum)
		return header_size;

	if (version < IPA_VERSION_4_5) {
		/* Checksum header inserted for AP TX endpoints only */
		if (endpoint->toward_ipa)
			header_size += sizeof(struct rmnet_map_ul_csum_header);
	} else {
		/* Checksum header is used in both directions */
		header_size += sizeof(struct rmnet_map_v5_csum_header);
	}

	return header_size;
}

/**
 * ipa_endpoint_init_hdr() - Initialize HDR endpoint configuration register
 * @endpoint:	Endpoint pointer
 *
 * We program QMAP endpoints so each packet received is preceded by a QMAP
 * header structure.  The QMAP header contains a 1-byte mux_id and 2-byte
 * packet size field, and we have the IPA hardware populate both for each
 * received packet.  The header is configured (in the HDR_EXT register)
 * to use big endian format.
 *
 * The packet size is written into the QMAP header's pkt_len field.  That
 * location is defined here using the HDR_OFST_PKT_SIZE field.
 *
 * The mux_id comes from a 4-byte metadata value supplied with each packet
 * by the modem.  It is *not* a QMAP header, but it does contain the mux_id
 * value that we want, in its low-order byte.  A bitmask defined in the
 * endpoint's METADATA_MASK register defines which byte within the modem
 * metadata contains the mux_id.  And the OFST_METADATA field programmed
 * here indicates where the extracted byte should be placed within the QMAP
 * header.
 */
static void ipa_endpoint_init_hdr(struct ipa_endpoint *endpoint)
{
	u32 offset = IPA_REG_ENDP_INIT_HDR_N_OFFSET(endpoint->endpoint_id);
	struct ipa *ipa = endpoint->ipa;
	u32 val = 0;

	if (endpoint->config.qmap) {
		enum ipa_version version = ipa->version;
		size_t header_size;

		header_size = ipa_qmap_header_size(version, endpoint);
		val = ipa_header_size_encoded(version, header_size);

		/* Define how to fill fields in a received QMAP header */
		if (!endpoint->toward_ipa) {
			u32 offset;	/* Field offset within header */

			/* Where IPA will write the metadata value */
			offset = offsetof(struct rmnet_map_header, mux_id);
			val |= ipa_metadata_offset_encoded(version, offset);

			/* Where IPA will write the length */
			offset = offsetof(struct rmnet_map_header, pkt_len);
			/* Upper bits are stored in HDR_EXT with IPA v4.5 */
			if (version >= IPA_VERSION_4_5)
				offset &= field_mask(HDR_OFST_PKT_SIZE_FMASK);

			val |= HDR_OFST_PKT_SIZE_VALID_FMASK;
			val |= u32_encode_bits(offset, HDR_OFST_PKT_SIZE_FMASK);
		}
		/* For QMAP TX, metadata offset is 0 (modem assumes this) */
		val |= HDR_OFST_METADATA_VALID_FMASK;

		/* HDR_ADDITIONAL_CONST_LEN is 0; (RX only) */
		/* HDR_A5_MUX is 0 */
		/* HDR_LEN_INC_DEAGG_HDR is 0 */
		/* HDR_METADATA_REG_VALID is 0 (TX only, version < v4.5) */
	}

	iowrite32(val, ipa->reg_virt + offset);
}

static void ipa_endpoint_init_hdr_ext(struct ipa_endpoint *endpoint)
{
	u32 offset = IPA_REG_ENDP_INIT_HDR_EXT_N_OFFSET(endpoint->endpoint_id);
	u32 pad_align = endpoint->config.rx.pad_align;
	struct ipa *ipa = endpoint->ipa;
	u32 val = 0;

	if (endpoint->config.qmap) {
		/* We have a header, so we must specify its endianness */
		val |= HDR_ENDIANNESS_FMASK;	/* big endian */

		/* A QMAP header contains a 6 bit pad field at offset 0.
		 * The RMNet driver assumes this field is meaningful in
		 * packets it receives, and assumes the header's payload
		 * length includes that padding.  The RMNet driver does
		 * *not* pad packets it sends, however, so the pad field
		 * (although 0) should be ignored.
		 */
		if (!endpoint->toward_ipa) {
			val |= HDR_TOTAL_LEN_OR_PAD_VALID_FMASK;
			/* HDR_TOTAL_LEN_OR_PAD is 0 (pad, not total_len) */
			val |= HDR_PAYLOAD_LEN_INC_PADDING_FMASK;
			/* HDR_TOTAL_LEN_OR_PAD_OFFSET is 0 */
		}
	}

	/* HDR_PAYLOAD_LEN_INC_PADDING is 0 */
	if (!endpoint->toward_ipa)
		val |= u32_encode_bits(pad_align, HDR_PAD_TO_ALIGNMENT_FMASK);

	/* IPA v4.5 adds some most-significant bits to a few fields,
	 * two of which are defined in the HDR (not HDR_EXT) register.
	 */
	if (ipa->version >= IPA_VERSION_4_5) {
		/* HDR_TOTAL_LEN_OR_PAD_OFFSET is 0, so MSB is 0 */
		if (endpoint->config.qmap && !endpoint->toward_ipa) {
			u32 offset;

			offset = offsetof(struct rmnet_map_header, pkt_len);
			offset >>= hweight32(HDR_OFST_PKT_SIZE_FMASK);
			val |= u32_encode_bits(offset,
					       HDR_OFST_PKT_SIZE_MSB_FMASK);
			/* HDR_ADDITIONAL_CONST_LEN is 0 so MSB is 0 */
		}
	}
	iowrite32(val, ipa->reg_virt + offset);
}

static void ipa_endpoint_init_hdr_metadata_mask(struct ipa_endpoint *endpoint)
{
	u32 endpoint_id = endpoint->endpoint_id;
	u32 val = 0;
	u32 offset;

	if (endpoint->toward_ipa)
		return;		/* Register not valid for TX endpoints */

	offset = IPA_REG_ENDP_INIT_HDR_METADATA_MASK_N_OFFSET(endpoint_id);

	/* Note that HDR_ENDIANNESS indicates big endian header fields */
	if (endpoint->config.qmap)
		val = (__force u32)cpu_to_be32(IPA_ENDPOINT_QMAP_METADATA_MASK);

	iowrite32(val, endpoint->ipa->reg_virt + offset);
}

static void ipa_endpoint_init_mode(struct ipa_endpoint *endpoint)
{
	u32 offset = IPA_REG_ENDP_INIT_MODE_N_OFFSET(endpoint->endpoint_id);
	u32 val;

	if (!endpoint->toward_ipa)
		return;		/* Register not valid for RX endpoints */

	if (endpoint->config.dma_mode) {
		enum ipa_endpoint_name name = endpoint->config.dma_endpoint;
		u32 dma_endpoint_id;

		dma_endpoint_id = endpoint->ipa->name_map[name]->endpoint_id;

		val = u32_encode_bits(IPA_DMA, MODE_FMASK);
		val |= u32_encode_bits(dma_endpoint_id, DEST_PIPE_INDEX_FMASK);
	} else {
		val = u32_encode_bits(IPA_BASIC, MODE_FMASK);
	}
	/* All other bits unspecified (and 0) */

	iowrite32(val, endpoint->ipa->reg_virt + offset);
}

/* Encoded values for AGGR endpoint register fields */
static u32 aggr_byte_limit_encoded(enum ipa_version version, u32 limit)
{
	if (version < IPA_VERSION_4_5)
		return u32_encode_bits(limit, aggr_byte_limit_fmask(true));

	return u32_encode_bits(limit, aggr_byte_limit_fmask(false));
}

/* Encode the aggregation timer limit (microseconds) based on IPA version */
static u32 aggr_time_limit_encoded(enum ipa_version version, u32 limit)
{
	u32 gran_sel;
	u32 fmask;
	u32 val;

	if (version < IPA_VERSION_4_5) {
		/* We set aggregation granularity in ipa_hardware_config() */
		fmask = aggr_time_limit_fmask(true);
		val = DIV_ROUND_CLOSEST(limit, IPA_AGGR_GRANULARITY);
		WARN(val > field_max(fmask),
		     "aggr_time_limit too large (%u > %u usec)\n",
		     val, field_max(fmask) * IPA_AGGR_GRANULARITY);

		return u32_encode_bits(val, fmask);
	}

	/* IPA v4.5 expresses the time limit using Qtime.  The AP has
	 * pulse generators 0 and 1 available, which were configured
	 * in ipa_qtime_config() to have granularity 100 usec and
	 * 1 msec, respectively.  Use pulse generator 0 if possible,
	 * otherwise fall back to pulse generator 1.
	 */
	fmask = aggr_time_limit_fmask(false);
	val = DIV_ROUND_CLOSEST(limit, 100);
	if (val > field_max(fmask)) {
		/* Have to use pulse generator 1 (millisecond granularity) */
		gran_sel = AGGR_GRAN_SEL_FMASK;
		val = DIV_ROUND_CLOSEST(limit, 1000);
		WARN(val > field_max(fmask),
		     "aggr_time_limit too large (%u > %u usec)\n",
		     limit, field_max(fmask) * 1000);
	} else {
		/* We can use pulse generator 0 (100 usec granularity) */
		gran_sel = 0;
	}

	return gran_sel | u32_encode_bits(val, fmask);
}

static u32 aggr_sw_eof_active_encoded(enum ipa_version version, bool enabled)
{
	u32 val = enabled ? 1 : 0;

	if (version < IPA_VERSION_4_5)
		return u32_encode_bits(val, aggr_sw_eof_active_fmask(true));

	return u32_encode_bits(val, aggr_sw_eof_active_fmask(false));
}

static void ipa_endpoint_init_aggr(struct ipa_endpoint *endpoint)
{
	u32 offset = IPA_REG_ENDP_INIT_AGGR_N_OFFSET(endpoint->endpoint_id);
	enum ipa_version version = endpoint->ipa->version;
	u32 val = 0;

	if (endpoint->config.aggregation) {
		if (!endpoint->toward_ipa) {
<<<<<<< HEAD
			const struct ipa_endpoint_rx_data *rx_data;
			bool close_eof;
			u32 limit;

			rx_data = &endpoint->data->rx;
			val |= u32_encode_bits(IPA_ENABLE_AGGR, AGGR_EN_FMASK);
			val |= u32_encode_bits(IPA_GENERIC, AGGR_TYPE_FMASK);

			limit = ipa_aggr_size_kb(rx_data->buffer_size);
=======
			const struct ipa_endpoint_rx *rx_config;
			u32 buffer_size;
			bool close_eof;
			u32 limit;

			rx_config = &endpoint->config.rx;
			val |= u32_encode_bits(IPA_ENABLE_AGGR, AGGR_EN_FMASK);
			val |= u32_encode_bits(IPA_GENERIC, AGGR_TYPE_FMASK);

			buffer_size = rx_config->buffer_size;
			limit = ipa_aggr_size_kb(buffer_size - NET_SKB_PAD,
						 rx_config->aggr_hard_limit);
>>>>>>> 88084a3d
			val |= aggr_byte_limit_encoded(version, limit);

			limit = rx_config->aggr_time_limit;
			val |= aggr_time_limit_encoded(version, limit);

			/* AGGR_PKT_LIMIT is 0 (unlimited) */

<<<<<<< HEAD
			close_eof = rx_data->aggr_close_eof;
=======
			close_eof = rx_config->aggr_close_eof;
>>>>>>> 88084a3d
			val |= aggr_sw_eof_active_encoded(version, close_eof);
		} else {
			val |= u32_encode_bits(IPA_ENABLE_DEAGGR,
					       AGGR_EN_FMASK);
			val |= u32_encode_bits(IPA_QCMAP, AGGR_TYPE_FMASK);
			/* other fields ignored */
		}
		/* AGGR_FORCE_CLOSE is 0 */
		/* AGGR_GRAN_SEL is 0 for IPA v4.5 */
	} else {
		val |= u32_encode_bits(IPA_BYPASS_AGGR, AGGR_EN_FMASK);
		/* other fields ignored */
	}

	iowrite32(val, endpoint->ipa->reg_virt + offset);
}

/* Return the Qtime-based head-of-line blocking timer value that
 * represents the given number of microseconds.  The result
 * includes both the timer value and the selected timer granularity.
 */
static u32 hol_block_timer_qtime_val(struct ipa *ipa, u32 microseconds)
{
	u32 gran_sel;
	u32 val;

	/* IPA v4.5 expresses time limits using Qtime.  The AP has
	 * pulse generators 0 and 1 available, which were configured
	 * in ipa_qtime_config() to have granularity 100 usec and
	 * 1 msec, respectively.  Use pulse generator 0 if possible,
	 * otherwise fall back to pulse generator 1.
	 */
	val = DIV_ROUND_CLOSEST(microseconds, 100);
	if (val > field_max(TIME_LIMIT_FMASK)) {
		/* Have to use pulse generator 1 (millisecond granularity) */
		gran_sel = GRAN_SEL_FMASK;
		val = DIV_ROUND_CLOSEST(microseconds, 1000);
	} else {
		/* We can use pulse generator 0 (100 usec granularity) */
		gran_sel = 0;
	}

	return gran_sel | u32_encode_bits(val, TIME_LIMIT_FMASK);
}

/* The head-of-line blocking timer is defined as a tick count.  For
 * IPA version 4.5 the tick count is based on the Qtimer, which is
 * derived from the 19.2 MHz SoC XO clock.  For older IPA versions
 * each tick represents 128 cycles of the IPA core clock.
 *
 * Return the encoded value that should be written to that register
 * that represents the timeout period provided.  For IPA v4.2 this
 * encodes a base and scale value, while for earlier versions the
 * value is a simple tick count.
 */
static u32 hol_block_timer_val(struct ipa *ipa, u32 microseconds)
{
	u32 width;
	u32 scale;
	u64 ticks;
	u64 rate;
	u32 high;
	u32 val;

	if (!microseconds)
		return 0;	/* Nothing to compute if timer period is 0 */

	if (ipa->version >= IPA_VERSION_4_5)
		return hol_block_timer_qtime_val(ipa, microseconds);

	/* Use 64 bit arithmetic to avoid overflow... */
	rate = ipa_core_clock_rate(ipa);
	ticks = DIV_ROUND_CLOSEST(microseconds * rate, 128 * USEC_PER_SEC);
	/* ...but we still need to fit into a 32-bit register */
	WARN_ON(ticks > U32_MAX);

	/* IPA v3.5.1 through v4.1 just record the tick count */
	if (ipa->version < IPA_VERSION_4_2)
		return (u32)ticks;

	/* For IPA v4.2, the tick count is represented by base and
	 * scale fields within the 32-bit timer register, where:
	 *     ticks = base << scale;
	 * The best precision is achieved when the base value is as
	 * large as possible.  Find the highest set bit in the tick
	 * count, and extract the number of bits in the base field
	 * such that high bit is included.
	 */
	high = fls(ticks);		/* 1..32 */
	width = HWEIGHT32(BASE_VALUE_FMASK);
	scale = high > width ? high - width : 0;
	if (scale) {
		/* If we're scaling, round up to get a closer result */
		ticks += 1 << (scale - 1);
		/* High bit was set, so rounding might have affected it */
		if (fls(ticks) != high)
			scale++;
	}

	val = u32_encode_bits(scale, SCALE_FMASK);
	val |= u32_encode_bits(ticks >> scale, BASE_VALUE_FMASK);

	return val;
}

/* If microseconds is 0, timeout is immediate */
static void ipa_endpoint_init_hol_block_timer(struct ipa_endpoint *endpoint,
					      u32 microseconds)
{
	u32 endpoint_id = endpoint->endpoint_id;
	struct ipa *ipa = endpoint->ipa;
	u32 offset;
	u32 val;

	/* This should only be changed when HOL_BLOCK_EN is disabled */
	offset = IPA_REG_ENDP_INIT_HOL_BLOCK_TIMER_N_OFFSET(endpoint_id);
	val = hol_block_timer_val(ipa, microseconds);
	iowrite32(val, ipa->reg_virt + offset);
}

static void
ipa_endpoint_init_hol_block_en(struct ipa_endpoint *endpoint, bool enable)
{
	u32 endpoint_id = endpoint->endpoint_id;
	u32 offset;
	u32 val;

	val = enable ? HOL_BLOCK_EN_FMASK : 0;
	offset = IPA_REG_ENDP_INIT_HOL_BLOCK_EN_N_OFFSET(endpoint_id);
	iowrite32(val, endpoint->ipa->reg_virt + offset);
	/* When enabling, the register must be written twice for IPA v4.5+ */
	if (enable && endpoint->ipa->version >= IPA_VERSION_4_5)
		iowrite32(val, endpoint->ipa->reg_virt + offset);
}

/* Assumes HOL_BLOCK is in disabled state */
static void ipa_endpoint_init_hol_block_enable(struct ipa_endpoint *endpoint,
					       u32 microseconds)
{
	ipa_endpoint_init_hol_block_timer(endpoint, microseconds);
	ipa_endpoint_init_hol_block_en(endpoint, true);
}

static void ipa_endpoint_init_hol_block_disable(struct ipa_endpoint *endpoint)
{
	ipa_endpoint_init_hol_block_en(endpoint, false);
}

void ipa_endpoint_modem_hol_block_clear_all(struct ipa *ipa)
{
	u32 i;

	for (i = 0; i < IPA_ENDPOINT_MAX; i++) {
		struct ipa_endpoint *endpoint = &ipa->endpoint[i];

		if (endpoint->toward_ipa || endpoint->ee_id != GSI_EE_MODEM)
			continue;

		ipa_endpoint_init_hol_block_disable(endpoint);
		ipa_endpoint_init_hol_block_enable(endpoint, 0);
	}
}

static void ipa_endpoint_init_deaggr(struct ipa_endpoint *endpoint)
{
	u32 offset = IPA_REG_ENDP_INIT_DEAGGR_N_OFFSET(endpoint->endpoint_id);
	u32 val = 0;

	if (!endpoint->toward_ipa)
		return;		/* Register not valid for RX endpoints */

	/* DEAGGR_HDR_LEN is 0 */
	/* PACKET_OFFSET_VALID is 0 */
	/* PACKET_OFFSET_LOCATION is ignored (not valid) */
	/* MAX_PACKET_LEN is 0 (not enforced) */

	iowrite32(val, endpoint->ipa->reg_virt + offset);
}

static void ipa_endpoint_init_rsrc_grp(struct ipa_endpoint *endpoint)
{
	u32 offset = IPA_REG_ENDP_INIT_RSRC_GRP_N_OFFSET(endpoint->endpoint_id);
	struct ipa *ipa = endpoint->ipa;
	u32 val;

	val = rsrc_grp_encoded(ipa->version, endpoint->config.resource_group);
	iowrite32(val, ipa->reg_virt + offset);
}

static void ipa_endpoint_init_seq(struct ipa_endpoint *endpoint)
{
	u32 offset = IPA_REG_ENDP_INIT_SEQ_N_OFFSET(endpoint->endpoint_id);
	u32 val = 0;

	if (!endpoint->toward_ipa)
		return;		/* Register not valid for RX endpoints */

	/* Low-order byte configures primary packet processing */
	val |= u32_encode_bits(endpoint->config.tx.seq_type, SEQ_TYPE_FMASK);

	/* Second byte configures replicated packet processing */
	val |= u32_encode_bits(endpoint->config.tx.seq_rep_type,
			       SEQ_REP_TYPE_FMASK);

	iowrite32(val, endpoint->ipa->reg_virt + offset);
}

/**
 * ipa_endpoint_skb_tx() - Transmit a socket buffer
 * @endpoint:	Endpoint pointer
 * @skb:	Socket buffer to send
 *
 * Returns:	0 if successful, or a negative error code
 */
int ipa_endpoint_skb_tx(struct ipa_endpoint *endpoint, struct sk_buff *skb)
{
	struct gsi_trans *trans;
	u32 nr_frags;
	int ret;

	/* Make sure source endpoint's TLV FIFO has enough entries to
	 * hold the linear portion of the skb and all its fragments.
	 * If not, see if we can linearize it before giving up.
	 */
	nr_frags = skb_shinfo(skb)->nr_frags;
	if (1 + nr_frags > endpoint->trans_tre_max) {
		if (skb_linearize(skb))
			return -E2BIG;
		nr_frags = 0;
	}

	trans = ipa_endpoint_trans_alloc(endpoint, 1 + nr_frags);
	if (!trans)
		return -EBUSY;

	ret = gsi_trans_skb_add(trans, skb);
	if (ret)
		goto err_trans_free;
	trans->data = skb;	/* transaction owns skb now */

	gsi_trans_commit(trans, !netdev_xmit_more());

	return 0;

err_trans_free:
	gsi_trans_free(trans);

	return -ENOMEM;
}

static void ipa_endpoint_status(struct ipa_endpoint *endpoint)
{
	u32 endpoint_id = endpoint->endpoint_id;
	struct ipa *ipa = endpoint->ipa;
	u32 val = 0;
	u32 offset;

	offset = IPA_REG_ENDP_STATUS_N_OFFSET(endpoint_id);

	if (endpoint->config.status_enable) {
		val |= STATUS_EN_FMASK;
		if (endpoint->toward_ipa) {
			enum ipa_endpoint_name name;
			u32 status_endpoint_id;

			name = endpoint->config.tx.status_endpoint;
			status_endpoint_id = ipa->name_map[name]->endpoint_id;

			val |= u32_encode_bits(status_endpoint_id,
					       STATUS_ENDP_FMASK);
		}
		/* STATUS_LOCATION is 0, meaning status element precedes
		 * packet (not present for IPA v4.5)
		 */
		/* STATUS_PKT_SUPPRESS_FMASK is 0 (not present for v3.5.1) */
	}

	iowrite32(val, ipa->reg_virt + offset);
}

static int ipa_endpoint_replenish_one(struct ipa_endpoint *endpoint,
				      struct gsi_trans *trans)
{
	struct page *page;
	u32 buffer_size;
	u32 offset;
	u32 len;
	int ret;

<<<<<<< HEAD
	buffer_size = endpoint->data->rx.buffer_size;
=======
	buffer_size = endpoint->config.rx.buffer_size;
>>>>>>> 88084a3d
	page = dev_alloc_pages(get_order(buffer_size));
	if (!page)
		return -ENOMEM;

	/* Offset the buffer to make space for skb headroom */
	offset = NET_SKB_PAD;
	len = buffer_size - offset;

	ret = gsi_trans_page_add(trans, page, len, offset);
	if (ret)
<<<<<<< HEAD
		__free_pages(page, get_order(buffer_size));
=======
		put_page(page);
>>>>>>> 88084a3d
	else
		trans->data = page;	/* transaction owns page now */

	return ret;
}

/**
 * ipa_endpoint_replenish() - Replenish endpoint receive buffers
 * @endpoint:	Endpoint to be replenished
 *
 * The IPA hardware can hold a fixed number of receive buffers for an RX
 * endpoint, based on the number of entries in the underlying channel ring
 * buffer.  If an endpoint's "backlog" is non-zero, it indicates how many
 * more receive buffers can be supplied to the hardware.  Replenishing for
 * an endpoint can be disabled, in which case buffers are not queued to
 * the hardware.
 */
static void ipa_endpoint_replenish(struct ipa_endpoint *endpoint)
{
	struct gsi_trans *trans;

	if (!test_bit(IPA_REPLENISH_ENABLED, endpoint->replenish_flags))
		return;

	/* Skip it if it's already active */
	if (test_and_set_bit(IPA_REPLENISH_ACTIVE, endpoint->replenish_flags))
		return;

	while ((trans = ipa_endpoint_trans_alloc(endpoint, 1))) {
		bool doorbell;

		if (ipa_endpoint_replenish_one(endpoint, trans))
			goto try_again_later;


		/* Ring the doorbell if we've got a full batch */
		doorbell = !(++endpoint->replenish_count % IPA_REPLENISH_BATCH);
		gsi_trans_commit(trans, doorbell);
	}

	clear_bit(IPA_REPLENISH_ACTIVE, endpoint->replenish_flags);

	return;

try_again_later:
	gsi_trans_free(trans);
	clear_bit(IPA_REPLENISH_ACTIVE, endpoint->replenish_flags);

	/* Whenever a receive buffer transaction completes we'll try to
	 * replenish again.  It's unlikely, but if we fail to supply even
	 * one buffer, nothing will trigger another replenish attempt.
	 * If the hardware has no receive buffers queued, schedule work to
	 * try replenishing again.
	 */
	if (gsi_channel_trans_idle(&endpoint->ipa->gsi, endpoint->channel_id))
		schedule_delayed_work(&endpoint->replenish_work,
				      msecs_to_jiffies(1));
}

static void ipa_endpoint_replenish_enable(struct ipa_endpoint *endpoint)
{
	set_bit(IPA_REPLENISH_ENABLED, endpoint->replenish_flags);

	/* Start replenishing if hardware currently has no buffers */
	if (gsi_channel_trans_idle(&endpoint->ipa->gsi, endpoint->channel_id))
		ipa_endpoint_replenish(endpoint);
}

static void ipa_endpoint_replenish_disable(struct ipa_endpoint *endpoint)
{
	clear_bit(IPA_REPLENISH_ENABLED, endpoint->replenish_flags);
}

static void ipa_endpoint_replenish_work(struct work_struct *work)
{
	struct delayed_work *dwork = to_delayed_work(work);
	struct ipa_endpoint *endpoint;

	endpoint = container_of(dwork, struct ipa_endpoint, replenish_work);

	ipa_endpoint_replenish(endpoint);
}

static void ipa_endpoint_skb_copy(struct ipa_endpoint *endpoint,
				  void *data, u32 len, u32 extra)
{
	struct sk_buff *skb;

	if (!endpoint->netdev)
		return;

	skb = __dev_alloc_skb(len, GFP_ATOMIC);
	if (skb) {
		/* Copy the data into the socket buffer and receive it */
		skb_put(skb, len);
		memcpy(skb->data, data, len);
		skb->truesize += extra;
	}

	ipa_modem_skb_rx(endpoint->netdev, skb);
}

static bool ipa_endpoint_skb_build(struct ipa_endpoint *endpoint,
				   struct page *page, u32 len)
{
<<<<<<< HEAD
	u32 buffer_size = endpoint->data->rx.buffer_size;
=======
	u32 buffer_size = endpoint->config.rx.buffer_size;
>>>>>>> 88084a3d
	struct sk_buff *skb;

	/* Nothing to do if there's no netdev */
	if (!endpoint->netdev)
		return false;

	WARN_ON(len > SKB_WITH_OVERHEAD(buffer_size - NET_SKB_PAD));

	skb = build_skb(page_address(page), buffer_size);
	if (skb) {
		/* Reserve the headroom and account for the data */
		skb_reserve(skb, NET_SKB_PAD);
		skb_put(skb, len);
	}

	/* Receive the buffer (or record drop if unable to build it) */
	ipa_modem_skb_rx(endpoint->netdev, skb);

	return skb != NULL;
}

/* The format of a packet status element is the same for several status
 * types (opcodes).  Other types aren't currently supported.
 */
static bool ipa_status_format_packet(enum ipa_status_opcode opcode)
{
	switch (opcode) {
	case IPA_STATUS_OPCODE_PACKET:
	case IPA_STATUS_OPCODE_DROPPED_PACKET:
	case IPA_STATUS_OPCODE_SUSPENDED_PACKET:
	case IPA_STATUS_OPCODE_PACKET_2ND_PASS:
		return true;
	default:
		return false;
	}
}

static bool ipa_endpoint_status_skip(struct ipa_endpoint *endpoint,
				     const struct ipa_status *status)
{
	u32 endpoint_id;

	if (!ipa_status_format_packet(status->opcode))
		return true;
	if (!status->pkt_len)
		return true;
	endpoint_id = u8_get_bits(status->endp_dst_idx,
				  IPA_STATUS_DST_IDX_FMASK);
	if (endpoint_id != endpoint->endpoint_id)
		return true;

	return false;	/* Don't skip this packet, process it */
}

static bool ipa_endpoint_status_tag(struct ipa_endpoint *endpoint,
				    const struct ipa_status *status)
{
	struct ipa_endpoint *command_endpoint;
	struct ipa *ipa = endpoint->ipa;
	u32 endpoint_id;

	if (!le16_get_bits(status->mask, IPA_STATUS_MASK_TAG_VALID_FMASK))
		return false;	/* No valid tag */

	/* The status contains a valid tag.  We know the packet was sent to
	 * this endpoint (already verified by ipa_endpoint_status_skip()).
	 * If the packet came from the AP->command TX endpoint we know
	 * this packet was sent as part of the pipeline clear process.
	 */
	endpoint_id = u8_get_bits(status->endp_src_idx,
				  IPA_STATUS_SRC_IDX_FMASK);
	command_endpoint = ipa->name_map[IPA_ENDPOINT_AP_COMMAND_TX];
	if (endpoint_id == command_endpoint->endpoint_id) {
		complete(&ipa->completion);
	} else {
		dev_err(&ipa->pdev->dev,
			"unexpected tagged packet from endpoint %u\n",
			endpoint_id);
	}

	return true;
}

/* Return whether the status indicates the packet should be dropped */
static bool ipa_endpoint_status_drop(struct ipa_endpoint *endpoint,
				     const struct ipa_status *status)
{
	u32 val;

	/* If the status indicates a tagged transfer, we'll drop the packet */
	if (ipa_endpoint_status_tag(endpoint, status))
		return true;

	/* Deaggregation exceptions we drop; all other types we consume */
	if (status->exception)
		return status->exception == IPA_STATUS_EXCEPTION_DEAGGR;

	/* Drop the packet if it fails to match a routing rule; otherwise no */
	val = le32_get_bits(status->flags1, IPA_STATUS_FLAGS1_RT_RULE_ID_FMASK);

	return val == field_max(IPA_STATUS_FLAGS1_RT_RULE_ID_FMASK);
}

static void ipa_endpoint_status_parse(struct ipa_endpoint *endpoint,
				      struct page *page, u32 total_len)
{
<<<<<<< HEAD
	u32 buffer_size = endpoint->data->rx.buffer_size;
=======
	u32 buffer_size = endpoint->config.rx.buffer_size;
>>>>>>> 88084a3d
	void *data = page_address(page) + NET_SKB_PAD;
	u32 unused = buffer_size - total_len;
	u32 resid = total_len;

	while (resid) {
		const struct ipa_status *status = data;
		u32 align;
		u32 len;

		if (resid < sizeof(*status)) {
			dev_err(&endpoint->ipa->pdev->dev,
				"short message (%u bytes < %zu byte status)\n",
				resid, sizeof(*status));
			break;
		}

		/* Skip over status packets that lack packet data */
		if (ipa_endpoint_status_skip(endpoint, status)) {
			data += sizeof(*status);
			resid -= sizeof(*status);
			continue;
		}

		/* Compute the amount of buffer space consumed by the packet,
		 * including the status element.  If the hardware is configured
		 * to pad packet data to an aligned boundary, account for that.
		 * And if checksum offload is enabled a trailer containing
		 * computed checksum information will be appended.
		 */
		align = endpoint->config.rx.pad_align ? : 1;
		len = le16_to_cpu(status->pkt_len);
		len = sizeof(*status) + ALIGN(len, align);
		if (endpoint->config.checksum)
			len += sizeof(struct rmnet_map_dl_csum_trailer);

		if (!ipa_endpoint_status_drop(endpoint, status)) {
			void *data2;
			u32 extra;
			u32 len2;

			/* Client receives only packet data (no status) */
			data2 = data + sizeof(*status);
			len2 = le16_to_cpu(status->pkt_len);

			/* Have the true size reflect the extra unused space in
			 * the original receive buffer.  Distribute the "cost"
			 * proportionately across all aggregated packets in the
			 * buffer.
			 */
			extra = DIV_ROUND_CLOSEST(unused * len, total_len);
			ipa_endpoint_skb_copy(endpoint, data2, len2, extra);
		}

		/* Consume status and the full packet it describes */
		data += len;
		resid -= len;
	}
}

/* Complete a TX transaction, command or from ipa_endpoint_skb_tx() */
static void ipa_endpoint_tx_complete(struct ipa_endpoint *endpoint,
				     struct gsi_trans *trans)
{
}

/* Complete transaction initiated in ipa_endpoint_replenish_one() */
static void ipa_endpoint_rx_complete(struct ipa_endpoint *endpoint,
				     struct gsi_trans *trans)
{
	struct page *page;

	if (trans->cancelled)
		goto done;

	/* Parse or build a socket buffer using the actual received length */
	page = trans->data;
	if (endpoint->config.status_enable)
		ipa_endpoint_status_parse(endpoint, page, trans->len);
	else if (ipa_endpoint_skb_build(endpoint, page, trans->len))
		trans->data = NULL;	/* Pages have been consumed */
done:
	ipa_endpoint_replenish(endpoint);
}

void ipa_endpoint_trans_complete(struct ipa_endpoint *endpoint,
				 struct gsi_trans *trans)
{
	if (endpoint->toward_ipa)
		ipa_endpoint_tx_complete(endpoint, trans);
	else
		ipa_endpoint_rx_complete(endpoint, trans);
}

void ipa_endpoint_trans_release(struct ipa_endpoint *endpoint,
				struct gsi_trans *trans)
{
	if (endpoint->toward_ipa) {
		struct ipa *ipa = endpoint->ipa;

		/* Nothing to do for command transactions */
		if (endpoint != ipa->name_map[IPA_ENDPOINT_AP_COMMAND_TX]) {
			struct sk_buff *skb = trans->data;

			if (skb)
				dev_kfree_skb_any(skb);
		}
	} else {
		struct page *page = trans->data;

<<<<<<< HEAD
		if (page) {
			u32 buffer_size = endpoint->data->rx.buffer_size;

			__free_pages(page, get_order(buffer_size));
		}
=======
		if (page)
			put_page(page);
>>>>>>> 88084a3d
	}
}

void ipa_endpoint_default_route_set(struct ipa *ipa, u32 endpoint_id)
{
	u32 val;

	/* ROUTE_DIS is 0 */
	val = u32_encode_bits(endpoint_id, ROUTE_DEF_PIPE_FMASK);
	val |= ROUTE_DEF_HDR_TABLE_FMASK;
	val |= u32_encode_bits(0, ROUTE_DEF_HDR_OFST_FMASK);
	val |= u32_encode_bits(endpoint_id, ROUTE_FRAG_DEF_PIPE_FMASK);
	val |= ROUTE_DEF_RETAIN_HDR_FMASK;

	iowrite32(val, ipa->reg_virt + IPA_REG_ROUTE_OFFSET);
}

void ipa_endpoint_default_route_clear(struct ipa *ipa)
{
	ipa_endpoint_default_route_set(ipa, 0);
}

/**
 * ipa_endpoint_reset_rx_aggr() - Reset RX endpoint with aggregation active
 * @endpoint:	Endpoint to be reset
 *
 * If aggregation is active on an RX endpoint when a reset is performed
 * on its underlying GSI channel, a special sequence of actions must be
 * taken to ensure the IPA pipeline is properly cleared.
 *
 * Return:	0 if successful, or a negative error code
 */
static int ipa_endpoint_reset_rx_aggr(struct ipa_endpoint *endpoint)
{
	struct device *dev = &endpoint->ipa->pdev->dev;
	struct ipa *ipa = endpoint->ipa;
	struct gsi *gsi = &ipa->gsi;
	bool suspended = false;
	dma_addr_t addr;
	u32 retries;
	u32 len = 1;
	void *virt;
	int ret;

	virt = kzalloc(len, GFP_KERNEL);
	if (!virt)
		return -ENOMEM;

	addr = dma_map_single(dev, virt, len, DMA_FROM_DEVICE);
	if (dma_mapping_error(dev, addr)) {
		ret = -ENOMEM;
		goto out_kfree;
	}

	/* Force close aggregation before issuing the reset */
	ipa_endpoint_force_close(endpoint);

	/* Reset and reconfigure the channel with the doorbell engine
	 * disabled.  Then poll until we know aggregation is no longer
	 * active.  We'll re-enable the doorbell (if appropriate) when
	 * we reset again below.
	 */
	gsi_channel_reset(gsi, endpoint->channel_id, false);

	/* Make sure the channel isn't suspended */
	suspended = ipa_endpoint_program_suspend(endpoint, false);

	/* Start channel and do a 1 byte read */
	ret = gsi_channel_start(gsi, endpoint->channel_id);
	if (ret)
		goto out_suspend_again;

	ret = gsi_trans_read_byte(gsi, endpoint->channel_id, addr);
	if (ret)
		goto err_endpoint_stop;

	/* Wait for aggregation to be closed on the channel */
	retries = IPA_ENDPOINT_RESET_AGGR_RETRY_MAX;
	do {
		if (!ipa_endpoint_aggr_active(endpoint))
			break;
		usleep_range(USEC_PER_MSEC, 2 * USEC_PER_MSEC);
	} while (retries--);

	/* Check one last time */
	if (ipa_endpoint_aggr_active(endpoint))
		dev_err(dev, "endpoint %u still active during reset\n",
			endpoint->endpoint_id);

	gsi_trans_read_byte_done(gsi, endpoint->channel_id);

	ret = gsi_channel_stop(gsi, endpoint->channel_id);
	if (ret)
		goto out_suspend_again;

	/* Finally, reset and reconfigure the channel again (re-enabling
	 * the doorbell engine if appropriate).  Sleep for 1 millisecond to
	 * complete the channel reset sequence.  Finish by suspending the
	 * channel again (if necessary).
	 */
	gsi_channel_reset(gsi, endpoint->channel_id, true);

	usleep_range(USEC_PER_MSEC, 2 * USEC_PER_MSEC);

	goto out_suspend_again;

err_endpoint_stop:
	(void)gsi_channel_stop(gsi, endpoint->channel_id);
out_suspend_again:
	if (suspended)
		(void)ipa_endpoint_program_suspend(endpoint, true);
	dma_unmap_single(dev, addr, len, DMA_FROM_DEVICE);
out_kfree:
	kfree(virt);

	return ret;
}

static void ipa_endpoint_reset(struct ipa_endpoint *endpoint)
{
	u32 channel_id = endpoint->channel_id;
	struct ipa *ipa = endpoint->ipa;
	bool special;
	int ret = 0;

	/* On IPA v3.5.1, if an RX endpoint is reset while aggregation
	 * is active, we need to handle things specially to recover.
	 * All other cases just need to reset the underlying GSI channel.
	 */
	special = ipa->version < IPA_VERSION_4_0 && !endpoint->toward_ipa &&
			endpoint->config.aggregation;
	if (special && ipa_endpoint_aggr_active(endpoint))
		ret = ipa_endpoint_reset_rx_aggr(endpoint);
	else
		gsi_channel_reset(&ipa->gsi, channel_id, true);

	if (ret)
		dev_err(&ipa->pdev->dev,
			"error %d resetting channel %u for endpoint %u\n",
			ret, endpoint->channel_id, endpoint->endpoint_id);
}

static void ipa_endpoint_program(struct ipa_endpoint *endpoint)
{
	if (endpoint->toward_ipa) {
		/* Newer versions of IPA use GSI channel flow control
		 * instead of endpoint DELAY mode to prevent sending data.
		 * Flow control is disabled for newly-allocated channels,
		 * and we can assume flow control is not (ever) enabled
		 * for AP TX channels.
		 */
		if (endpoint->ipa->version < IPA_VERSION_4_2)
			ipa_endpoint_program_delay(endpoint, false);
	} else {
		/* Ensure suspend mode is off on all AP RX endpoints */
		(void)ipa_endpoint_program_suspend(endpoint, false);
	}
	ipa_endpoint_init_cfg(endpoint);
	ipa_endpoint_init_nat(endpoint);
	ipa_endpoint_init_hdr(endpoint);
	ipa_endpoint_init_hdr_ext(endpoint);
	ipa_endpoint_init_hdr_metadata_mask(endpoint);
	ipa_endpoint_init_mode(endpoint);
	ipa_endpoint_init_aggr(endpoint);
	if (!endpoint->toward_ipa) {
		if (endpoint->config.rx.holb_drop)
			ipa_endpoint_init_hol_block_enable(endpoint, 0);
		else
			ipa_endpoint_init_hol_block_disable(endpoint);
	}
	ipa_endpoint_init_deaggr(endpoint);
	ipa_endpoint_init_rsrc_grp(endpoint);
	ipa_endpoint_init_seq(endpoint);
	ipa_endpoint_status(endpoint);
}

int ipa_endpoint_enable_one(struct ipa_endpoint *endpoint)
{
	struct ipa *ipa = endpoint->ipa;
	struct gsi *gsi = &ipa->gsi;
	int ret;

	ret = gsi_channel_start(gsi, endpoint->channel_id);
	if (ret) {
		dev_err(&ipa->pdev->dev,
			"error %d starting %cX channel %u for endpoint %u\n",
			ret, endpoint->toward_ipa ? 'T' : 'R',
			endpoint->channel_id, endpoint->endpoint_id);
		return ret;
	}

	if (!endpoint->toward_ipa) {
		ipa_interrupt_suspend_enable(ipa->interrupt,
					     endpoint->endpoint_id);
		ipa_endpoint_replenish_enable(endpoint);
	}

	ipa->enabled |= BIT(endpoint->endpoint_id);

	return 0;
}

void ipa_endpoint_disable_one(struct ipa_endpoint *endpoint)
{
	u32 mask = BIT(endpoint->endpoint_id);
	struct ipa *ipa = endpoint->ipa;
	struct gsi *gsi = &ipa->gsi;
	int ret;

	if (!(ipa->enabled & mask))
		return;

	ipa->enabled ^= mask;

	if (!endpoint->toward_ipa) {
		ipa_endpoint_replenish_disable(endpoint);
		ipa_interrupt_suspend_disable(ipa->interrupt,
					      endpoint->endpoint_id);
	}

	/* Note that if stop fails, the channel's state is not well-defined */
	ret = gsi_channel_stop(gsi, endpoint->channel_id);
	if (ret)
		dev_err(&ipa->pdev->dev,
			"error %d attempting to stop endpoint %u\n", ret,
			endpoint->endpoint_id);
}

void ipa_endpoint_suspend_one(struct ipa_endpoint *endpoint)
{
	struct device *dev = &endpoint->ipa->pdev->dev;
	struct gsi *gsi = &endpoint->ipa->gsi;
	int ret;

	if (!(endpoint->ipa->enabled & BIT(endpoint->endpoint_id)))
		return;

	if (!endpoint->toward_ipa) {
		ipa_endpoint_replenish_disable(endpoint);
		(void)ipa_endpoint_program_suspend(endpoint, true);
	}

	ret = gsi_channel_suspend(gsi, endpoint->channel_id);
	if (ret)
		dev_err(dev, "error %d suspending channel %u\n", ret,
			endpoint->channel_id);
}

void ipa_endpoint_resume_one(struct ipa_endpoint *endpoint)
{
	struct device *dev = &endpoint->ipa->pdev->dev;
	struct gsi *gsi = &endpoint->ipa->gsi;
	int ret;

	if (!(endpoint->ipa->enabled & BIT(endpoint->endpoint_id)))
		return;

	if (!endpoint->toward_ipa)
		(void)ipa_endpoint_program_suspend(endpoint, false);

	ret = gsi_channel_resume(gsi, endpoint->channel_id);
	if (ret)
		dev_err(dev, "error %d resuming channel %u\n", ret,
			endpoint->channel_id);
	else if (!endpoint->toward_ipa)
		ipa_endpoint_replenish_enable(endpoint);
}

void ipa_endpoint_suspend(struct ipa *ipa)
{
	if (!ipa->setup_complete)
		return;

	if (ipa->modem_netdev)
		ipa_modem_suspend(ipa->modem_netdev);

	ipa_endpoint_suspend_one(ipa->name_map[IPA_ENDPOINT_AP_LAN_RX]);
	ipa_endpoint_suspend_one(ipa->name_map[IPA_ENDPOINT_AP_COMMAND_TX]);
}

void ipa_endpoint_resume(struct ipa *ipa)
{
	if (!ipa->setup_complete)
		return;

	ipa_endpoint_resume_one(ipa->name_map[IPA_ENDPOINT_AP_COMMAND_TX]);
	ipa_endpoint_resume_one(ipa->name_map[IPA_ENDPOINT_AP_LAN_RX]);

	if (ipa->modem_netdev)
		ipa_modem_resume(ipa->modem_netdev);
}

static void ipa_endpoint_setup_one(struct ipa_endpoint *endpoint)
{
	struct gsi *gsi = &endpoint->ipa->gsi;
	u32 channel_id = endpoint->channel_id;

	/* Only AP endpoints get set up */
	if (endpoint->ee_id != GSI_EE_AP)
		return;

	endpoint->trans_tre_max = gsi_channel_trans_tre_max(gsi, channel_id);
	if (!endpoint->toward_ipa) {
		/* RX transactions require a single TRE, so the maximum
		 * backlog is the same as the maximum outstanding TREs.
		 */
		clear_bit(IPA_REPLENISH_ENABLED, endpoint->replenish_flags);
		clear_bit(IPA_REPLENISH_ACTIVE, endpoint->replenish_flags);
		INIT_DELAYED_WORK(&endpoint->replenish_work,
				  ipa_endpoint_replenish_work);
	}

	ipa_endpoint_program(endpoint);

	endpoint->ipa->set_up |= BIT(endpoint->endpoint_id);
}

static void ipa_endpoint_teardown_one(struct ipa_endpoint *endpoint)
{
	endpoint->ipa->set_up &= ~BIT(endpoint->endpoint_id);

	if (!endpoint->toward_ipa)
		cancel_delayed_work_sync(&endpoint->replenish_work);

	ipa_endpoint_reset(endpoint);
}

void ipa_endpoint_setup(struct ipa *ipa)
{
	u32 initialized = ipa->initialized;

	ipa->set_up = 0;
	while (initialized) {
		u32 endpoint_id = __ffs(initialized);

		initialized ^= BIT(endpoint_id);

		ipa_endpoint_setup_one(&ipa->endpoint[endpoint_id]);
	}
}

void ipa_endpoint_teardown(struct ipa *ipa)
{
	u32 set_up = ipa->set_up;

	while (set_up) {
		u32 endpoint_id = __fls(set_up);

		set_up ^= BIT(endpoint_id);

		ipa_endpoint_teardown_one(&ipa->endpoint[endpoint_id]);
	}
	ipa->set_up = 0;
}

int ipa_endpoint_config(struct ipa *ipa)
{
	struct device *dev = &ipa->pdev->dev;
	u32 initialized;
	u32 rx_base;
	u32 rx_mask;
	u32 tx_mask;
	int ret = 0;
	u32 max;
	u32 val;

	/* Prior to IPAv3.5, the FLAVOR_0 register was not supported.
	 * Furthermore, the endpoints were not grouped such that TX
	 * endpoint numbers started with 0 and RX endpoints had numbers
	 * higher than all TX endpoints, so we can't do the simple
	 * direction check used for newer hardware below.
	 *
	 * For hardware that doesn't support the FLAVOR_0 register,
	 * just set the available mask to support any endpoint, and
	 * assume the configuration is valid.
	 */
	if (ipa->version < IPA_VERSION_3_5) {
		ipa->available = ~0;
		return 0;
	}

	/* Find out about the endpoints supplied by the hardware, and ensure
	 * the highest one doesn't exceed the number we support.
	 */
	val = ioread32(ipa->reg_virt + IPA_REG_FLAVOR_0_OFFSET);

	/* Our RX is an IPA producer */
	rx_base = u32_get_bits(val, IPA_PROD_LOWEST_FMASK);
	max = rx_base + u32_get_bits(val, IPA_MAX_PROD_PIPES_FMASK);
	if (max > IPA_ENDPOINT_MAX) {
		dev_err(dev, "too many endpoints (%u > %u)\n",
			max, IPA_ENDPOINT_MAX);
		return -EINVAL;
	}
	rx_mask = GENMASK(max - 1, rx_base);

	/* Our TX is an IPA consumer */
	max = u32_get_bits(val, IPA_MAX_CONS_PIPES_FMASK);
	tx_mask = GENMASK(max - 1, 0);

	ipa->available = rx_mask | tx_mask;

	/* Check for initialized endpoints not supported by the hardware */
	if (ipa->initialized & ~ipa->available) {
		dev_err(dev, "unavailable endpoint id(s) 0x%08x\n",
			ipa->initialized & ~ipa->available);
		ret = -EINVAL;		/* Report other errors too */
	}

	initialized = ipa->initialized;
	while (initialized) {
		u32 endpoint_id = __ffs(initialized);
		struct ipa_endpoint *endpoint;

		initialized ^= BIT(endpoint_id);

		/* Make sure it's pointing in the right direction */
		endpoint = &ipa->endpoint[endpoint_id];
		if ((endpoint_id < rx_base) != endpoint->toward_ipa) {
			dev_err(dev, "endpoint id %u wrong direction\n",
				endpoint_id);
			ret = -EINVAL;
		}
	}

	return ret;
}

void ipa_endpoint_deconfig(struct ipa *ipa)
{
	ipa->available = 0;	/* Nothing more to do */
}

static void ipa_endpoint_init_one(struct ipa *ipa, enum ipa_endpoint_name name,
				  const struct ipa_gsi_endpoint_data *data)
{
	struct ipa_endpoint *endpoint;

	endpoint = &ipa->endpoint[data->endpoint_id];

	if (data->ee_id == GSI_EE_AP)
		ipa->channel_map[data->channel_id] = endpoint;
	ipa->name_map[name] = endpoint;

	endpoint->ipa = ipa;
	endpoint->ee_id = data->ee_id;
	endpoint->channel_id = data->channel_id;
	endpoint->endpoint_id = data->endpoint_id;
	endpoint->toward_ipa = data->toward_ipa;
	endpoint->config = data->endpoint.config;

	ipa->initialized |= BIT(endpoint->endpoint_id);
}

static void ipa_endpoint_exit_one(struct ipa_endpoint *endpoint)
{
	endpoint->ipa->initialized &= ~BIT(endpoint->endpoint_id);

	memset(endpoint, 0, sizeof(*endpoint));
}

void ipa_endpoint_exit(struct ipa *ipa)
{
	u32 initialized = ipa->initialized;

	while (initialized) {
		u32 endpoint_id = __fls(initialized);

		initialized ^= BIT(endpoint_id);

		ipa_endpoint_exit_one(&ipa->endpoint[endpoint_id]);
	}
	memset(ipa->name_map, 0, sizeof(ipa->name_map));
	memset(ipa->channel_map, 0, sizeof(ipa->channel_map));
}

/* Returns a bitmask of endpoints that support filtering, or 0 on error */
u32 ipa_endpoint_init(struct ipa *ipa, u32 count,
		      const struct ipa_gsi_endpoint_data *data)
{
	enum ipa_endpoint_name name;
	u32 filter_map;

	BUILD_BUG_ON(!IPA_REPLENISH_BATCH);

	if (!ipa_endpoint_data_valid(ipa, count, data))
		return 0;	/* Error */

	ipa->initialized = 0;

	filter_map = 0;
	for (name = 0; name < count; name++, data++) {
		if (ipa_gsi_endpoint_data_empty(data))
			continue;	/* Skip over empty slots */

		ipa_endpoint_init_one(ipa, name, data);

		if (data->endpoint.filter_support)
			filter_map |= BIT(data->endpoint_id);
		if (data->ee_id == GSI_EE_MODEM && data->toward_ipa)
			ipa->modem_tx_count++;
	}

	if (!ipa_filter_map_valid(ipa, filter_map))
		goto err_endpoint_exit;

	return filter_map;	/* Non-zero bitmask */

err_endpoint_exit:
	ipa_endpoint_exit(ipa);

	return 0;	/* Error */
}<|MERGE_RESOLUTION|>--- conflicted
+++ resolved
@@ -80,8 +80,6 @@
 	return field_max(aggr_byte_limit_fmask(false));
 }
 
-<<<<<<< HEAD
-=======
 /* Compute the aggregation size value to use for a given buffer size */
 static u32 ipa_aggr_size_kb(u32 rx_buffer_size, bool aggr_hard_limit)
 {
@@ -100,7 +98,6 @@
 	return rx_buffer_size / SZ_1K;
 }
 
->>>>>>> 88084a3d
 static bool ipa_endpoint_data_valid_one(struct ipa *ipa, u32 count,
 			    const struct ipa_gsi_endpoint_data *all_data,
 			    const struct ipa_gsi_endpoint_data *data)
@@ -113,13 +110,9 @@
 		return true;
 
 	if (!data->toward_ipa) {
-<<<<<<< HEAD
-		u32 buffer_size;
-=======
 		const struct ipa_endpoint_rx *rx_config;
 		u32 buffer_size;
 		u32 aggr_size;
->>>>>>> 88084a3d
 		u32 limit;
 
 		if (data->endpoint.filter_support) {
@@ -133,15 +126,10 @@
 		if (data->ee_id != GSI_EE_AP)
 			return true;
 
-<<<<<<< HEAD
-		buffer_size = data->endpoint.config.rx.buffer_size;
-		/* The buffer size must hold an MTU plus overhead */
-=======
 		rx_config = &data->endpoint.config.rx;
 
 		/* The buffer size must hold an MTU plus overhead */
 		buffer_size = rx_config->buffer_size;
->>>>>>> 88084a3d
 		limit = IPA_MTU + IPA_RX_BUFFER_OVERHEAD;
 		if (buffer_size < limit) {
 			dev_err(dev, "RX buffer size too small for RX endpoint %u (%u < %u)\n",
@@ -149,28 +137,6 @@
 			return false;
 		}
 
-<<<<<<< HEAD
-		/* For an endpoint supporting receive aggregation, the
-		 * aggregation byte limit defines the point at which an
-		 * aggregation window will close.  It is programmed into the
-		 * IPA hardware as a number of KB.  We don't use "hard byte
-		 * limit" aggregation, so we need to supply enough space in
-		 * a receive buffer to hold a complete MTU plus normal skb
-		 * overhead *after* that aggregation byte limit has been
-		 * crossed.
-		 *
-		 * This check just ensures the receive buffer size doesn't
-		 * exceed what's representable in the aggregation limit field.
-		 */
-		if (data->endpoint.config.aggregation) {
-			limit += SZ_1K * aggr_byte_limit_max(ipa->version);
-			if (buffer_size > limit) {
-				dev_err(dev, "RX buffer size too large for aggregated RX endpoint %u (%u > %u)\n",
-					data->endpoint_id, buffer_size, limit);
-
-				return false;
-			}
-=======
 		if (!data->endpoint.config.aggregation) {
 			bool result = true;
 
@@ -211,7 +177,6 @@
 				data->endpoint_id, aggr_size, limit);
 
 			return false;
->>>>>>> 88084a3d
 		}
 
 		return true;	/* Nothing more to check for RX */
@@ -810,17 +775,6 @@
 
 	if (endpoint->config.aggregation) {
 		if (!endpoint->toward_ipa) {
-<<<<<<< HEAD
-			const struct ipa_endpoint_rx_data *rx_data;
-			bool close_eof;
-			u32 limit;
-
-			rx_data = &endpoint->data->rx;
-			val |= u32_encode_bits(IPA_ENABLE_AGGR, AGGR_EN_FMASK);
-			val |= u32_encode_bits(IPA_GENERIC, AGGR_TYPE_FMASK);
-
-			limit = ipa_aggr_size_kb(rx_data->buffer_size);
-=======
 			const struct ipa_endpoint_rx *rx_config;
 			u32 buffer_size;
 			bool close_eof;
@@ -833,7 +787,6 @@
 			buffer_size = rx_config->buffer_size;
 			limit = ipa_aggr_size_kb(buffer_size - NET_SKB_PAD,
 						 rx_config->aggr_hard_limit);
->>>>>>> 88084a3d
 			val |= aggr_byte_limit_encoded(version, limit);
 
 			limit = rx_config->aggr_time_limit;
@@ -841,11 +794,7 @@
 
 			/* AGGR_PKT_LIMIT is 0 (unlimited) */
 
-<<<<<<< HEAD
-			close_eof = rx_data->aggr_close_eof;
-=======
 			close_eof = rx_config->aggr_close_eof;
->>>>>>> 88084a3d
 			val |= aggr_sw_eof_active_encoded(version, close_eof);
 		} else {
 			val |= u32_encode_bits(IPA_ENABLE_DEAGGR,
@@ -1135,11 +1084,7 @@
 	u32 len;
 	int ret;
 
-<<<<<<< HEAD
-	buffer_size = endpoint->data->rx.buffer_size;
-=======
 	buffer_size = endpoint->config.rx.buffer_size;
->>>>>>> 88084a3d
 	page = dev_alloc_pages(get_order(buffer_size));
 	if (!page)
 		return -ENOMEM;
@@ -1150,11 +1095,7 @@
 
 	ret = gsi_trans_page_add(trans, page, len, offset);
 	if (ret)
-<<<<<<< HEAD
-		__free_pages(page, get_order(buffer_size));
-=======
 		put_page(page);
->>>>>>> 88084a3d
 	else
 		trans->data = page;	/* transaction owns page now */
 
@@ -1260,11 +1201,7 @@
 static bool ipa_endpoint_skb_build(struct ipa_endpoint *endpoint,
 				   struct page *page, u32 len)
 {
-<<<<<<< HEAD
-	u32 buffer_size = endpoint->data->rx.buffer_size;
-=======
 	u32 buffer_size = endpoint->config.rx.buffer_size;
->>>>>>> 88084a3d
 	struct sk_buff *skb;
 
 	/* Nothing to do if there's no netdev */
@@ -1371,11 +1308,7 @@
 static void ipa_endpoint_status_parse(struct ipa_endpoint *endpoint,
 				      struct page *page, u32 total_len)
 {
-<<<<<<< HEAD
-	u32 buffer_size = endpoint->data->rx.buffer_size;
-=======
 	u32 buffer_size = endpoint->config.rx.buffer_size;
->>>>>>> 88084a3d
 	void *data = page_address(page) + NET_SKB_PAD;
 	u32 unused = buffer_size - total_len;
 	u32 resid = total_len;
@@ -1485,16 +1418,8 @@
 	} else {
 		struct page *page = trans->data;
 
-<<<<<<< HEAD
-		if (page) {
-			u32 buffer_size = endpoint->data->rx.buffer_size;
-
-			__free_pages(page, get_order(buffer_size));
-		}
-=======
 		if (page)
 			put_page(page);
->>>>>>> 88084a3d
 	}
 }
 
