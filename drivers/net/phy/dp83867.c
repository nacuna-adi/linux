/*
 * Driver for the Texas Instruments DP83867 PHY
 *
 * Copyright (C) 2015 Texas Instruments Inc.
 *
 * This program is free software; you can redistribute it and/or modify
 * it under the terms of the GNU General Public License as published by
 * the Free Software Foundation; either version 2 of the License.
 *
 * This program is distributed in the hope that it will be useful,
 * but WITHOUT ANY WARRANTY; without even the implied warranty of
 * MERCHANTABILITY or FITNESS FOR A PARTICULAR PURPOSE.  See the
 * GNU General Public License for more details.
 */

#include <linux/ethtool.h>
#include <linux/kernel.h>
#include <linux/mii.h>
#include <linux/module.h>
#include <linux/of.h>
#include <linux/phy.h>

#include <dt-bindings/net/ti-dp83867.h>

#define DP83867_PHY_ID		0x2000a231
#define DP83867_DEVADDR		0x1f

#define MII_DP83867_PHYCTRL	0x10
#define MII_DP83867_MICR	0x12
#define MII_DP83867_ISR		0x13
#define MII_DP83867_CFG2	0x14
#define MII_DP83867_BISCR	0x16
#define DP83867_CTRL		0x1f

/* Extended Registers */
#define DP83867_RGMIICTL	0x0032
#define DP83867_RGMIIDCTL	0x0086

#define DP83867_SW_RESET	BIT(15)
#define DP83867_SW_RESTART	BIT(14)

/* MICR Interrupt bits */
#define MII_DP83867_MICR_AN_ERR_INT_EN		BIT(15)
#define MII_DP83867_MICR_SPEED_CHNG_INT_EN	BIT(14)
#define MII_DP83867_MICR_DUP_MODE_CHNG_INT_EN	BIT(13)
#define MII_DP83867_MICR_PAGE_RXD_INT_EN	BIT(12)
#define MII_DP83867_MICR_AUTONEG_COMP_INT_EN	BIT(11)
#define MII_DP83867_MICR_LINK_STS_CHNG_INT_EN	BIT(10)
#define MII_DP83867_MICR_FALSE_CARRIER_INT_EN	BIT(8)
#define MII_DP83867_MICR_SLEEP_MODE_CHNG_INT_EN	BIT(4)
#define MII_DP83867_MICR_WOL_INT_EN		BIT(3)
#define MII_DP83867_MICR_XGMII_ERR_INT_EN	BIT(2)
#define MII_DP83867_MICR_POL_CHNG_INT_EN	BIT(1)
#define MII_DP83867_MICR_JABBER_INT_EN		BIT(0)

/* RGMIICTL bits */
#define DP83867_RGMII_TX_CLK_DELAY_EN		BIT(1)
#define DP83867_RGMII_RX_CLK_DELAY_EN		BIT(0)

/* PHY CTRL bits */
#define DP83867_PHYCR_FIFO_DEPTH_SHIFT		14
<<<<<<< HEAD
#define DP83867_MDI_CROSSOVER		5
#define DP83867_MDI_CROSSOVER_AUTO	0b10
#define DP83867_MDI_CROSSOVER_MDIX	0b01
#define DP83867_PHYCTRL_SGMIIEN			0x0800
#define DP83867_PHYCTRL_RXFIFO_SHIFT	12
#define DP83867_PHYCTRL_TXFIFO_SHIFT	14
=======
#define DP83867_PHYCR_FIFO_DEPTH_MASK		(3 << 14)
>>>>>>> 523d939e

/* RGMIIDCTL bits */
#define DP83867_RGMII_TX_CLK_DELAY_SHIFT	4

/* CFG2 bits */
#define MII_DP83867_CFG2_SPEEDOPT_10EN		0x0040
#define MII_DP83867_CFG2_SGMII_AUTONEGEN	0x0080
#define MII_DP83867_CFG2_SPEEDOPT_ENH		0x0100
#define MII_DP83867_CFG2_SPEEDOPT_CNT		0x0800
#define MII_DP83867_CFG2_SPEEDOPT_INTLOW	0x2000
#define MII_DP83867_CFG2_MASK			0x003F

struct dp83867_private {
	int rx_id_delay;
	int tx_id_delay;
	int fifo_depth;
};

static int dp83867_ack_interrupt(struct phy_device *phydev)
{
	int err = phy_read(phydev, MII_DP83867_ISR);

	if (err < 0)
		return err;

	return 0;
}

static int dp83867_config_intr(struct phy_device *phydev)
{
	int micr_status;

	if (phydev->interrupts == PHY_INTERRUPT_ENABLED) {
		micr_status = phy_read(phydev, MII_DP83867_MICR);
		if (micr_status < 0)
			return micr_status;

		micr_status |=
			(MII_DP83867_MICR_AN_ERR_INT_EN |
			MII_DP83867_MICR_SPEED_CHNG_INT_EN |
			MII_DP83867_MICR_DUP_MODE_CHNG_INT_EN |
			MII_DP83867_MICR_SLEEP_MODE_CHNG_INT_EN);

		return phy_write(phydev, MII_DP83867_MICR, micr_status);
	}

	micr_status = 0x0;
	return phy_write(phydev, MII_DP83867_MICR, micr_status);
}

#ifdef CONFIG_OF_MDIO
static int dp83867_of_init(struct phy_device *phydev)
{
	struct dp83867_private *dp83867 = phydev->priv;
	struct device *dev = &phydev->mdio.dev;
	struct device_node *of_node = dev->of_node;
	int ret;

	if (!of_node)
		return -ENODEV;

	ret = of_property_read_u32(of_node, "ti,rx-internal-delay",
				   &dp83867->rx_id_delay);
	if (ret)
		return ret;

	ret = of_property_read_u32(of_node, "ti,tx-internal-delay",
				   &dp83867->tx_id_delay);
	if (ret)
		return ret;

	return of_property_read_u32(of_node, "ti,fifo-depth",
				   &dp83867->fifo_depth);
}
#else
static int dp83867_of_init(struct phy_device *phydev)
{
	return 0;
}
#endif /* CONFIG_OF_MDIO */

static int dp83867_config_init(struct phy_device *phydev)
{
	struct dp83867_private *dp83867;
<<<<<<< HEAD
	int ret;
	u16 val, delay, cfg2;
=======
	int ret, val;
	u16 delay;
>>>>>>> 523d939e

	if (!phydev->priv) {
		dp83867 = devm_kzalloc(&phydev->mdio.dev, sizeof(*dp83867),
				       GFP_KERNEL);
		if (!dp83867)
			return -ENOMEM;

		phydev->priv = dp83867;
		ret = dp83867_of_init(phydev);
		if (ret)
			return ret;
	} else {
		dp83867 = (struct dp83867_private *)phydev->priv;
	}

	if (phy_interface_is_rgmii(phydev)) {
<<<<<<< HEAD
		ret = phy_write(phydev, MII_DP83867_PHYCTRL,
			(DP83867_MDI_CROSSOVER_AUTO << DP83867_MDI_CROSSOVER) |
			(dp83867->fifo_depth << DP83867_PHYCR_FIFO_DEPTH_SHIFT));
=======
		val = phy_read(phydev, MII_DP83867_PHYCTRL);
		if (val < 0)
			return val;
		val &= ~DP83867_PHYCR_FIFO_DEPTH_MASK;
		val |= (dp83867->fifo_depth << DP83867_PHYCR_FIFO_DEPTH_SHIFT);
		ret = phy_write(phydev, MII_DP83867_PHYCTRL, val);
>>>>>>> 523d939e
		if (ret)
			return ret;
	} else {
		phy_write(phydev, MII_BMCR,
			  (BMCR_ANENABLE | BMCR_FULLDPLX | BMCR_SPEED1000));

		cfg2 = phy_read(phydev, MII_DP83867_CFG2);
		cfg2 &= MII_DP83867_CFG2_MASK;
		cfg2 |= (MII_DP83867_CFG2_SPEEDOPT_10EN |
			 MII_DP83867_CFG2_SGMII_AUTONEGEN |
			 MII_DP83867_CFG2_SPEEDOPT_ENH |
			 MII_DP83867_CFG2_SPEEDOPT_CNT |
			 MII_DP83867_CFG2_SPEEDOPT_INTLOW);
		phy_write(phydev, MII_DP83867_CFG2, cfg2);

		phy_write_mmd_indirect(phydev, DP83867_RGMIICTL,
				       DP83867_DEVADDR, 0x0);

		phy_write(phydev, MII_DP83867_PHYCTRL,
			  DP83867_PHYCTRL_SGMIIEN |
			  (DP83867_MDI_CROSSOVER_MDIX << DP83867_MDI_CROSSOVER) |
			  (dp83867->fifo_depth << DP83867_PHYCTRL_RXFIFO_SHIFT) |
			  (dp83867->fifo_depth  << DP83867_PHYCTRL_TXFIFO_SHIFT));
		phy_write(phydev, MII_DP83867_BISCR, 0x0);
	}

	if ((phydev->interface >= PHY_INTERFACE_MODE_RGMII_ID) &&
	    (phydev->interface <= PHY_INTERFACE_MODE_RGMII_RXID)) {
		val = phy_read_mmd_indirect(phydev, DP83867_RGMIICTL,
					    DP83867_DEVADDR);

		if (phydev->interface == PHY_INTERFACE_MODE_RGMII_ID)
			val |= (DP83867_RGMII_TX_CLK_DELAY_EN | DP83867_RGMII_RX_CLK_DELAY_EN);

		if (phydev->interface == PHY_INTERFACE_MODE_RGMII_TXID)
			val |= DP83867_RGMII_TX_CLK_DELAY_EN;

		if (phydev->interface == PHY_INTERFACE_MODE_RGMII_RXID)
			val |= DP83867_RGMII_RX_CLK_DELAY_EN;

		phy_write_mmd_indirect(phydev, DP83867_RGMIICTL,
				       DP83867_DEVADDR, val);

		delay = (dp83867->rx_id_delay |
			(dp83867->tx_id_delay << DP83867_RGMII_TX_CLK_DELAY_SHIFT));

		phy_write_mmd_indirect(phydev, DP83867_RGMIIDCTL,
				       DP83867_DEVADDR, delay);
	}

	return 0;
}

static int dp83867_phy_reset(struct phy_device *phydev)
{
	int err;

	err = phy_write(phydev, DP83867_CTRL, DP83867_SW_RESET);
	if (err < 0)
		return err;

	return dp83867_config_init(phydev);
}

static struct phy_driver dp83867_driver[] = {
	{
		.phy_id		= DP83867_PHY_ID,
		.phy_id_mask	= 0xfffffff0,
		.name		= "TI DP83867",
		.features	= PHY_GBIT_FEATURES,
		.flags		= PHY_HAS_INTERRUPT,

		.config_init	= dp83867_config_init,
		.soft_reset	= dp83867_phy_reset,

		/* IRQ related */
		.ack_interrupt	= dp83867_ack_interrupt,
		.config_intr	= dp83867_config_intr,

		.config_aneg	= genphy_config_aneg,
		.read_status	= genphy_read_status,
		.suspend	= genphy_suspend,
		.resume		= genphy_resume,
	},
};
module_phy_driver(dp83867_driver);

static struct mdio_device_id __maybe_unused dp83867_tbl[] = {
	{ DP83867_PHY_ID, 0xfffffff0 },
	{ }
};

MODULE_DEVICE_TABLE(mdio, dp83867_tbl);

MODULE_DESCRIPTION("Texas Instruments DP83867 PHY driver");
MODULE_AUTHOR("Dan Murphy <dmurphy@ti.com");
MODULE_LICENSE("GPL");<|MERGE_RESOLUTION|>--- conflicted
+++ resolved
@@ -59,16 +59,13 @@
 
 /* PHY CTRL bits */
 #define DP83867_PHYCR_FIFO_DEPTH_SHIFT		14
-<<<<<<< HEAD
+#define DP83867_PHYCR_FIFO_DEPTH_MASK		(3 << 14)
 #define DP83867_MDI_CROSSOVER		5
 #define DP83867_MDI_CROSSOVER_AUTO	0b10
 #define DP83867_MDI_CROSSOVER_MDIX	0b01
 #define DP83867_PHYCTRL_SGMIIEN			0x0800
 #define DP83867_PHYCTRL_RXFIFO_SHIFT	12
 #define DP83867_PHYCTRL_TXFIFO_SHIFT	14
-=======
-#define DP83867_PHYCR_FIFO_DEPTH_MASK		(3 << 14)
->>>>>>> 523d939e
 
 /* RGMIIDCTL bits */
 #define DP83867_RGMII_TX_CLK_DELAY_SHIFT	4
@@ -153,13 +150,8 @@
 static int dp83867_config_init(struct phy_device *phydev)
 {
 	struct dp83867_private *dp83867;
-<<<<<<< HEAD
 	int ret;
 	u16 val, delay, cfg2;
-=======
-	int ret, val;
-	u16 delay;
->>>>>>> 523d939e
 
 	if (!phydev->priv) {
 		dp83867 = devm_kzalloc(&phydev->mdio.dev, sizeof(*dp83867),
@@ -176,18 +168,18 @@
 	}
 
 	if (phy_interface_is_rgmii(phydev)) {
-<<<<<<< HEAD
 		ret = phy_write(phydev, MII_DP83867_PHYCTRL,
 			(DP83867_MDI_CROSSOVER_AUTO << DP83867_MDI_CROSSOVER) |
 			(dp83867->fifo_depth << DP83867_PHYCR_FIFO_DEPTH_SHIFT));
-=======
+		if (ret)
+			return ret;
+
 		val = phy_read(phydev, MII_DP83867_PHYCTRL);
 		if (val < 0)
 			return val;
 		val &= ~DP83867_PHYCR_FIFO_DEPTH_MASK;
 		val |= (dp83867->fifo_depth << DP83867_PHYCR_FIFO_DEPTH_SHIFT);
 		ret = phy_write(phydev, MII_DP83867_PHYCTRL, val);
->>>>>>> 523d939e
 		if (ret)
 			return ret;
 	} else {
