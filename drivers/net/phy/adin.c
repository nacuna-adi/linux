--- conflicted
+++ resolved
@@ -940,11 +940,8 @@
 	{
 		PHY_ID_MATCH_MODEL(PHY_ID_ADIN1200),
 		.name		= "ADIN1200",
-<<<<<<< HEAD
 		.features	= PHY_BASIC_FEATURES, /* FIXME: remove this when the `get_features` hook becomes available */
-=======
 		.flags		= PHY_POLL_CABLE_TEST,
->>>>>>> e2662117
 		.probe		= adin_probe,
 		.config_init	= adin_config_init,
 		.soft_reset	= adin_soft_reset,
@@ -967,11 +964,8 @@
 	{
 		PHY_ID_MATCH_MODEL(PHY_ID_ADIN1300),
 		.name		= "ADIN1300",
-<<<<<<< HEAD
 		.features	= PHY_GBIT_FEATURES, /* FIXME: remove this when the `get_features` hook becomes available */
-=======
 		.flags		= PHY_POLL_CABLE_TEST,
->>>>>>> e2662117
 		.probe		= adin_probe,
 		.config_init	= adin_config_init,
 		.soft_reset	= adin_soft_reset,
