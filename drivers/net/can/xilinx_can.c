--- conflicted
+++ resolved
@@ -31,10 +31,7 @@
 #include <linux/phy/phy.h>
 #include <linux/pm_runtime.h>
 #include <linux/reset.h>
-<<<<<<< HEAD
-=======
 #include <linux/u64_stats_sync.h>
->>>>>>> 08485d4c
 
 #define DRIVER_NAME	"xilinx_can"
 
@@ -230,8 +227,6 @@
  * @devtype:			Device type specific constants
  * @transceiver:		Optional pointer to associated CAN transceiver
  * @rstc:			Pointer to reset control
-<<<<<<< HEAD
-=======
  * @ecc_enable:			ECC enable flag
  * @stats_lock:			Lock for synchronizing ECC errors stats
  * @ecc_2bit_rxfifo_cnt:	RXFIFO 2bit ECC count
@@ -240,7 +235,6 @@
  * @ecc_1bit_txolfifo_cnt:	TXOLFIFO 1bit ECC count
  * @ecc_2bit_txtlfifo_cnt:	TXTLFIFO 2bit ECC count
  * @ecc_1bit_txtlfifo_cnt:	TXTLFIFO 1bit ECC count
->>>>>>> 08485d4c
  */
 struct xcan_priv {
 	struct can_priv can;
@@ -260,8 +254,6 @@
 	struct xcan_devtype_data devtype;
 	struct phy *transceiver;
 	struct reset_control *rstc;
-<<<<<<< HEAD
-=======
 	bool ecc_enable;
 	spinlock_t stats_lock; /* Lock for synchronizing ECC errors stats */
 	u64_stats_t ecc_2bit_rxfifo_cnt;
@@ -270,7 +262,6 @@
 	u64_stats_t ecc_1bit_txolfifo_cnt;
 	u64_stats_t ecc_2bit_txtlfifo_cnt;
 	u64_stats_t ecc_1bit_txtlfifo_cnt;
->>>>>>> 08485d4c
 };
 
 /* CAN Bittiming constants as per Xilinx CAN specs */
@@ -2019,18 +2010,7 @@
 		ret = dev_err_probe(&pdev->dev, PTR_ERR(priv->bus_clk),
 				    "bus clock not found\n");
 		goto err_reset;
-<<<<<<< HEAD
-=======
-	}
-
-	transceiver = devm_phy_optional_get(&pdev->dev, NULL);
-	if (IS_ERR(transceiver)) {
-		ret = PTR_ERR(transceiver);
-		dev_err_probe(&pdev->dev, ret, "failed to get phy\n");
-		goto err_reset;
->>>>>>> 08485d4c
-	}
-	priv->transceiver = transceiver;
+	}
 
 	transceiver = devm_phy_optional_get(&pdev->dev, NULL);
 	if (IS_ERR(transceiver)) {
@@ -2112,12 +2092,6 @@
 	pm_runtime_disable(&pdev->dev);
 	reset_control_assert(priv->rstc);
 	free_candev(ndev);
-<<<<<<< HEAD
-	reset_control_assert(priv->rstc);
-
-	return 0;
-=======
->>>>>>> 08485d4c
 }
 
 static struct platform_driver xcan_driver = {
