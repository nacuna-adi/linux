// SPDX-License-Identifier: GPL-2.0
/*
 * PCI Bus Services, see include/linux/pci.h for further explanation.
 *
 * Copyright 1993 -- 1997 Drew Eckhardt, Frederic Potter,
 * David Mosberger-Tang
 *
 * Copyright 1997 -- 2000 Martin Mares <mj@ucw.cz>
 */

#include <linux/acpi.h>
#include <linux/kernel.h>
#include <linux/delay.h>
#include <linux/dmi.h>
#include <linux/init.h>
#include <linux/msi.h>
#include <linux/of.h>
#include <linux/pci.h>
#include <linux/pm.h>
#include <linux/slab.h>
#include <linux/module.h>
#include <linux/spinlock.h>
#include <linux/string.h>
#include <linux/log2.h>
#include <linux/logic_pio.h>
#include <linux/pm_wakeup.h>
#include <linux/device.h>
#include <linux/pm_runtime.h>
#include <linux/pci_hotplug.h>
#include <linux/vmalloc.h>
#include <asm/dma.h>
#include <linux/aer.h>
#include <linux/bitfield.h>
#include "pci.h"

DEFINE_MUTEX(pci_slot_mutex);

const char *pci_power_names[] = {
	"error", "D0", "D1", "D2", "D3hot", "D3cold", "unknown",
};
EXPORT_SYMBOL_GPL(pci_power_names);

#ifdef CONFIG_X86_32
int isa_dma_bridge_buggy;
EXPORT_SYMBOL(isa_dma_bridge_buggy);
#endif

int pci_pci_problems;
EXPORT_SYMBOL(pci_pci_problems);

unsigned int pci_pm_d3hot_delay;

static void pci_pme_list_scan(struct work_struct *work);

static LIST_HEAD(pci_pme_list);
static DEFINE_MUTEX(pci_pme_list_mutex);
static DECLARE_DELAYED_WORK(pci_pme_work, pci_pme_list_scan);

struct pci_pme_device {
	struct list_head list;
	struct pci_dev *dev;
};

#define PME_TIMEOUT 1000 /* How long between PME checks */

/*
 * Following exit from Conventional Reset, devices must be ready within 1 sec
 * (PCIe r6.0 sec 6.6.1).  A D3cold to D0 transition implies a Conventional
 * Reset (PCIe r6.0 sec 5.8).
 */
#define PCI_RESET_WAIT 1000 /* msec */

/*
 * Devices may extend the 1 sec period through Request Retry Status
 * completions (PCIe r6.0 sec 2.3.1).  The spec does not provide an upper
 * limit, but 60 sec ought to be enough for any device to become
 * responsive.
 */
#define PCIE_RESET_READY_POLL_MS 60000 /* msec */

static void pci_dev_d3_sleep(struct pci_dev *dev)
{
	unsigned int delay_ms = max(dev->d3hot_delay, pci_pm_d3hot_delay);
	unsigned int upper;

	if (delay_ms) {
		/* Use a 20% upper bound, 1ms minimum */
		upper = max(DIV_ROUND_CLOSEST(delay_ms, 5), 1U);
		usleep_range(delay_ms * USEC_PER_MSEC,
			     (delay_ms + upper) * USEC_PER_MSEC);
	}
}

bool pci_reset_supported(struct pci_dev *dev)
{
	return dev->reset_methods[0] != 0;
}

#ifdef CONFIG_PCI_DOMAINS
int pci_domains_supported = 1;
#endif

#define DEFAULT_CARDBUS_IO_SIZE		(256)
#define DEFAULT_CARDBUS_MEM_SIZE	(64*1024*1024)
/* pci=cbmemsize=nnM,cbiosize=nn can override this */
unsigned long pci_cardbus_io_size = DEFAULT_CARDBUS_IO_SIZE;
unsigned long pci_cardbus_mem_size = DEFAULT_CARDBUS_MEM_SIZE;

#define DEFAULT_HOTPLUG_IO_SIZE		(256)
#define DEFAULT_HOTPLUG_MMIO_SIZE	(2*1024*1024)
#define DEFAULT_HOTPLUG_MMIO_PREF_SIZE	(2*1024*1024)
/* hpiosize=nn can override this */
unsigned long pci_hotplug_io_size  = DEFAULT_HOTPLUG_IO_SIZE;
/*
 * pci=hpmmiosize=nnM overrides non-prefetchable MMIO size,
 * pci=hpmmioprefsize=nnM overrides prefetchable MMIO size;
 * pci=hpmemsize=nnM overrides both
 */
unsigned long pci_hotplug_mmio_size = DEFAULT_HOTPLUG_MMIO_SIZE;
unsigned long pci_hotplug_mmio_pref_size = DEFAULT_HOTPLUG_MMIO_PREF_SIZE;

#define DEFAULT_HOTPLUG_BUS_SIZE	1
unsigned long pci_hotplug_bus_size = DEFAULT_HOTPLUG_BUS_SIZE;


/* PCIe MPS/MRRS strategy; can be overridden by kernel command-line param */
#ifdef CONFIG_PCIE_BUS_TUNE_OFF
enum pcie_bus_config_types pcie_bus_config = PCIE_BUS_TUNE_OFF;
#elif defined CONFIG_PCIE_BUS_SAFE
enum pcie_bus_config_types pcie_bus_config = PCIE_BUS_SAFE;
#elif defined CONFIG_PCIE_BUS_PERFORMANCE
enum pcie_bus_config_types pcie_bus_config = PCIE_BUS_PERFORMANCE;
#elif defined CONFIG_PCIE_BUS_PEER2PEER
enum pcie_bus_config_types pcie_bus_config = PCIE_BUS_PEER2PEER;
#else
enum pcie_bus_config_types pcie_bus_config = PCIE_BUS_DEFAULT;
#endif

/*
 * The default CLS is used if arch didn't set CLS explicitly and not
 * all pci devices agree on the same value.  Arch can override either
 * the dfl or actual value as it sees fit.  Don't forget this is
 * measured in 32-bit words, not bytes.
 */
u8 pci_dfl_cache_line_size __ro_after_init = L1_CACHE_BYTES >> 2;
u8 pci_cache_line_size __ro_after_init ;

/*
 * If we set up a device for bus mastering, we need to check the latency
 * timer as certain BIOSes forget to set it properly.
 */
unsigned int pcibios_max_latency = 255;

/* If set, the PCIe ARI capability will not be used. */
static bool pcie_ari_disabled;

/* If set, the PCIe ATS capability will not be used. */
static bool pcie_ats_disabled;

/* If set, the PCI config space of each device is printed during boot. */
bool pci_early_dump;

bool pci_ats_disabled(void)
{
	return pcie_ats_disabled;
}
EXPORT_SYMBOL_GPL(pci_ats_disabled);

/* Disable bridge_d3 for all PCIe ports */
static bool pci_bridge_d3_disable;
/* Force bridge_d3 for all PCIe ports */
static bool pci_bridge_d3_force;

static int __init pcie_port_pm_setup(char *str)
{
	if (!strcmp(str, "off"))
		pci_bridge_d3_disable = true;
	else if (!strcmp(str, "force"))
		pci_bridge_d3_force = true;
	return 1;
}
__setup("pcie_port_pm=", pcie_port_pm_setup);

/**
 * pci_bus_max_busnr - returns maximum PCI bus number of given bus' children
 * @bus: pointer to PCI bus structure to search
 *
 * Given a PCI bus, returns the highest PCI bus number present in the set
 * including the given PCI bus and its list of child PCI buses.
 */
unsigned char pci_bus_max_busnr(struct pci_bus *bus)
{
	struct pci_bus *tmp;
	unsigned char max, n;

	max = bus->busn_res.end;
	list_for_each_entry(tmp, &bus->children, node) {
		n = pci_bus_max_busnr(tmp);
		if (n > max)
			max = n;
	}
	return max;
}
EXPORT_SYMBOL_GPL(pci_bus_max_busnr);

/**
 * pci_status_get_and_clear_errors - return and clear error bits in PCI_STATUS
 * @pdev: the PCI device
 *
 * Returns error bits set in PCI_STATUS and clears them.
 */
int pci_status_get_and_clear_errors(struct pci_dev *pdev)
{
	u16 status;
	int ret;

	ret = pci_read_config_word(pdev, PCI_STATUS, &status);
	if (ret != PCIBIOS_SUCCESSFUL)
		return -EIO;

	status &= PCI_STATUS_ERROR_BITS;
	if (status)
		pci_write_config_word(pdev, PCI_STATUS, status);

	return status;
}
EXPORT_SYMBOL_GPL(pci_status_get_and_clear_errors);

#ifdef CONFIG_HAS_IOMEM
static void __iomem *__pci_ioremap_resource(struct pci_dev *pdev, int bar,
					    bool write_combine)
{
	struct resource *res = &pdev->resource[bar];
	resource_size_t start = res->start;
	resource_size_t size = resource_size(res);

	/*
	 * Make sure the BAR is actually a memory resource, not an IO resource
	 */
	if (res->flags & IORESOURCE_UNSET || !(res->flags & IORESOURCE_MEM)) {
		pci_err(pdev, "can't ioremap BAR %d: %pR\n", bar, res);
		return NULL;
	}

	if (write_combine)
		return ioremap_wc(start, size);

	return ioremap(start, size);
}

void __iomem *pci_ioremap_bar(struct pci_dev *pdev, int bar)
{
	return __pci_ioremap_resource(pdev, bar, false);
}
EXPORT_SYMBOL_GPL(pci_ioremap_bar);

void __iomem *pci_ioremap_wc_bar(struct pci_dev *pdev, int bar)
{
	return __pci_ioremap_resource(pdev, bar, true);
}
EXPORT_SYMBOL_GPL(pci_ioremap_wc_bar);
#endif

/**
 * pci_dev_str_match_path - test if a path string matches a device
 * @dev: the PCI device to test
 * @path: string to match the device against
 * @endptr: pointer to the string after the match
 *
 * Test if a string (typically from a kernel parameter) formatted as a
 * path of device/function addresses matches a PCI device. The string must
 * be of the form:
 *
 *   [<domain>:]<bus>:<device>.<func>[/<device>.<func>]*
 *
 * A path for a device can be obtained using 'lspci -t'.  Using a path
 * is more robust against bus renumbering than using only a single bus,
 * device and function address.
 *
 * Returns 1 if the string matches the device, 0 if it does not and
 * a negative error code if it fails to parse the string.
 */
static int pci_dev_str_match_path(struct pci_dev *dev, const char *path,
				  const char **endptr)
{
	int ret;
	unsigned int seg, bus, slot, func;
	char *wpath, *p;
	char end;

	*endptr = strchrnul(path, ';');

	wpath = kmemdup_nul(path, *endptr - path, GFP_ATOMIC);
	if (!wpath)
		return -ENOMEM;

	while (1) {
		p = strrchr(wpath, '/');
		if (!p)
			break;
		ret = sscanf(p, "/%x.%x%c", &slot, &func, &end);
		if (ret != 2) {
			ret = -EINVAL;
			goto free_and_exit;
		}

		if (dev->devfn != PCI_DEVFN(slot, func)) {
			ret = 0;
			goto free_and_exit;
		}

		/*
		 * Note: we don't need to get a reference to the upstream
		 * bridge because we hold a reference to the top level
		 * device which should hold a reference to the bridge,
		 * and so on.
		 */
		dev = pci_upstream_bridge(dev);
		if (!dev) {
			ret = 0;
			goto free_and_exit;
		}

		*p = 0;
	}

	ret = sscanf(wpath, "%x:%x:%x.%x%c", &seg, &bus, &slot,
		     &func, &end);
	if (ret != 4) {
		seg = 0;
		ret = sscanf(wpath, "%x:%x.%x%c", &bus, &slot, &func, &end);
		if (ret != 3) {
			ret = -EINVAL;
			goto free_and_exit;
		}
	}

	ret = (seg == pci_domain_nr(dev->bus) &&
	       bus == dev->bus->number &&
	       dev->devfn == PCI_DEVFN(slot, func));

free_and_exit:
	kfree(wpath);
	return ret;
}

/**
 * pci_dev_str_match - test if a string matches a device
 * @dev: the PCI device to test
 * @p: string to match the device against
 * @endptr: pointer to the string after the match
 *
 * Test if a string (typically from a kernel parameter) matches a specified
 * PCI device. The string may be of one of the following formats:
 *
 *   [<domain>:]<bus>:<device>.<func>[/<device>.<func>]*
 *   pci:<vendor>:<device>[:<subvendor>:<subdevice>]
 *
 * The first format specifies a PCI bus/device/function address which
 * may change if new hardware is inserted, if motherboard firmware changes,
 * or due to changes caused in kernel parameters. If the domain is
 * left unspecified, it is taken to be 0.  In order to be robust against
 * bus renumbering issues, a path of PCI device/function numbers may be used
 * to address the specific device.  The path for a device can be determined
 * through the use of 'lspci -t'.
 *
 * The second format matches devices using IDs in the configuration
 * space which may match multiple devices in the system. A value of 0
 * for any field will match all devices. (Note: this differs from
 * in-kernel code that uses PCI_ANY_ID which is ~0; this is for
 * legacy reasons and convenience so users don't have to specify
 * FFFFFFFFs on the command line.)
 *
 * Returns 1 if the string matches the device, 0 if it does not and
 * a negative error code if the string cannot be parsed.
 */
static int pci_dev_str_match(struct pci_dev *dev, const char *p,
			     const char **endptr)
{
	int ret;
	int count;
	unsigned short vendor, device, subsystem_vendor, subsystem_device;

	if (strncmp(p, "pci:", 4) == 0) {
		/* PCI vendor/device (subvendor/subdevice) IDs are specified */
		p += 4;
		ret = sscanf(p, "%hx:%hx:%hx:%hx%n", &vendor, &device,
			     &subsystem_vendor, &subsystem_device, &count);
		if (ret != 4) {
			ret = sscanf(p, "%hx:%hx%n", &vendor, &device, &count);
			if (ret != 2)
				return -EINVAL;

			subsystem_vendor = 0;
			subsystem_device = 0;
		}

		p += count;

		if ((!vendor || vendor == dev->vendor) &&
		    (!device || device == dev->device) &&
		    (!subsystem_vendor ||
			    subsystem_vendor == dev->subsystem_vendor) &&
		    (!subsystem_device ||
			    subsystem_device == dev->subsystem_device))
			goto found;
	} else {
		/*
		 * PCI Bus, Device, Function IDs are specified
		 * (optionally, may include a path of devfns following it)
		 */
		ret = pci_dev_str_match_path(dev, p, &p);
		if (ret < 0)
			return ret;
		else if (ret)
			goto found;
	}

	*endptr = p;
	return 0;

found:
	*endptr = p;
	return 1;
}

static u8 __pci_find_next_cap_ttl(struct pci_bus *bus, unsigned int devfn,
				  u8 pos, int cap, int *ttl)
{
	u8 id;
	u16 ent;

	pci_bus_read_config_byte(bus, devfn, pos, &pos);

	while ((*ttl)--) {
		if (pos < 0x40)
			break;
		pos &= ~3;
		pci_bus_read_config_word(bus, devfn, pos, &ent);

		id = ent & 0xff;
		if (id == 0xff)
			break;
		if (id == cap)
			return pos;
		pos = (ent >> 8);
	}
	return 0;
}

static u8 __pci_find_next_cap(struct pci_bus *bus, unsigned int devfn,
			      u8 pos, int cap)
{
	int ttl = PCI_FIND_CAP_TTL;

	return __pci_find_next_cap_ttl(bus, devfn, pos, cap, &ttl);
}

u8 pci_find_next_capability(struct pci_dev *dev, u8 pos, int cap)
{
	return __pci_find_next_cap(dev->bus, dev->devfn,
				   pos + PCI_CAP_LIST_NEXT, cap);
}
EXPORT_SYMBOL_GPL(pci_find_next_capability);

static u8 __pci_bus_find_cap_start(struct pci_bus *bus,
				    unsigned int devfn, u8 hdr_type)
{
	u16 status;

	pci_bus_read_config_word(bus, devfn, PCI_STATUS, &status);
	if (!(status & PCI_STATUS_CAP_LIST))
		return 0;

	switch (hdr_type) {
	case PCI_HEADER_TYPE_NORMAL:
	case PCI_HEADER_TYPE_BRIDGE:
		return PCI_CAPABILITY_LIST;
	case PCI_HEADER_TYPE_CARDBUS:
		return PCI_CB_CAPABILITY_LIST;
	}

	return 0;
}

/**
 * pci_find_capability - query for devices' capabilities
 * @dev: PCI device to query
 * @cap: capability code
 *
 * Tell if a device supports a given PCI capability.
 * Returns the address of the requested capability structure within the
 * device's PCI configuration space or 0 in case the device does not
 * support it.  Possible values for @cap include:
 *
 *  %PCI_CAP_ID_PM           Power Management
 *  %PCI_CAP_ID_AGP          Accelerated Graphics Port
 *  %PCI_CAP_ID_VPD          Vital Product Data
 *  %PCI_CAP_ID_SLOTID       Slot Identification
 *  %PCI_CAP_ID_MSI          Message Signalled Interrupts
 *  %PCI_CAP_ID_CHSWP        CompactPCI HotSwap
 *  %PCI_CAP_ID_PCIX         PCI-X
 *  %PCI_CAP_ID_EXP          PCI Express
 */
u8 pci_find_capability(struct pci_dev *dev, int cap)
{
	u8 pos;

	pos = __pci_bus_find_cap_start(dev->bus, dev->devfn, dev->hdr_type);
	if (pos)
		pos = __pci_find_next_cap(dev->bus, dev->devfn, pos, cap);

	return pos;
}
EXPORT_SYMBOL(pci_find_capability);

/**
 * pci_bus_find_capability - query for devices' capabilities
 * @bus: the PCI bus to query
 * @devfn: PCI device to query
 * @cap: capability code
 *
 * Like pci_find_capability() but works for PCI devices that do not have a
 * pci_dev structure set up yet.
 *
 * Returns the address of the requested capability structure within the
 * device's PCI configuration space or 0 in case the device does not
 * support it.
 */
u8 pci_bus_find_capability(struct pci_bus *bus, unsigned int devfn, int cap)
{
	u8 hdr_type, pos;

	pci_bus_read_config_byte(bus, devfn, PCI_HEADER_TYPE, &hdr_type);

	pos = __pci_bus_find_cap_start(bus, devfn, hdr_type & PCI_HEADER_TYPE_MASK);
	if (pos)
		pos = __pci_find_next_cap(bus, devfn, pos, cap);

	return pos;
}
EXPORT_SYMBOL(pci_bus_find_capability);

/**
 * pci_find_next_ext_capability - Find an extended capability
 * @dev: PCI device to query
 * @start: address at which to start looking (0 to start at beginning of list)
 * @cap: capability code
 *
 * Returns the address of the next matching extended capability structure
 * within the device's PCI configuration space or 0 if the device does
 * not support it.  Some capabilities can occur several times, e.g., the
 * vendor-specific capability, and this provides a way to find them all.
 */
u16 pci_find_next_ext_capability(struct pci_dev *dev, u16 start, int cap)
{
	u32 header;
	int ttl;
	u16 pos = PCI_CFG_SPACE_SIZE;

	/* minimum 8 bytes per capability */
	ttl = (PCI_CFG_SPACE_EXP_SIZE - PCI_CFG_SPACE_SIZE) / 8;

	if (dev->cfg_size <= PCI_CFG_SPACE_SIZE)
		return 0;

	if (start)
		pos = start;

	if (pci_read_config_dword(dev, pos, &header) != PCIBIOS_SUCCESSFUL)
		return 0;

	/*
	 * If we have no capabilities, this is indicated by cap ID,
	 * cap version and next pointer all being 0.
	 */
	if (header == 0)
		return 0;

	while (ttl-- > 0) {
		if (PCI_EXT_CAP_ID(header) == cap && pos != start)
			return pos;

		pos = PCI_EXT_CAP_NEXT(header);
		if (pos < PCI_CFG_SPACE_SIZE)
			break;

		if (pci_read_config_dword(dev, pos, &header) != PCIBIOS_SUCCESSFUL)
			break;
	}

	return 0;
}
EXPORT_SYMBOL_GPL(pci_find_next_ext_capability);

/**
 * pci_find_ext_capability - Find an extended capability
 * @dev: PCI device to query
 * @cap: capability code
 *
 * Returns the address of the requested extended capability structure
 * within the device's PCI configuration space or 0 if the device does
 * not support it.  Possible values for @cap include:
 *
 *  %PCI_EXT_CAP_ID_ERR		Advanced Error Reporting
 *  %PCI_EXT_CAP_ID_VC		Virtual Channel
 *  %PCI_EXT_CAP_ID_DSN		Device Serial Number
 *  %PCI_EXT_CAP_ID_PWR		Power Budgeting
 */
u16 pci_find_ext_capability(struct pci_dev *dev, int cap)
{
	return pci_find_next_ext_capability(dev, 0, cap);
}
EXPORT_SYMBOL_GPL(pci_find_ext_capability);

/**
 * pci_get_dsn - Read and return the 8-byte Device Serial Number
 * @dev: PCI device to query
 *
 * Looks up the PCI_EXT_CAP_ID_DSN and reads the 8 bytes of the Device Serial
 * Number.
 *
 * Returns the DSN, or zero if the capability does not exist.
 */
u64 pci_get_dsn(struct pci_dev *dev)
{
	u32 dword;
	u64 dsn;
	int pos;

	pos = pci_find_ext_capability(dev, PCI_EXT_CAP_ID_DSN);
	if (!pos)
		return 0;

	/*
	 * The Device Serial Number is two dwords offset 4 bytes from the
	 * capability position. The specification says that the first dword is
	 * the lower half, and the second dword is the upper half.
	 */
	pos += 4;
	pci_read_config_dword(dev, pos, &dword);
	dsn = (u64)dword;
	pci_read_config_dword(dev, pos + 4, &dword);
	dsn |= ((u64)dword) << 32;

	return dsn;
}
EXPORT_SYMBOL_GPL(pci_get_dsn);

static u8 __pci_find_next_ht_cap(struct pci_dev *dev, u8 pos, int ht_cap)
{
	int rc, ttl = PCI_FIND_CAP_TTL;
	u8 cap, mask;

	if (ht_cap == HT_CAPTYPE_SLAVE || ht_cap == HT_CAPTYPE_HOST)
		mask = HT_3BIT_CAP_MASK;
	else
		mask = HT_5BIT_CAP_MASK;

	pos = __pci_find_next_cap_ttl(dev->bus, dev->devfn, pos,
				      PCI_CAP_ID_HT, &ttl);
	while (pos) {
		rc = pci_read_config_byte(dev, pos + 3, &cap);
		if (rc != PCIBIOS_SUCCESSFUL)
			return 0;

		if ((cap & mask) == ht_cap)
			return pos;

		pos = __pci_find_next_cap_ttl(dev->bus, dev->devfn,
					      pos + PCI_CAP_LIST_NEXT,
					      PCI_CAP_ID_HT, &ttl);
	}

	return 0;
}

/**
 * pci_find_next_ht_capability - query a device's HyperTransport capabilities
 * @dev: PCI device to query
 * @pos: Position from which to continue searching
 * @ht_cap: HyperTransport capability code
 *
 * To be used in conjunction with pci_find_ht_capability() to search for
 * all capabilities matching @ht_cap. @pos should always be a value returned
 * from pci_find_ht_capability().
 *
 * NB. To be 100% safe against broken PCI devices, the caller should take
 * steps to avoid an infinite loop.
 */
u8 pci_find_next_ht_capability(struct pci_dev *dev, u8 pos, int ht_cap)
{
	return __pci_find_next_ht_cap(dev, pos + PCI_CAP_LIST_NEXT, ht_cap);
}
EXPORT_SYMBOL_GPL(pci_find_next_ht_capability);

/**
 * pci_find_ht_capability - query a device's HyperTransport capabilities
 * @dev: PCI device to query
 * @ht_cap: HyperTransport capability code
 *
 * Tell if a device supports a given HyperTransport capability.
 * Returns an address within the device's PCI configuration space
 * or 0 in case the device does not support the request capability.
 * The address points to the PCI capability, of type PCI_CAP_ID_HT,
 * which has a HyperTransport capability matching @ht_cap.
 */
u8 pci_find_ht_capability(struct pci_dev *dev, int ht_cap)
{
	u8 pos;

	pos = __pci_bus_find_cap_start(dev->bus, dev->devfn, dev->hdr_type);
	if (pos)
		pos = __pci_find_next_ht_cap(dev, pos, ht_cap);

	return pos;
}
EXPORT_SYMBOL_GPL(pci_find_ht_capability);

/**
 * pci_find_vsec_capability - Find a vendor-specific extended capability
 * @dev: PCI device to query
 * @vendor: Vendor ID for which capability is defined
 * @cap: Vendor-specific capability ID
 *
 * If @dev has Vendor ID @vendor, search for a VSEC capability with
 * VSEC ID @cap. If found, return the capability offset in
 * config space; otherwise return 0.
 */
u16 pci_find_vsec_capability(struct pci_dev *dev, u16 vendor, int cap)
{
	u16 vsec = 0;
	u32 header;
	int ret;

	if (vendor != dev->vendor)
		return 0;

	while ((vsec = pci_find_next_ext_capability(dev, vsec,
						     PCI_EXT_CAP_ID_VNDR))) {
		ret = pci_read_config_dword(dev, vsec + PCI_VNDR_HEADER, &header);
		if (ret != PCIBIOS_SUCCESSFUL)
			continue;

		if (PCI_VNDR_HEADER_ID(header) == cap)
			return vsec;
	}

	return 0;
}
EXPORT_SYMBOL_GPL(pci_find_vsec_capability);

/**
 * pci_find_dvsec_capability - Find DVSEC for vendor
 * @dev: PCI device to query
 * @vendor: Vendor ID to match for the DVSEC
 * @dvsec: Designated Vendor-specific capability ID
 *
 * If DVSEC has Vendor ID @vendor and DVSEC ID @dvsec return the capability
 * offset in config space; otherwise return 0.
 */
u16 pci_find_dvsec_capability(struct pci_dev *dev, u16 vendor, u16 dvsec)
{
	int pos;

	pos = pci_find_ext_capability(dev, PCI_EXT_CAP_ID_DVSEC);
	if (!pos)
		return 0;

	while (pos) {
		u16 v, id;

		pci_read_config_word(dev, pos + PCI_DVSEC_HEADER1, &v);
		pci_read_config_word(dev, pos + PCI_DVSEC_HEADER2, &id);
		if (vendor == v && dvsec == id)
			return pos;

		pos = pci_find_next_ext_capability(dev, pos, PCI_EXT_CAP_ID_DVSEC);
	}

	return 0;
}
EXPORT_SYMBOL_GPL(pci_find_dvsec_capability);

/**
 * pci_find_parent_resource - return resource region of parent bus of given
 *			      region
 * @dev: PCI device structure contains resources to be searched
 * @res: child resource record for which parent is sought
 *
 * For given resource region of given device, return the resource region of
 * parent bus the given region is contained in.
 */
struct resource *pci_find_parent_resource(const struct pci_dev *dev,
					  struct resource *res)
{
	const struct pci_bus *bus = dev->bus;
	struct resource *r;

	pci_bus_for_each_resource(bus, r) {
		if (!r)
			continue;
		if (resource_contains(r, res)) {

			/*
			 * If the window is prefetchable but the BAR is
			 * not, the allocator made a mistake.
			 */
			if (r->flags & IORESOURCE_PREFETCH &&
			    !(res->flags & IORESOURCE_PREFETCH))
				return NULL;

			/*
			 * If we're below a transparent bridge, there may
			 * be both a positively-decoded aperture and a
			 * subtractively-decoded region that contain the BAR.
			 * We want the positively-decoded one, so this depends
			 * on pci_bus_for_each_resource() giving us those
			 * first.
			 */
			return r;
		}
	}
	return NULL;
}
EXPORT_SYMBOL(pci_find_parent_resource);

/**
 * pci_find_resource - Return matching PCI device resource
 * @dev: PCI device to query
 * @res: Resource to look for
 *
 * Goes over standard PCI resources (BARs) and checks if the given resource
 * is partially or fully contained in any of them. In that case the
 * matching resource is returned, %NULL otherwise.
 */
struct resource *pci_find_resource(struct pci_dev *dev, struct resource *res)
{
	int i;

	for (i = 0; i < PCI_STD_NUM_BARS; i++) {
		struct resource *r = &dev->resource[i];

		if (r->start && resource_contains(r, res))
			return r;
	}

	return NULL;
}
EXPORT_SYMBOL(pci_find_resource);

/**
 * pci_resource_name - Return the name of the PCI resource
 * @dev: PCI device to query
 * @i: index of the resource
 *
 * Return the standard PCI resource (BAR) name according to their index.
 */
const char *pci_resource_name(struct pci_dev *dev, unsigned int i)
{
	static const char * const bar_name[] = {
		"BAR 0",
		"BAR 1",
		"BAR 2",
		"BAR 3",
		"BAR 4",
		"BAR 5",
		"ROM",
#ifdef CONFIG_PCI_IOV
		"VF BAR 0",
		"VF BAR 1",
		"VF BAR 2",
		"VF BAR 3",
		"VF BAR 4",
		"VF BAR 5",
#endif
		"bridge window",	/* "io" included in %pR */
		"bridge window",	/* "mem" included in %pR */
		"bridge window",	/* "mem pref" included in %pR */
	};
	static const char * const cardbus_name[] = {
		"BAR 1",
		"unknown",
		"unknown",
		"unknown",
		"unknown",
		"unknown",
#ifdef CONFIG_PCI_IOV
		"unknown",
		"unknown",
		"unknown",
		"unknown",
		"unknown",
		"unknown",
#endif
		"CardBus bridge window 0",	/* I/O */
		"CardBus bridge window 1",	/* I/O */
		"CardBus bridge window 0",	/* mem */
		"CardBus bridge window 1",	/* mem */
	};

	if (dev->hdr_type == PCI_HEADER_TYPE_CARDBUS &&
	    i < ARRAY_SIZE(cardbus_name))
		return cardbus_name[i];

	if (i < ARRAY_SIZE(bar_name))
		return bar_name[i];

	return "unknown";
}

/**
 * pci_wait_for_pending - wait for @mask bit(s) to clear in status word @pos
 * @dev: the PCI device to operate on
 * @pos: config space offset of status word
 * @mask: mask of bit(s) to care about in status word
 *
 * Return 1 when mask bit(s) in status word clear, 0 otherwise.
 */
int pci_wait_for_pending(struct pci_dev *dev, int pos, u16 mask)
{
	int i;

	/* Wait for Transaction Pending bit clean */
	for (i = 0; i < 4; i++) {
		u16 status;
		if (i)
			msleep((1 << (i - 1)) * 100);

		pci_read_config_word(dev, pos, &status);
		if (!(status & mask))
			return 1;
	}

	return 0;
}

static int pci_acs_enable;

/**
 * pci_request_acs - ask for ACS to be enabled if supported
 */
void pci_request_acs(void)
{
	pci_acs_enable = 1;
}

static const char *disable_acs_redir_param;
static const char *config_acs_param;

struct pci_acs {
	u16 cap;
	u16 ctrl;
	u16 fw_ctrl;
};

static void __pci_config_acs(struct pci_dev *dev, struct pci_acs *caps,
			     const char *p, u16 mask, u16 flags)
{
	char *delimit;
	int ret = 0;

	if (!p)
		return;

	while (*p) {
		if (!mask) {
			/* Check for ACS flags */
			delimit = strstr(p, "@");
			if (delimit) {
				int end;
				u32 shift = 0;

				end = delimit - p - 1;

				while (end > -1) {
					if (*(p + end) == '0') {
						mask |= 1 << shift;
						shift++;
						end--;
					} else if (*(p + end) == '1') {
						mask |= 1 << shift;
						flags |= 1 << shift;
						shift++;
						end--;
					} else if ((*(p + end) == 'x') || (*(p + end) == 'X')) {
						shift++;
						end--;
					} else {
						pci_err(dev, "Invalid ACS flags... Ignoring\n");
						return;
					}
				}
				p = delimit + 1;
			} else {
				pci_err(dev, "ACS Flags missing\n");
				return;
			}
		}

		if (mask & ~(PCI_ACS_SV | PCI_ACS_TB | PCI_ACS_RR | PCI_ACS_CR |
			    PCI_ACS_UF | PCI_ACS_EC | PCI_ACS_DT)) {
			pci_err(dev, "Invalid ACS flags specified\n");
			return;
		}

		ret = pci_dev_str_match(dev, p, &p);
		if (ret < 0) {
			pr_info_once("PCI: Can't parse ACS command line parameter\n");
			break;
		} else if (ret == 1) {
			/* Found a match */
			break;
		}

		if (*p != ';' && *p != ',') {
			/* End of param or invalid format */
			break;
		}
		p++;
	}

	if (ret != 1)
		return;

	if (!pci_dev_specific_disable_acs_redir(dev))
		return;

	pci_dbg(dev, "ACS mask  = %#06x\n", mask);
	pci_dbg(dev, "ACS flags = %#06x\n", flags);

	/* If mask is 0 then we copy the bit from the firmware setting. */
	caps->ctrl = (caps->ctrl & ~mask) | (caps->fw_ctrl & mask);
	caps->ctrl |= flags;

	pci_info(dev, "Configured ACS to %#06x\n", caps->ctrl);
}

/**
 * pci_std_enable_acs - enable ACS on devices using standard ACS capabilities
 * @dev: the PCI device
 * @caps: default ACS controls
 */
static void pci_std_enable_acs(struct pci_dev *dev, struct pci_acs *caps)
{
	/* Source Validation */
	caps->ctrl |= (caps->cap & PCI_ACS_SV);

	/* P2P Request Redirect */
	caps->ctrl |= (caps->cap & PCI_ACS_RR);

	/* P2P Completion Redirect */
	caps->ctrl |= (caps->cap & PCI_ACS_CR);

	/* Upstream Forwarding */
	caps->ctrl |= (caps->cap & PCI_ACS_UF);

	/* Enable Translation Blocking for external devices and noats */
	if (pci_ats_disabled() || dev->external_facing || dev->untrusted)
		caps->ctrl |= (caps->cap & PCI_ACS_TB);
}

/**
 * pci_enable_acs - enable ACS if hardware support it
 * @dev: the PCI device
 */
static void pci_enable_acs(struct pci_dev *dev)
{
	struct pci_acs caps;
	bool enable_acs = false;
	int pos;

	/* If an iommu is present we start with kernel default caps */
	if (pci_acs_enable) {
		if (pci_dev_specific_enable_acs(dev))
			enable_acs = true;
	}

	pos = dev->acs_cap;
	if (!pos)
		return;

	pci_read_config_word(dev, pos + PCI_ACS_CAP, &caps.cap);
	pci_read_config_word(dev, pos + PCI_ACS_CTRL, &caps.ctrl);
	caps.fw_ctrl = caps.ctrl;

	if (enable_acs)
		pci_std_enable_acs(dev, &caps);

	/*
	 * Always apply caps from the command line, even if there is no iommu.
	 * Trust that the admin has a reason to change the ACS settings.
	 */
	__pci_config_acs(dev, &caps, disable_acs_redir_param,
			 PCI_ACS_RR | PCI_ACS_CR | PCI_ACS_EC,
			 ~(PCI_ACS_RR | PCI_ACS_CR | PCI_ACS_EC));
	__pci_config_acs(dev, &caps, config_acs_param, 0, 0);

	pci_write_config_word(dev, pos + PCI_ACS_CTRL, caps.ctrl);
}

/**
 * pcie_read_tlp_log - read TLP Header Log
 * @dev: PCIe device
 * @where: PCI Config offset of TLP Header Log
 * @tlp_log: TLP Log structure to fill
 *
 * Fill @tlp_log from TLP Header Log registers, e.g., AER or DPC.
 *
 * Return: 0 on success and filled TLP Log structure, <0 on error.
 */
int pcie_read_tlp_log(struct pci_dev *dev, int where,
		      struct pcie_tlp_log *tlp_log)
{
	int i, ret;

	memset(tlp_log, 0, sizeof(*tlp_log));

	for (i = 0; i < 4; i++) {
		ret = pci_read_config_dword(dev, where + i * 4,
					    &tlp_log->dw[i]);
		if (ret)
			return pcibios_err_to_errno(ret);
	}

	return 0;
}
EXPORT_SYMBOL_GPL(pcie_read_tlp_log);

/**
 * pci_restore_bars - restore a device's BAR values (e.g. after wake-up)
 * @dev: PCI device to have its BARs restored
 *
 * Restore the BAR values for a given device, so as to make it
 * accessible by its driver.
 */
static void pci_restore_bars(struct pci_dev *dev)
{
	int i;

	for (i = 0; i < PCI_BRIDGE_RESOURCES; i++)
		pci_update_resource(dev, i);
}

static inline bool platform_pci_power_manageable(struct pci_dev *dev)
{
	if (pci_use_mid_pm())
		return true;

	return acpi_pci_power_manageable(dev);
}

static inline int platform_pci_set_power_state(struct pci_dev *dev,
					       pci_power_t t)
{
	if (pci_use_mid_pm())
		return mid_pci_set_power_state(dev, t);

	return acpi_pci_set_power_state(dev, t);
}

static inline pci_power_t platform_pci_get_power_state(struct pci_dev *dev)
{
	if (pci_use_mid_pm())
		return mid_pci_get_power_state(dev);

	return acpi_pci_get_power_state(dev);
}

static inline void platform_pci_refresh_power_state(struct pci_dev *dev)
{
	if (!pci_use_mid_pm())
		acpi_pci_refresh_power_state(dev);
}

static inline pci_power_t platform_pci_choose_state(struct pci_dev *dev)
{
	if (pci_use_mid_pm())
		return PCI_POWER_ERROR;

	return acpi_pci_choose_state(dev);
}

static inline int platform_pci_set_wakeup(struct pci_dev *dev, bool enable)
{
	if (pci_use_mid_pm())
		return PCI_POWER_ERROR;

	return acpi_pci_wakeup(dev, enable);
}

static inline bool platform_pci_need_resume(struct pci_dev *dev)
{
	if (pci_use_mid_pm())
		return false;

	return acpi_pci_need_resume(dev);
}

static inline bool platform_pci_bridge_d3(struct pci_dev *dev)
{
	if (pci_use_mid_pm())
		return false;

	return acpi_pci_bridge_d3(dev);
}

/**
 * pci_update_current_state - Read power state of given device and cache it
 * @dev: PCI device to handle.
 * @state: State to cache in case the device doesn't have the PM capability
 *
 * The power state is read from the PMCSR register, which however is
 * inaccessible in D3cold.  The platform firmware is therefore queried first
 * to detect accessibility of the register.  In case the platform firmware
 * reports an incorrect state or the device isn't power manageable by the
 * platform at all, we try to detect D3cold by testing accessibility of the
 * vendor ID in config space.
 */
void pci_update_current_state(struct pci_dev *dev, pci_power_t state)
{
	if (platform_pci_get_power_state(dev) == PCI_D3cold) {
		dev->current_state = PCI_D3cold;
	} else if (dev->pm_cap) {
		u16 pmcsr;

		pci_read_config_word(dev, dev->pm_cap + PCI_PM_CTRL, &pmcsr);
		if (PCI_POSSIBLE_ERROR(pmcsr)) {
			dev->current_state = PCI_D3cold;
			return;
		}
		dev->current_state = pmcsr & PCI_PM_CTRL_STATE_MASK;
	} else {
		dev->current_state = state;
	}
}

/**
 * pci_refresh_power_state - Refresh the given device's power state data
 * @dev: Target PCI device.
 *
 * Ask the platform to refresh the devices power state information and invoke
 * pci_update_current_state() to update its current PCI power state.
 */
void pci_refresh_power_state(struct pci_dev *dev)
{
	platform_pci_refresh_power_state(dev);
	pci_update_current_state(dev, dev->current_state);
}

/**
 * pci_platform_power_transition - Use platform to change device power state
 * @dev: PCI device to handle.
 * @state: State to put the device into.
 */
int pci_platform_power_transition(struct pci_dev *dev, pci_power_t state)
{
	int error;

	error = platform_pci_set_power_state(dev, state);
	if (!error)
		pci_update_current_state(dev, state);
	else if (!dev->pm_cap) /* Fall back to PCI_D0 */
		dev->current_state = PCI_D0;

	return error;
}
EXPORT_SYMBOL_GPL(pci_platform_power_transition);

static int pci_resume_one(struct pci_dev *pci_dev, void *ign)
{
	pm_request_resume(&pci_dev->dev);
	return 0;
}

/**
 * pci_resume_bus - Walk given bus and runtime resume devices on it
 * @bus: Top bus of the subtree to walk.
 */
void pci_resume_bus(struct pci_bus *bus)
{
	if (bus)
		pci_walk_bus(bus, pci_resume_one, NULL);
}

static int pci_dev_wait(struct pci_dev *dev, char *reset_type, int timeout)
{
	int delay = 1;
	bool retrain = false;
	struct pci_dev *root, *bridge;

	root = pcie_find_root_port(dev);

	if (pci_is_pcie(dev)) {
		bridge = pci_upstream_bridge(dev);
		if (bridge)
			retrain = true;
	}

	/*
	 * The caller has already waited long enough after a reset that the
	 * device should respond to config requests, but it may respond
	 * with Request Retry Status (RRS) if it needs more time to
	 * initialize.
<<<<<<< HEAD
	 *
	 * If the device is below a Root Port with Configuration RRS
	 * Software Visibility enabled, reading the Vendor ID returns a
	 * special data value if the device responded with RRS.  Read the
	 * Vendor ID until we get non-RRS status.
	 *
=======
	 *
	 * If the device is below a Root Port with Configuration RRS
	 * Software Visibility enabled, reading the Vendor ID returns a
	 * special data value if the device responded with RRS.  Read the
	 * Vendor ID until we get non-RRS status.
	 *
>>>>>>> e8a05819
	 * If there's no Root Port or Configuration RRS Software Visibility
	 * is not enabled, the device may still respond with RRS, but
	 * hardware may retry the config request.  If no retries receive
	 * Successful Completion, hardware generally synthesizes ~0
	 * (PCI_ERROR_RESPONSE) data to complete the read.  Reading Vendor
	 * ID for VFs and non-existent devices also returns ~0, so read the
	 * Command register until it returns something other than ~0.
	 */
	for (;;) {
		u32 id;

		if (pci_dev_is_disconnected(dev)) {
			pci_dbg(dev, "disconnected; not waiting\n");
			return -ENOTTY;
		}

		if (root && root->config_rrs_sv) {
			pci_read_config_dword(dev, PCI_VENDOR_ID, &id);
			if (!pci_bus_rrs_vendor_id(id))
				break;
		} else {
			pci_read_config_dword(dev, PCI_COMMAND, &id);
			if (!PCI_POSSIBLE_ERROR(id))
				break;
		}

		if (delay > timeout) {
			pci_warn(dev, "not ready %dms after %s; giving up\n",
				 delay - 1, reset_type);
			return -ENOTTY;
		}

		if (delay > PCI_RESET_WAIT) {
			if (retrain) {
				retrain = false;
				if (pcie_failed_link_retrain(bridge) == 0) {
					delay = 1;
					continue;
				}
			}
			pci_info(dev, "not ready %dms after %s; waiting\n",
				 delay - 1, reset_type);
		}

		msleep(delay);
		delay *= 2;
	}

	if (delay > PCI_RESET_WAIT)
		pci_info(dev, "ready %dms after %s\n", delay - 1,
			 reset_type);
	else
		pci_dbg(dev, "ready %dms after %s\n", delay - 1,
			reset_type);

	return 0;
}

/**
 * pci_power_up - Put the given device into D0
 * @dev: PCI device to power up
 *
 * On success, return 0 or 1, depending on whether or not it is necessary to
 * restore the device's BARs subsequently (1 is returned in that case).
 *
 * On failure, return a negative error code.  Always return failure if @dev
 * lacks a Power Management Capability, even if the platform was able to
 * put the device in D0 via non-PCI means.
 */
int pci_power_up(struct pci_dev *dev)
{
	bool need_restore;
	pci_power_t state;
	u16 pmcsr;

	platform_pci_set_power_state(dev, PCI_D0);

	if (!dev->pm_cap) {
		state = platform_pci_get_power_state(dev);
		if (state == PCI_UNKNOWN)
			dev->current_state = PCI_D0;
		else
			dev->current_state = state;

		return -EIO;
	}

	pci_read_config_word(dev, dev->pm_cap + PCI_PM_CTRL, &pmcsr);
	if (PCI_POSSIBLE_ERROR(pmcsr)) {
		pci_err(dev, "Unable to change power state from %s to D0, device inaccessible\n",
			pci_power_name(dev->current_state));
		dev->current_state = PCI_D3cold;
		return -EIO;
	}

	state = pmcsr & PCI_PM_CTRL_STATE_MASK;

	need_restore = (state == PCI_D3hot || dev->current_state >= PCI_D3hot) &&
			!(pmcsr & PCI_PM_CTRL_NO_SOFT_RESET);

	if (state == PCI_D0)
		goto end;

	/*
	 * Force the entire word to 0. This doesn't affect PME_Status, disables
	 * PME_En, and sets PowerState to 0.
	 */
	pci_write_config_word(dev, dev->pm_cap + PCI_PM_CTRL, 0);

	/* Mandatory transition delays; see PCI PM 1.2. */
	if (state == PCI_D3hot)
		pci_dev_d3_sleep(dev);
	else if (state == PCI_D2)
		udelay(PCI_PM_D2_DELAY);

end:
	dev->current_state = PCI_D0;
	if (need_restore)
		return 1;

	return 0;
}

/**
 * pci_set_full_power_state - Put a PCI device into D0 and update its state
 * @dev: PCI device to power up
 * @locked: whether pci_bus_sem is held
 *
 * Call pci_power_up() to put @dev into D0, read from its PCI_PM_CTRL register
 * to confirm the state change, restore its BARs if they might be lost and
 * reconfigure ASPM in accordance with the new power state.
 *
 * If pci_restore_state() is going to be called right after a power state change
 * to D0, it is more efficient to use pci_power_up() directly instead of this
 * function.
 */
static int pci_set_full_power_state(struct pci_dev *dev, bool locked)
{
	u16 pmcsr;
	int ret;

	ret = pci_power_up(dev);
	if (ret < 0) {
		if (dev->current_state == PCI_D0)
			return 0;

		return ret;
	}

	pci_read_config_word(dev, dev->pm_cap + PCI_PM_CTRL, &pmcsr);
	dev->current_state = pmcsr & PCI_PM_CTRL_STATE_MASK;
	if (dev->current_state != PCI_D0) {
		pci_info_ratelimited(dev, "Refused to change power state from %s to D0\n",
				     pci_power_name(dev->current_state));
	} else if (ret > 0) {
		/*
		 * According to section 5.4.1 of the "PCI BUS POWER MANAGEMENT
		 * INTERFACE SPECIFICATION, REV. 1.2", a device transitioning
		 * from D3hot to D0 _may_ perform an internal reset, thereby
		 * going to "D0 Uninitialized" rather than "D0 Initialized".
		 * For example, at least some versions of the 3c905B and the
		 * 3c556B exhibit this behaviour.
		 *
		 * At least some laptop BIOSen (e.g. the Thinkpad T21) leave
		 * devices in a D3hot state at boot.  Consequently, we need to
		 * restore at least the BARs so that the device will be
		 * accessible to its driver.
		 */
		pci_restore_bars(dev);
	}

	if (dev->bus->self)
		pcie_aspm_pm_state_change(dev->bus->self, locked);

	return 0;
}

/**
 * __pci_dev_set_current_state - Set current state of a PCI device
 * @dev: Device to handle
 * @data: pointer to state to be set
 */
static int __pci_dev_set_current_state(struct pci_dev *dev, void *data)
{
	pci_power_t state = *(pci_power_t *)data;

	dev->current_state = state;
	return 0;
}

/**
 * pci_bus_set_current_state - Walk given bus and set current state of devices
 * @bus: Top bus of the subtree to walk.
 * @state: state to be set
 */
void pci_bus_set_current_state(struct pci_bus *bus, pci_power_t state)
{
	if (bus)
		pci_walk_bus(bus, __pci_dev_set_current_state, &state);
}

static void __pci_bus_set_current_state(struct pci_bus *bus, pci_power_t state, bool locked)
{
	if (!bus)
		return;

	if (locked)
		pci_walk_bus_locked(bus, __pci_dev_set_current_state, &state);
	else
		pci_walk_bus(bus, __pci_dev_set_current_state, &state);
}

/**
 * pci_set_low_power_state - Put a PCI device into a low-power state.
 * @dev: PCI device to handle.
 * @state: PCI power state (D1, D2, D3hot) to put the device into.
 * @locked: whether pci_bus_sem is held
 *
 * Use the device's PCI_PM_CTRL register to put it into a low-power state.
 *
 * RETURN VALUE:
 * -EINVAL if the requested state is invalid.
 * -EIO if device does not support PCI PM or its PM capabilities register has a
 * wrong version, or device doesn't support the requested state.
 * 0 if device already is in the requested state.
 * 0 if device's power state has been successfully changed.
 */
static int pci_set_low_power_state(struct pci_dev *dev, pci_power_t state, bool locked)
{
	u16 pmcsr;

	if (!dev->pm_cap)
		return -EIO;

	/*
	 * Validate transition: We can enter D0 from any state, but if
	 * we're already in a low-power state, we can only go deeper.  E.g.,
	 * we can go from D1 to D3, but we can't go directly from D3 to D1;
	 * we'd have to go from D3 to D0, then to D1.
	 */
	if (dev->current_state <= PCI_D3cold && dev->current_state > state) {
		pci_dbg(dev, "Invalid power transition (from %s to %s)\n",
			pci_power_name(dev->current_state),
			pci_power_name(state));
		return -EINVAL;
	}

	/* Check if this device supports the desired state */
	if ((state == PCI_D1 && !dev->d1_support)
	   || (state == PCI_D2 && !dev->d2_support))
		return -EIO;

	pci_read_config_word(dev, dev->pm_cap + PCI_PM_CTRL, &pmcsr);
	if (PCI_POSSIBLE_ERROR(pmcsr)) {
		pci_err(dev, "Unable to change power state from %s to %s, device inaccessible\n",
			pci_power_name(dev->current_state),
			pci_power_name(state));
		dev->current_state = PCI_D3cold;
		return -EIO;
	}

	pmcsr &= ~PCI_PM_CTRL_STATE_MASK;
	pmcsr |= state;

	/* Enter specified state */
	pci_write_config_word(dev, dev->pm_cap + PCI_PM_CTRL, pmcsr);

	/* Mandatory power management transition delays; see PCI PM 1.2. */
	if (state == PCI_D3hot)
		pci_dev_d3_sleep(dev);
	else if (state == PCI_D2)
		udelay(PCI_PM_D2_DELAY);

	pci_read_config_word(dev, dev->pm_cap + PCI_PM_CTRL, &pmcsr);
	dev->current_state = pmcsr & PCI_PM_CTRL_STATE_MASK;
	if (dev->current_state != state)
		pci_info_ratelimited(dev, "Refused to change power state from %s to %s\n",
				     pci_power_name(dev->current_state),
				     pci_power_name(state));

	if (dev->bus->self)
		pcie_aspm_pm_state_change(dev->bus->self, locked);

	return 0;
}

static int __pci_set_power_state(struct pci_dev *dev, pci_power_t state, bool locked)
{
	int error;

	/* Bound the state we're entering */
	if (state > PCI_D3cold)
		state = PCI_D3cold;
	else if (state < PCI_D0)
		state = PCI_D0;
	else if ((state == PCI_D1 || state == PCI_D2) && pci_no_d1d2(dev))

		/*
		 * If the device or the parent bridge do not support PCI
		 * PM, ignore the request if we're doing anything other
		 * than putting it into D0 (which would only happen on
		 * boot).
		 */
		return 0;

	/* Check if we're already there */
	if (dev->current_state == state)
		return 0;

	if (state == PCI_D0)
		return pci_set_full_power_state(dev, locked);

	/*
	 * This device is quirked not to be put into D3, so don't put it in
	 * D3
	 */
	if (state >= PCI_D3hot && (dev->dev_flags & PCI_DEV_FLAGS_NO_D3))
		return 0;

	if (state == PCI_D3cold) {
		/*
		 * To put the device in D3cold, put it into D3hot in the native
		 * way, then put it into D3cold using platform ops.
		 */
		error = pci_set_low_power_state(dev, PCI_D3hot, locked);

		if (pci_platform_power_transition(dev, PCI_D3cold))
			return error;

		/* Powering off a bridge may power off the whole hierarchy */
		if (dev->current_state == PCI_D3cold)
			__pci_bus_set_current_state(dev->subordinate, PCI_D3cold, locked);
	} else {
		error = pci_set_low_power_state(dev, state, locked);

		if (pci_platform_power_transition(dev, state))
			return error;
	}

	return 0;
}

/**
 * pci_set_power_state - Set the power state of a PCI device
 * @dev: PCI device to handle.
 * @state: PCI power state (D0, D1, D2, D3hot) to put the device into.
 *
 * Transition a device to a new power state, using the platform firmware and/or
 * the device's PCI PM registers.
 *
 * RETURN VALUE:
 * -EINVAL if the requested state is invalid.
 * -EIO if device does not support PCI PM or its PM capabilities register has a
 * wrong version, or device doesn't support the requested state.
 * 0 if the transition is to D1 or D2 but D1 and D2 are not supported.
 * 0 if device already is in the requested state.
 * 0 if the transition is to D3 but D3 is not supported.
 * 0 if device's power state has been successfully changed.
 */
int pci_set_power_state(struct pci_dev *dev, pci_power_t state)
{
	return __pci_set_power_state(dev, state, false);
}
EXPORT_SYMBOL(pci_set_power_state);

int pci_set_power_state_locked(struct pci_dev *dev, pci_power_t state)
{
	lockdep_assert_held(&pci_bus_sem);

	return __pci_set_power_state(dev, state, true);
}
EXPORT_SYMBOL(pci_set_power_state_locked);

#define PCI_EXP_SAVE_REGS	7

static struct pci_cap_saved_state *_pci_find_saved_cap(struct pci_dev *pci_dev,
						       u16 cap, bool extended)
{
	struct pci_cap_saved_state *tmp;

	hlist_for_each_entry(tmp, &pci_dev->saved_cap_space, next) {
		if (tmp->cap.cap_extended == extended && tmp->cap.cap_nr == cap)
			return tmp;
	}
	return NULL;
}

struct pci_cap_saved_state *pci_find_saved_cap(struct pci_dev *dev, char cap)
{
	return _pci_find_saved_cap(dev, cap, false);
}

struct pci_cap_saved_state *pci_find_saved_ext_cap(struct pci_dev *dev, u16 cap)
{
	return _pci_find_saved_cap(dev, cap, true);
}

static int pci_save_pcie_state(struct pci_dev *dev)
{
	int i = 0;
	struct pci_cap_saved_state *save_state;
	u16 *cap;

	if (!pci_is_pcie(dev))
		return 0;

	save_state = pci_find_saved_cap(dev, PCI_CAP_ID_EXP);
	if (!save_state) {
		pci_err(dev, "buffer not found in %s\n", __func__);
		return -ENOMEM;
	}

	cap = (u16 *)&save_state->cap.data[0];
	pcie_capability_read_word(dev, PCI_EXP_DEVCTL, &cap[i++]);
	pcie_capability_read_word(dev, PCI_EXP_LNKCTL, &cap[i++]);
	pcie_capability_read_word(dev, PCI_EXP_SLTCTL, &cap[i++]);
	pcie_capability_read_word(dev, PCI_EXP_RTCTL,  &cap[i++]);
	pcie_capability_read_word(dev, PCI_EXP_DEVCTL2, &cap[i++]);
	pcie_capability_read_word(dev, PCI_EXP_LNKCTL2, &cap[i++]);
	pcie_capability_read_word(dev, PCI_EXP_SLTCTL2, &cap[i++]);

	pci_save_aspm_l1ss_state(dev);
	pci_save_ltr_state(dev);

	return 0;
}

static void pci_restore_pcie_state(struct pci_dev *dev)
{
	int i = 0;
	struct pci_cap_saved_state *save_state;
	u16 *cap;

	/*
	 * Restore max latencies (in the LTR capability) before enabling
	 * LTR itself in PCI_EXP_DEVCTL2.
	 */
	pci_restore_ltr_state(dev);
	pci_restore_aspm_l1ss_state(dev);

	save_state = pci_find_saved_cap(dev, PCI_CAP_ID_EXP);
	if (!save_state)
		return;

	/*
	 * Downstream ports reset the LTR enable bit when link goes down.
	 * Check and re-configure the bit here before restoring device.
	 * PCIe r5.0, sec 7.5.3.16.
	 */
	pci_bridge_reconfigure_ltr(dev);

	cap = (u16 *)&save_state->cap.data[0];
	pcie_capability_write_word(dev, PCI_EXP_DEVCTL, cap[i++]);
	pcie_capability_write_word(dev, PCI_EXP_LNKCTL, cap[i++]);
	pcie_capability_write_word(dev, PCI_EXP_SLTCTL, cap[i++]);
	pcie_capability_write_word(dev, PCI_EXP_RTCTL, cap[i++]);
	pcie_capability_write_word(dev, PCI_EXP_DEVCTL2, cap[i++]);
	pcie_capability_write_word(dev, PCI_EXP_LNKCTL2, cap[i++]);
	pcie_capability_write_word(dev, PCI_EXP_SLTCTL2, cap[i++]);
}

static int pci_save_pcix_state(struct pci_dev *dev)
{
	int pos;
	struct pci_cap_saved_state *save_state;

	pos = pci_find_capability(dev, PCI_CAP_ID_PCIX);
	if (!pos)
		return 0;

	save_state = pci_find_saved_cap(dev, PCI_CAP_ID_PCIX);
	if (!save_state) {
		pci_err(dev, "buffer not found in %s\n", __func__);
		return -ENOMEM;
	}

	pci_read_config_word(dev, pos + PCI_X_CMD,
			     (u16 *)save_state->cap.data);

	return 0;
}

static void pci_restore_pcix_state(struct pci_dev *dev)
{
	int i = 0, pos;
	struct pci_cap_saved_state *save_state;
	u16 *cap;

	save_state = pci_find_saved_cap(dev, PCI_CAP_ID_PCIX);
	pos = pci_find_capability(dev, PCI_CAP_ID_PCIX);
	if (!save_state || !pos)
		return;
	cap = (u16 *)&save_state->cap.data[0];

	pci_write_config_word(dev, pos + PCI_X_CMD, cap[i++]);
}

/**
 * pci_save_state - save the PCI configuration space of a device before
 *		    suspending
 * @dev: PCI device that we're dealing with
 */
int pci_save_state(struct pci_dev *dev)
{
	int i;
	/* XXX: 100% dword access ok here? */
	for (i = 0; i < 16; i++) {
		pci_read_config_dword(dev, i * 4, &dev->saved_config_space[i]);
		pci_dbg(dev, "save config %#04x: %#010x\n",
			i * 4, dev->saved_config_space[i]);
	}
	dev->state_saved = true;

	i = pci_save_pcie_state(dev);
	if (i != 0)
		return i;

	i = pci_save_pcix_state(dev);
	if (i != 0)
		return i;

	pci_save_dpc_state(dev);
	pci_save_aer_state(dev);
	pci_save_ptm_state(dev);
	return pci_save_vc_state(dev);
}
EXPORT_SYMBOL(pci_save_state);

static void pci_restore_config_dword(struct pci_dev *pdev, int offset,
				     u32 saved_val, int retry, bool force)
{
	u32 val;

	pci_read_config_dword(pdev, offset, &val);
	if (!force && val == saved_val)
		return;

	for (;;) {
		pci_dbg(pdev, "restore config %#04x: %#010x -> %#010x\n",
			offset, val, saved_val);
		pci_write_config_dword(pdev, offset, saved_val);
		if (retry-- <= 0)
			return;

		pci_read_config_dword(pdev, offset, &val);
		if (val == saved_val)
			return;

		mdelay(1);
	}
}

static void pci_restore_config_space_range(struct pci_dev *pdev,
					   int start, int end, int retry,
					   bool force)
{
	int index;

	for (index = end; index >= start; index--)
		pci_restore_config_dword(pdev, 4 * index,
					 pdev->saved_config_space[index],
					 retry, force);
}

static void pci_restore_config_space(struct pci_dev *pdev)
{
	if (pdev->hdr_type == PCI_HEADER_TYPE_NORMAL) {
		pci_restore_config_space_range(pdev, 10, 15, 0, false);
		/* Restore BARs before the command register. */
		pci_restore_config_space_range(pdev, 4, 9, 10, false);
		pci_restore_config_space_range(pdev, 0, 3, 0, false);
	} else if (pdev->hdr_type == PCI_HEADER_TYPE_BRIDGE) {
		pci_restore_config_space_range(pdev, 12, 15, 0, false);

		/*
		 * Force rewriting of prefetch registers to avoid S3 resume
		 * issues on Intel PCI bridges that occur when these
		 * registers are not explicitly written.
		 */
		pci_restore_config_space_range(pdev, 9, 11, 0, true);
		pci_restore_config_space_range(pdev, 0, 8, 0, false);
	} else {
		pci_restore_config_space_range(pdev, 0, 15, 0, false);
	}
}

static void pci_restore_rebar_state(struct pci_dev *pdev)
{
	unsigned int pos, nbars, i;
	u32 ctrl;

	pos = pci_find_ext_capability(pdev, PCI_EXT_CAP_ID_REBAR);
	if (!pos)
		return;

	pci_read_config_dword(pdev, pos + PCI_REBAR_CTRL, &ctrl);
	nbars = FIELD_GET(PCI_REBAR_CTRL_NBAR_MASK, ctrl);

	for (i = 0; i < nbars; i++, pos += 8) {
		struct resource *res;
		int bar_idx, size;

		pci_read_config_dword(pdev, pos + PCI_REBAR_CTRL, &ctrl);
		bar_idx = ctrl & PCI_REBAR_CTRL_BAR_IDX;
		res = pdev->resource + bar_idx;
		size = pci_rebar_bytes_to_size(resource_size(res));
		ctrl &= ~PCI_REBAR_CTRL_BAR_SIZE;
		ctrl |= FIELD_PREP(PCI_REBAR_CTRL_BAR_SIZE, size);
		pci_write_config_dword(pdev, pos + PCI_REBAR_CTRL, ctrl);
	}
}

/**
 * pci_restore_state - Restore the saved state of a PCI device
 * @dev: PCI device that we're dealing with
 */
void pci_restore_state(struct pci_dev *dev)
{
	if (!dev->state_saved)
		return;

	pci_restore_pcie_state(dev);
	pci_restore_pasid_state(dev);
	pci_restore_pri_state(dev);
	pci_restore_ats_state(dev);
	pci_restore_vc_state(dev);
	pci_restore_rebar_state(dev);
	pci_restore_dpc_state(dev);
	pci_restore_ptm_state(dev);

	pci_aer_clear_status(dev);
	pci_restore_aer_state(dev);

	pci_restore_config_space(dev);

	pci_restore_pcix_state(dev);
	pci_restore_msi_state(dev);

	/* Restore ACS and IOV configuration state */
	pci_enable_acs(dev);
	pci_restore_iov_state(dev);

	dev->state_saved = false;
}
EXPORT_SYMBOL(pci_restore_state);

struct pci_saved_state {
	u32 config_space[16];
	struct pci_cap_saved_data cap[];
};

/**
 * pci_store_saved_state - Allocate and return an opaque struct containing
 *			   the device saved state.
 * @dev: PCI device that we're dealing with
 *
 * Return NULL if no state or error.
 */
struct pci_saved_state *pci_store_saved_state(struct pci_dev *dev)
{
	struct pci_saved_state *state;
	struct pci_cap_saved_state *tmp;
	struct pci_cap_saved_data *cap;
	size_t size;

	if (!dev->state_saved)
		return NULL;

	size = sizeof(*state) + sizeof(struct pci_cap_saved_data);

	hlist_for_each_entry(tmp, &dev->saved_cap_space, next)
		size += sizeof(struct pci_cap_saved_data) + tmp->cap.size;

	state = kzalloc(size, GFP_KERNEL);
	if (!state)
		return NULL;

	memcpy(state->config_space, dev->saved_config_space,
	       sizeof(state->config_space));

	cap = state->cap;
	hlist_for_each_entry(tmp, &dev->saved_cap_space, next) {
		size_t len = sizeof(struct pci_cap_saved_data) + tmp->cap.size;
		memcpy(cap, &tmp->cap, len);
		cap = (struct pci_cap_saved_data *)((u8 *)cap + len);
	}
	/* Empty cap_save terminates list */

	return state;
}
EXPORT_SYMBOL_GPL(pci_store_saved_state);

/**
 * pci_load_saved_state - Reload the provided save state into struct pci_dev.
 * @dev: PCI device that we're dealing with
 * @state: Saved state returned from pci_store_saved_state()
 */
int pci_load_saved_state(struct pci_dev *dev,
			 struct pci_saved_state *state)
{
	struct pci_cap_saved_data *cap;

	dev->state_saved = false;

	if (!state)
		return 0;

	memcpy(dev->saved_config_space, state->config_space,
	       sizeof(state->config_space));

	cap = state->cap;
	while (cap->size) {
		struct pci_cap_saved_state *tmp;

		tmp = _pci_find_saved_cap(dev, cap->cap_nr, cap->cap_extended);
		if (!tmp || tmp->cap.size != cap->size)
			return -EINVAL;

		memcpy(tmp->cap.data, cap->data, tmp->cap.size);
		cap = (struct pci_cap_saved_data *)((u8 *)cap +
		       sizeof(struct pci_cap_saved_data) + cap->size);
	}

	dev->state_saved = true;
	return 0;
}
EXPORT_SYMBOL_GPL(pci_load_saved_state);

/**
 * pci_load_and_free_saved_state - Reload the save state pointed to by state,
 *				   and free the memory allocated for it.
 * @dev: PCI device that we're dealing with
 * @state: Pointer to saved state returned from pci_store_saved_state()
 */
int pci_load_and_free_saved_state(struct pci_dev *dev,
				  struct pci_saved_state **state)
{
	int ret = pci_load_saved_state(dev, *state);
	kfree(*state);
	*state = NULL;
	return ret;
}
EXPORT_SYMBOL_GPL(pci_load_and_free_saved_state);

int __weak pcibios_enable_device(struct pci_dev *dev, int bars)
{
	return pci_enable_resources(dev, bars);
}

static int do_pci_enable_device(struct pci_dev *dev, int bars)
{
	int err;
	struct pci_dev *bridge;
	u16 cmd;
	u8 pin;

	err = pci_set_power_state(dev, PCI_D0);
	if (err < 0 && err != -EIO)
		return err;

	bridge = pci_upstream_bridge(dev);
	if (bridge)
		pcie_aspm_powersave_config_link(bridge);

	err = pcibios_enable_device(dev, bars);
	if (err < 0)
		return err;
	pci_fixup_device(pci_fixup_enable, dev);

	if (dev->msi_enabled || dev->msix_enabled)
		return 0;

	pci_read_config_byte(dev, PCI_INTERRUPT_PIN, &pin);
	if (pin) {
		pci_read_config_word(dev, PCI_COMMAND, &cmd);
		if (cmd & PCI_COMMAND_INTX_DISABLE)
			pci_write_config_word(dev, PCI_COMMAND,
					      cmd & ~PCI_COMMAND_INTX_DISABLE);
	}

	return 0;
}

/**
 * pci_reenable_device - Resume abandoned device
 * @dev: PCI device to be resumed
 *
 * NOTE: This function is a backend of pci_default_resume() and is not supposed
 * to be called by normal code, write proper resume handler and use it instead.
 */
int pci_reenable_device(struct pci_dev *dev)
{
	if (pci_is_enabled(dev))
		return do_pci_enable_device(dev, (1 << PCI_NUM_RESOURCES) - 1);
	return 0;
}
EXPORT_SYMBOL(pci_reenable_device);

static void pci_enable_bridge(struct pci_dev *dev)
{
	struct pci_dev *bridge;
	int retval;

	bridge = pci_upstream_bridge(dev);
	if (bridge)
		pci_enable_bridge(bridge);

	if (pci_is_enabled(dev)) {
		if (!dev->is_busmaster)
			pci_set_master(dev);
		return;
	}

	retval = pci_enable_device(dev);
	if (retval)
		pci_err(dev, "Error enabling bridge (%d), continuing\n",
			retval);
	pci_set_master(dev);
}

static int pci_enable_device_flags(struct pci_dev *dev, unsigned long flags)
{
	struct pci_dev *bridge;
	int err;
	int i, bars = 0;

	/*
	 * Power state could be unknown at this point, either due to a fresh
	 * boot or a device removal call.  So get the current power state
	 * so that things like MSI message writing will behave as expected
	 * (e.g. if the device really is in D0 at enable time).
	 */
	pci_update_current_state(dev, dev->current_state);

	if (atomic_inc_return(&dev->enable_cnt) > 1)
		return 0;		/* already enabled */

	bridge = pci_upstream_bridge(dev);
	if (bridge)
		pci_enable_bridge(bridge);

	/* only skip sriov related */
	for (i = 0; i <= PCI_ROM_RESOURCE; i++)
		if (dev->resource[i].flags & flags)
			bars |= (1 << i);
	for (i = PCI_BRIDGE_RESOURCES; i < DEVICE_COUNT_RESOURCE; i++)
		if (dev->resource[i].flags & flags)
			bars |= (1 << i);

	err = do_pci_enable_device(dev, bars);
	if (err < 0)
		atomic_dec(&dev->enable_cnt);
	return err;
}

/**
 * pci_enable_device_mem - Initialize a device for use with Memory space
 * @dev: PCI device to be initialized
 *
 * Initialize device before it's used by a driver. Ask low-level code
 * to enable Memory resources. Wake up the device if it was suspended.
 * Beware, this function can fail.
 */
int pci_enable_device_mem(struct pci_dev *dev)
{
	return pci_enable_device_flags(dev, IORESOURCE_MEM);
}
EXPORT_SYMBOL(pci_enable_device_mem);

/**
 * pci_enable_device - Initialize device before it's used by a driver.
 * @dev: PCI device to be initialized
 *
 * Initialize device before it's used by a driver. Ask low-level code
 * to enable I/O and memory. Wake up the device if it was suspended.
 * Beware, this function can fail.
 *
 * Note we don't actually enable the device many times if we call
 * this function repeatedly (we just increment the count).
 */
int pci_enable_device(struct pci_dev *dev)
{
	return pci_enable_device_flags(dev, IORESOURCE_MEM | IORESOURCE_IO);
}
EXPORT_SYMBOL(pci_enable_device);

/*
 * pcibios_device_add - provide arch specific hooks when adding device dev
 * @dev: the PCI device being added
 *
 * Permits the platform to provide architecture specific functionality when
 * devices are added. This is the default implementation. Architecture
 * implementations can override this.
 */
int __weak pcibios_device_add(struct pci_dev *dev)
{
	return 0;
}

/**
 * pcibios_release_device - provide arch specific hooks when releasing
 *			    device dev
 * @dev: the PCI device being released
 *
 * Permits the platform to provide architecture specific functionality when
 * devices are released. This is the default implementation. Architecture
 * implementations can override this.
 */
void __weak pcibios_release_device(struct pci_dev *dev) {}

/**
 * pcibios_disable_device - disable arch specific PCI resources for device dev
 * @dev: the PCI device to disable
 *
 * Disables architecture specific PCI resources for the device. This
 * is the default implementation. Architecture implementations can
 * override this.
 */
void __weak pcibios_disable_device(struct pci_dev *dev) {}

static void do_pci_disable_device(struct pci_dev *dev)
{
	u16 pci_command;

	pci_read_config_word(dev, PCI_COMMAND, &pci_command);
	if (pci_command & PCI_COMMAND_MASTER) {
		pci_command &= ~PCI_COMMAND_MASTER;
		pci_write_config_word(dev, PCI_COMMAND, pci_command);
	}

	pcibios_disable_device(dev);
}

/**
 * pci_disable_enabled_device - Disable device without updating enable_cnt
 * @dev: PCI device to disable
 *
 * NOTE: This function is a backend of PCI power management routines and is
 * not supposed to be called drivers.
 */
void pci_disable_enabled_device(struct pci_dev *dev)
{
	if (pci_is_enabled(dev))
		do_pci_disable_device(dev);
}

/**
 * pci_disable_device - Disable PCI device after use
 * @dev: PCI device to be disabled
 *
 * Signal to the system that the PCI device is not in use by the system
 * anymore.  This only involves disabling PCI bus-mastering, if active.
 *
 * Note we don't actually disable the device until all callers of
 * pci_enable_device() have called pci_disable_device().
 */
void pci_disable_device(struct pci_dev *dev)
{
	dev_WARN_ONCE(&dev->dev, atomic_read(&dev->enable_cnt) <= 0,
		      "disabling already-disabled device");

	if (atomic_dec_return(&dev->enable_cnt) != 0)
		return;

	do_pci_disable_device(dev);

	dev->is_busmaster = 0;
}
EXPORT_SYMBOL(pci_disable_device);

/**
 * pcibios_set_pcie_reset_state - set reset state for device dev
 * @dev: the PCIe device reset
 * @state: Reset state to enter into
 *
 * Set the PCIe reset state for the device. This is the default
 * implementation. Architecture implementations can override this.
 */
int __weak pcibios_set_pcie_reset_state(struct pci_dev *dev,
					enum pcie_reset_state state)
{
	return -EINVAL;
}

/**
 * pci_set_pcie_reset_state - set reset state for device dev
 * @dev: the PCIe device reset
 * @state: Reset state to enter into
 *
 * Sets the PCI reset state for the device.
 */
int pci_set_pcie_reset_state(struct pci_dev *dev, enum pcie_reset_state state)
{
	return pcibios_set_pcie_reset_state(dev, state);
}
EXPORT_SYMBOL_GPL(pci_set_pcie_reset_state);

#ifdef CONFIG_PCIEAER
void pcie_clear_device_status(struct pci_dev *dev)
{
	u16 sta;

	pcie_capability_read_word(dev, PCI_EXP_DEVSTA, &sta);
	pcie_capability_write_word(dev, PCI_EXP_DEVSTA, sta);
}
#endif

/**
 * pcie_clear_root_pme_status - Clear root port PME interrupt status.
 * @dev: PCIe root port or event collector.
 */
void pcie_clear_root_pme_status(struct pci_dev *dev)
{
	pcie_capability_set_dword(dev, PCI_EXP_RTSTA, PCI_EXP_RTSTA_PME);
}

/**
 * pci_check_pme_status - Check if given device has generated PME.
 * @dev: Device to check.
 *
 * Check the PME status of the device and if set, clear it and clear PME enable
 * (if set).  Return 'true' if PME status and PME enable were both set or
 * 'false' otherwise.
 */
bool pci_check_pme_status(struct pci_dev *dev)
{
	int pmcsr_pos;
	u16 pmcsr;
	bool ret = false;

	if (!dev->pm_cap)
		return false;

	pmcsr_pos = dev->pm_cap + PCI_PM_CTRL;
	pci_read_config_word(dev, pmcsr_pos, &pmcsr);
	if (!(pmcsr & PCI_PM_CTRL_PME_STATUS))
		return false;

	/* Clear PME status. */
	pmcsr |= PCI_PM_CTRL_PME_STATUS;
	if (pmcsr & PCI_PM_CTRL_PME_ENABLE) {
		/* Disable PME to avoid interrupt flood. */
		pmcsr &= ~PCI_PM_CTRL_PME_ENABLE;
		ret = true;
	}

	pci_write_config_word(dev, pmcsr_pos, pmcsr);

	return ret;
}

/**
 * pci_pme_wakeup - Wake up a PCI device if its PME Status bit is set.
 * @dev: Device to handle.
 * @pme_poll_reset: Whether or not to reset the device's pme_poll flag.
 *
 * Check if @dev has generated PME and queue a resume request for it in that
 * case.
 */
static int pci_pme_wakeup(struct pci_dev *dev, void *pme_poll_reset)
{
	if (pme_poll_reset && dev->pme_poll)
		dev->pme_poll = false;

	if (pci_check_pme_status(dev)) {
		pci_wakeup_event(dev);
		pm_request_resume(&dev->dev);
	}
	return 0;
}

/**
 * pci_pme_wakeup_bus - Walk given bus and wake up devices on it, if necessary.
 * @bus: Top bus of the subtree to walk.
 */
void pci_pme_wakeup_bus(struct pci_bus *bus)
{
	if (bus)
		pci_walk_bus(bus, pci_pme_wakeup, (void *)true);
}


/**
 * pci_pme_capable - check the capability of PCI device to generate PME#
 * @dev: PCI device to handle.
 * @state: PCI state from which device will issue PME#.
 */
bool pci_pme_capable(struct pci_dev *dev, pci_power_t state)
{
	if (!dev->pm_cap)
		return false;

	return !!(dev->pme_support & (1 << state));
}
EXPORT_SYMBOL(pci_pme_capable);

static void pci_pme_list_scan(struct work_struct *work)
{
	struct pci_pme_device *pme_dev, *n;

	mutex_lock(&pci_pme_list_mutex);
	list_for_each_entry_safe(pme_dev, n, &pci_pme_list, list) {
		struct pci_dev *pdev = pme_dev->dev;

		if (pdev->pme_poll) {
			struct pci_dev *bridge = pdev->bus->self;
			struct device *dev = &pdev->dev;
			struct device *bdev = bridge ? &bridge->dev : NULL;
			int bref = 0;

			/*
			 * If we have a bridge, it should be in an active/D0
			 * state or the configuration space of subordinate
			 * devices may not be accessible or stable over the
			 * course of the call.
			 */
			if (bdev) {
				bref = pm_runtime_get_if_active(bdev);
				if (!bref)
					continue;

				if (bridge->current_state != PCI_D0)
					goto put_bridge;
			}

			/*
			 * The device itself should be suspended but config
			 * space must be accessible, therefore it cannot be in
			 * D3cold.
			 */
			if (pm_runtime_suspended(dev) &&
			    pdev->current_state != PCI_D3cold)
				pci_pme_wakeup(pdev, NULL);

put_bridge:
			if (bref > 0)
				pm_runtime_put(bdev);
		} else {
			list_del(&pme_dev->list);
			kfree(pme_dev);
		}
	}
	if (!list_empty(&pci_pme_list))
		queue_delayed_work(system_freezable_wq, &pci_pme_work,
				   msecs_to_jiffies(PME_TIMEOUT));
	mutex_unlock(&pci_pme_list_mutex);
}

static void __pci_pme_active(struct pci_dev *dev, bool enable)
{
	u16 pmcsr;

	if (!dev->pme_support)
		return;

	pci_read_config_word(dev, dev->pm_cap + PCI_PM_CTRL, &pmcsr);
	/* Clear PME_Status by writing 1 to it and enable PME# */
	pmcsr |= PCI_PM_CTRL_PME_STATUS | PCI_PM_CTRL_PME_ENABLE;
	if (!enable)
		pmcsr &= ~PCI_PM_CTRL_PME_ENABLE;

	pci_write_config_word(dev, dev->pm_cap + PCI_PM_CTRL, pmcsr);
}

/**
 * pci_pme_restore - Restore PME configuration after config space restore.
 * @dev: PCI device to update.
 */
void pci_pme_restore(struct pci_dev *dev)
{
	u16 pmcsr;

	if (!dev->pme_support)
		return;

	pci_read_config_word(dev, dev->pm_cap + PCI_PM_CTRL, &pmcsr);
	if (dev->wakeup_prepared) {
		pmcsr |= PCI_PM_CTRL_PME_ENABLE;
		pmcsr &= ~PCI_PM_CTRL_PME_STATUS;
	} else {
		pmcsr &= ~PCI_PM_CTRL_PME_ENABLE;
		pmcsr |= PCI_PM_CTRL_PME_STATUS;
	}
	pci_write_config_word(dev, dev->pm_cap + PCI_PM_CTRL, pmcsr);
}

/**
 * pci_pme_active - enable or disable PCI device's PME# function
 * @dev: PCI device to handle.
 * @enable: 'true' to enable PME# generation; 'false' to disable it.
 *
 * The caller must verify that the device is capable of generating PME# before
 * calling this function with @enable equal to 'true'.
 */
void pci_pme_active(struct pci_dev *dev, bool enable)
{
	__pci_pme_active(dev, enable);

	/*
	 * PCI (as opposed to PCIe) PME requires that the device have
	 * its PME# line hooked up correctly. Not all hardware vendors
	 * do this, so the PME never gets delivered and the device
	 * remains asleep. The easiest way around this is to
	 * periodically walk the list of suspended devices and check
	 * whether any have their PME flag set. The assumption is that
	 * we'll wake up often enough anyway that this won't be a huge
	 * hit, and the power savings from the devices will still be a
	 * win.
	 *
	 * Although PCIe uses in-band PME message instead of PME# line
	 * to report PME, PME does not work for some PCIe devices in
	 * reality.  For example, there are devices that set their PME
	 * status bits, but don't really bother to send a PME message;
	 * there are PCI Express Root Ports that don't bother to
	 * trigger interrupts when they receive PME messages from the
	 * devices below.  So PME poll is used for PCIe devices too.
	 */

	if (dev->pme_poll) {
		struct pci_pme_device *pme_dev;
		if (enable) {
			pme_dev = kmalloc(sizeof(struct pci_pme_device),
					  GFP_KERNEL);
			if (!pme_dev) {
				pci_warn(dev, "can't enable PME#\n");
				return;
			}
			pme_dev->dev = dev;
			mutex_lock(&pci_pme_list_mutex);
			list_add(&pme_dev->list, &pci_pme_list);
			if (list_is_singular(&pci_pme_list))
				queue_delayed_work(system_freezable_wq,
						   &pci_pme_work,
						   msecs_to_jiffies(PME_TIMEOUT));
			mutex_unlock(&pci_pme_list_mutex);
		} else {
			mutex_lock(&pci_pme_list_mutex);
			list_for_each_entry(pme_dev, &pci_pme_list, list) {
				if (pme_dev->dev == dev) {
					list_del(&pme_dev->list);
					kfree(pme_dev);
					break;
				}
			}
			mutex_unlock(&pci_pme_list_mutex);
		}
	}

	pci_dbg(dev, "PME# %s\n", enable ? "enabled" : "disabled");
}
EXPORT_SYMBOL(pci_pme_active);

/**
 * __pci_enable_wake - enable PCI device as wakeup event source
 * @dev: PCI device affected
 * @state: PCI state from which device will issue wakeup events
 * @enable: True to enable event generation; false to disable
 *
 * This enables the device as a wakeup event source, or disables it.
 * When such events involves platform-specific hooks, those hooks are
 * called automatically by this routine.
 *
 * Devices with legacy power management (no standard PCI PM capabilities)
 * always require such platform hooks.
 *
 * RETURN VALUE:
 * 0 is returned on success
 * -EINVAL is returned if device is not supposed to wake up the system
 * Error code depending on the platform is returned if both the platform and
 * the native mechanism fail to enable the generation of wake-up events
 */
static int __pci_enable_wake(struct pci_dev *dev, pci_power_t state, bool enable)
{
	int ret = 0;

	/*
	 * Bridges that are not power-manageable directly only signal
	 * wakeup on behalf of subordinate devices which is set up
	 * elsewhere, so skip them. However, bridges that are
	 * power-manageable may signal wakeup for themselves (for example,
	 * on a hotplug event) and they need to be covered here.
	 */
	if (!pci_power_manageable(dev))
		return 0;

	/* Don't do the same thing twice in a row for one device. */
	if (!!enable == !!dev->wakeup_prepared)
		return 0;

	/*
	 * According to "PCI System Architecture" 4th ed. by Tom Shanley & Don
	 * Anderson we should be doing PME# wake enable followed by ACPI wake
	 * enable.  To disable wake-up we call the platform first, for symmetry.
	 */

	if (enable) {
		int error;

		/*
		 * Enable PME signaling if the device can signal PME from
		 * D3cold regardless of whether or not it can signal PME from
		 * the current target state, because that will allow it to
		 * signal PME when the hierarchy above it goes into D3cold and
		 * the device itself ends up in D3cold as a result of that.
		 */
		if (pci_pme_capable(dev, state) || pci_pme_capable(dev, PCI_D3cold))
			pci_pme_active(dev, true);
		else
			ret = 1;
		error = platform_pci_set_wakeup(dev, true);
		if (ret)
			ret = error;
		if (!ret)
			dev->wakeup_prepared = true;
	} else {
		platform_pci_set_wakeup(dev, false);
		pci_pme_active(dev, false);
		dev->wakeup_prepared = false;
	}

	return ret;
}

/**
 * pci_enable_wake - change wakeup settings for a PCI device
 * @pci_dev: Target device
 * @state: PCI state from which device will issue wakeup events
 * @enable: Whether or not to enable event generation
 *
 * If @enable is set, check device_may_wakeup() for the device before calling
 * __pci_enable_wake() for it.
 */
int pci_enable_wake(struct pci_dev *pci_dev, pci_power_t state, bool enable)
{
	if (enable && !device_may_wakeup(&pci_dev->dev))
		return -EINVAL;

	return __pci_enable_wake(pci_dev, state, enable);
}
EXPORT_SYMBOL(pci_enable_wake);

/**
 * pci_wake_from_d3 - enable/disable device to wake up from D3_hot or D3_cold
 * @dev: PCI device to prepare
 * @enable: True to enable wake-up event generation; false to disable
 *
 * Many drivers want the device to wake up the system from D3_hot or D3_cold
 * and this function allows them to set that up cleanly - pci_enable_wake()
 * should not be called twice in a row to enable wake-up due to PCI PM vs ACPI
 * ordering constraints.
 *
 * This function only returns error code if the device is not allowed to wake
 * up the system from sleep or it is not capable of generating PME# from both
 * D3_hot and D3_cold and the platform is unable to enable wake-up power for it.
 */
int pci_wake_from_d3(struct pci_dev *dev, bool enable)
{
	return pci_pme_capable(dev, PCI_D3cold) ?
			pci_enable_wake(dev, PCI_D3cold, enable) :
			pci_enable_wake(dev, PCI_D3hot, enable);
}
EXPORT_SYMBOL(pci_wake_from_d3);

/**
 * pci_target_state - find an appropriate low power state for a given PCI dev
 * @dev: PCI device
 * @wakeup: Whether or not wakeup functionality will be enabled for the device.
 *
 * Use underlying platform code to find a supported low power state for @dev.
 * If the platform can't manage @dev, return the deepest state from which it
 * can generate wake events, based on any available PME info.
 */
static pci_power_t pci_target_state(struct pci_dev *dev, bool wakeup)
{
	if (platform_pci_power_manageable(dev)) {
		/*
		 * Call the platform to find the target state for the device.
		 */
		pci_power_t state = platform_pci_choose_state(dev);

		switch (state) {
		case PCI_POWER_ERROR:
		case PCI_UNKNOWN:
			return PCI_D3hot;

		case PCI_D1:
		case PCI_D2:
			if (pci_no_d1d2(dev))
				return PCI_D3hot;
		}

		return state;
	}

	/*
	 * If the device is in D3cold even though it's not power-manageable by
	 * the platform, it may have been powered down by non-standard means.
	 * Best to let it slumber.
	 */
	if (dev->current_state == PCI_D3cold)
		return PCI_D3cold;
	else if (!dev->pm_cap)
		return PCI_D0;

	if (wakeup && dev->pme_support) {
		pci_power_t state = PCI_D3hot;

		/*
		 * Find the deepest state from which the device can generate
		 * PME#.
		 */
		while (state && !(dev->pme_support & (1 << state)))
			state--;

		if (state)
			return state;
		else if (dev->pme_support & 1)
			return PCI_D0;
	}

	return PCI_D3hot;
}

/**
 * pci_prepare_to_sleep - prepare PCI device for system-wide transition
 *			  into a sleep state
 * @dev: Device to handle.
 *
 * Choose the power state appropriate for the device depending on whether
 * it can wake up the system and/or is power manageable by the platform
 * (PCI_D3hot is the default) and put the device into that state.
 */
int pci_prepare_to_sleep(struct pci_dev *dev)
{
	bool wakeup = device_may_wakeup(&dev->dev);
	pci_power_t target_state = pci_target_state(dev, wakeup);
	int error;

	if (target_state == PCI_POWER_ERROR)
		return -EIO;

	pci_enable_wake(dev, target_state, wakeup);

	error = pci_set_power_state(dev, target_state);

	if (error)
		pci_enable_wake(dev, target_state, false);

	return error;
}
EXPORT_SYMBOL(pci_prepare_to_sleep);

/**
 * pci_back_from_sleep - turn PCI device on during system-wide transition
 *			 into working state
 * @dev: Device to handle.
 *
 * Disable device's system wake-up capability and put it into D0.
 */
int pci_back_from_sleep(struct pci_dev *dev)
{
	int ret = pci_set_power_state(dev, PCI_D0);

	if (ret)
		return ret;

	pci_enable_wake(dev, PCI_D0, false);
	return 0;
}
EXPORT_SYMBOL(pci_back_from_sleep);

/**
 * pci_finish_runtime_suspend - Carry out PCI-specific part of runtime suspend.
 * @dev: PCI device being suspended.
 *
 * Prepare @dev to generate wake-up events at run time and put it into a low
 * power state.
 */
int pci_finish_runtime_suspend(struct pci_dev *dev)
{
	pci_power_t target_state;
	int error;

	target_state = pci_target_state(dev, device_can_wakeup(&dev->dev));
	if (target_state == PCI_POWER_ERROR)
		return -EIO;

	__pci_enable_wake(dev, target_state, pci_dev_run_wake(dev));

	error = pci_set_power_state(dev, target_state);

	if (error)
		pci_enable_wake(dev, target_state, false);

	return error;
}

/**
 * pci_dev_run_wake - Check if device can generate run-time wake-up events.
 * @dev: Device to check.
 *
 * Return true if the device itself is capable of generating wake-up events
 * (through the platform or using the native PCIe PME) or if the device supports
 * PME and one of its upstream bridges can generate wake-up events.
 */
bool pci_dev_run_wake(struct pci_dev *dev)
{
	struct pci_bus *bus = dev->bus;

	if (!dev->pme_support)
		return false;

	/* PME-capable in principle, but not from the target power state */
	if (!pci_pme_capable(dev, pci_target_state(dev, true)))
		return false;

	if (device_can_wakeup(&dev->dev))
		return true;

	while (bus->parent) {
		struct pci_dev *bridge = bus->self;

		if (device_can_wakeup(&bridge->dev))
			return true;

		bus = bus->parent;
	}

	/* We have reached the root bus. */
	if (bus->bridge)
		return device_can_wakeup(bus->bridge);

	return false;
}
EXPORT_SYMBOL_GPL(pci_dev_run_wake);

/**
 * pci_dev_need_resume - Check if it is necessary to resume the device.
 * @pci_dev: Device to check.
 *
 * Return 'true' if the device is not runtime-suspended or it has to be
 * reconfigured due to wakeup settings difference between system and runtime
 * suspend, or the current power state of it is not suitable for the upcoming
 * (system-wide) transition.
 */
bool pci_dev_need_resume(struct pci_dev *pci_dev)
{
	struct device *dev = &pci_dev->dev;
	pci_power_t target_state;

	if (!pm_runtime_suspended(dev) || platform_pci_need_resume(pci_dev))
		return true;

	target_state = pci_target_state(pci_dev, device_may_wakeup(dev));

	/*
	 * If the earlier platform check has not triggered, D3cold is just power
	 * removal on top of D3hot, so no need to resume the device in that
	 * case.
	 */
	return target_state != pci_dev->current_state &&
		target_state != PCI_D3cold &&
		pci_dev->current_state != PCI_D3hot;
}

/**
 * pci_dev_adjust_pme - Adjust PME setting for a suspended device.
 * @pci_dev: Device to check.
 *
 * If the device is suspended and it is not configured for system wakeup,
 * disable PME for it to prevent it from waking up the system unnecessarily.
 *
 * Note that if the device's power state is D3cold and the platform check in
 * pci_dev_need_resume() has not triggered, the device's configuration need not
 * be changed.
 */
void pci_dev_adjust_pme(struct pci_dev *pci_dev)
{
	struct device *dev = &pci_dev->dev;

	spin_lock_irq(&dev->power.lock);

	if (pm_runtime_suspended(dev) && !device_may_wakeup(dev) &&
	    pci_dev->current_state < PCI_D3cold)
		__pci_pme_active(pci_dev, false);

	spin_unlock_irq(&dev->power.lock);
}

/**
 * pci_dev_complete_resume - Finalize resume from system sleep for a device.
 * @pci_dev: Device to handle.
 *
 * If the device is runtime suspended and wakeup-capable, enable PME for it as
 * it might have been disabled during the prepare phase of system suspend if
 * the device was not configured for system wakeup.
 */
void pci_dev_complete_resume(struct pci_dev *pci_dev)
{
	struct device *dev = &pci_dev->dev;

	if (!pci_dev_run_wake(pci_dev))
		return;

	spin_lock_irq(&dev->power.lock);

	if (pm_runtime_suspended(dev) && pci_dev->current_state < PCI_D3cold)
		__pci_pme_active(pci_dev, true);

	spin_unlock_irq(&dev->power.lock);
}

/**
 * pci_choose_state - Choose the power state of a PCI device.
 * @dev: Target PCI device.
 * @state: Target state for the whole system.
 *
 * Returns PCI power state suitable for @dev and @state.
 */
pci_power_t pci_choose_state(struct pci_dev *dev, pm_message_t state)
{
	if (state.event == PM_EVENT_ON)
		return PCI_D0;

	return pci_target_state(dev, false);
}
EXPORT_SYMBOL(pci_choose_state);

void pci_config_pm_runtime_get(struct pci_dev *pdev)
{
	struct device *dev = &pdev->dev;
	struct device *parent = dev->parent;

	if (parent)
		pm_runtime_get_sync(parent);
	pm_runtime_get_noresume(dev);
	/*
	 * pdev->current_state is set to PCI_D3cold during suspending,
	 * so wait until suspending completes
	 */
	pm_runtime_barrier(dev);
	/*
	 * Only need to resume devices in D3cold, because config
	 * registers are still accessible for devices suspended but
	 * not in D3cold.
	 */
	if (pdev->current_state == PCI_D3cold)
		pm_runtime_resume(dev);
}

void pci_config_pm_runtime_put(struct pci_dev *pdev)
{
	struct device *dev = &pdev->dev;
	struct device *parent = dev->parent;

	pm_runtime_put(dev);
	if (parent)
		pm_runtime_put_sync(parent);
}

static const struct dmi_system_id bridge_d3_blacklist[] = {
#ifdef CONFIG_X86
	{
		/*
		 * Gigabyte X299 root port is not marked as hotplug capable
		 * which allows Linux to power manage it.  However, this
		 * confuses the BIOS SMI handler so don't power manage root
		 * ports on that system.
		 */
		.ident = "X299 DESIGNARE EX-CF",
		.matches = {
			DMI_MATCH(DMI_BOARD_VENDOR, "Gigabyte Technology Co., Ltd."),
			DMI_MATCH(DMI_BOARD_NAME, "X299 DESIGNARE EX-CF"),
		},
	},
	{
		/*
		 * Downstream device is not accessible after putting a root port
		 * into D3cold and back into D0 on Elo Continental Z2 board
		 */
		.ident = "Elo Continental Z2",
		.matches = {
			DMI_MATCH(DMI_BOARD_VENDOR, "Elo Touch Solutions"),
			DMI_MATCH(DMI_BOARD_NAME, "Geminilake"),
			DMI_MATCH(DMI_BOARD_VERSION, "Continental Z2"),
		},
	},
	{
		/*
		 * Changing power state of root port dGPU is connected fails
		 * https://gitlab.freedesktop.org/drm/amd/-/issues/3229
		 */
		.ident = "Hewlett-Packard HP Pavilion 17 Notebook PC/1972",
		.matches = {
			DMI_MATCH(DMI_BOARD_VENDOR, "Hewlett-Packard"),
			DMI_MATCH(DMI_BOARD_NAME, "1972"),
			DMI_MATCH(DMI_BOARD_VERSION, "95.33"),
		},
	},
#endif
	{ }
};

/**
 * pci_bridge_d3_possible - Is it possible to put the bridge into D3
 * @bridge: Bridge to check
 *
 * This function checks if it is possible to move the bridge to D3.
 * Currently we only allow D3 for recent enough PCIe ports and Thunderbolt.
 */
bool pci_bridge_d3_possible(struct pci_dev *bridge)
{
	if (!pci_is_pcie(bridge))
		return false;

	switch (pci_pcie_type(bridge)) {
	case PCI_EXP_TYPE_ROOT_PORT:
	case PCI_EXP_TYPE_UPSTREAM:
	case PCI_EXP_TYPE_DOWNSTREAM:
		if (pci_bridge_d3_disable)
			return false;

		/*
		 * Hotplug ports handled by firmware in System Management Mode
		 * may not be put into D3 by the OS (Thunderbolt on non-Macs).
		 */
		if (bridge->is_hotplug_bridge && !pciehp_is_native(bridge))
			return false;

		if (pci_bridge_d3_force)
			return true;

		/* Even the oldest 2010 Thunderbolt controller supports D3. */
		if (bridge->is_thunderbolt)
			return true;

		/* Platform might know better if the bridge supports D3 */
		if (platform_pci_bridge_d3(bridge))
			return true;

		/*
		 * Hotplug ports handled natively by the OS were not validated
		 * by vendors for runtime D3 at least until 2018 because there
		 * was no OS support.
		 */
		if (bridge->is_hotplug_bridge)
			return false;

		if (dmi_check_system(bridge_d3_blacklist))
			return false;

		/*
		 * It should be safe to put PCIe ports from 2015 or newer
		 * to D3.
		 */
		if (dmi_get_bios_year() >= 2015)
			return true;
		break;
	}

	return false;
}

static int pci_dev_check_d3cold(struct pci_dev *dev, void *data)
{
	bool *d3cold_ok = data;

	if (/* The device needs to be allowed to go D3cold ... */
	    dev->no_d3cold || !dev->d3cold_allowed ||

	    /* ... and if it is wakeup capable to do so from D3cold. */
	    (device_may_wakeup(&dev->dev) &&
	     !pci_pme_capable(dev, PCI_D3cold)) ||

	    /* If it is a bridge it must be allowed to go to D3. */
	    !pci_power_manageable(dev))

		*d3cold_ok = false;

	return !*d3cold_ok;
}

/*
 * pci_bridge_d3_update - Update bridge D3 capabilities
 * @dev: PCI device which is changed
 *
 * Update upstream bridge PM capabilities accordingly depending on if the
 * device PM configuration was changed or the device is being removed.  The
 * change is also propagated upstream.
 */
void pci_bridge_d3_update(struct pci_dev *dev)
{
	bool remove = !device_is_registered(&dev->dev);
	struct pci_dev *bridge;
	bool d3cold_ok = true;

	bridge = pci_upstream_bridge(dev);
	if (!bridge || !pci_bridge_d3_possible(bridge))
		return;

	/*
	 * If D3 is currently allowed for the bridge, removing one of its
	 * children won't change that.
	 */
	if (remove && bridge->bridge_d3)
		return;

	/*
	 * If D3 is currently allowed for the bridge and a child is added or
	 * changed, disallowance of D3 can only be caused by that child, so
	 * we only need to check that single device, not any of its siblings.
	 *
	 * If D3 is currently not allowed for the bridge, checking the device
	 * first may allow us to skip checking its siblings.
	 */
	if (!remove)
		pci_dev_check_d3cold(dev, &d3cold_ok);

	/*
	 * If D3 is currently not allowed for the bridge, this may be caused
	 * either by the device being changed/removed or any of its siblings,
	 * so we need to go through all children to find out if one of them
	 * continues to block D3.
	 */
	if (d3cold_ok && !bridge->bridge_d3)
		pci_walk_bus(bridge->subordinate, pci_dev_check_d3cold,
			     &d3cold_ok);

	if (bridge->bridge_d3 != d3cold_ok) {
		bridge->bridge_d3 = d3cold_ok;
		/* Propagate change to upstream bridges */
		pci_bridge_d3_update(bridge);
	}
}

/**
 * pci_d3cold_enable - Enable D3cold for device
 * @dev: PCI device to handle
 *
 * This function can be used in drivers to enable D3cold from the device
 * they handle.  It also updates upstream PCI bridge PM capabilities
 * accordingly.
 */
void pci_d3cold_enable(struct pci_dev *dev)
{
	if (dev->no_d3cold) {
		dev->no_d3cold = false;
		pci_bridge_d3_update(dev);
	}
}
EXPORT_SYMBOL_GPL(pci_d3cold_enable);

/**
 * pci_d3cold_disable - Disable D3cold for device
 * @dev: PCI device to handle
 *
 * This function can be used in drivers to disable D3cold from the device
 * they handle.  It also updates upstream PCI bridge PM capabilities
 * accordingly.
 */
void pci_d3cold_disable(struct pci_dev *dev)
{
	if (!dev->no_d3cold) {
		dev->no_d3cold = true;
		pci_bridge_d3_update(dev);
	}
}
EXPORT_SYMBOL_GPL(pci_d3cold_disable);

/**
 * pci_pm_init - Initialize PM functions of given PCI device
 * @dev: PCI device to handle.
 */
void pci_pm_init(struct pci_dev *dev)
{
	int pm;
	u16 status;
	u16 pmc;

	pm_runtime_forbid(&dev->dev);
	pm_runtime_set_active(&dev->dev);
	pm_runtime_enable(&dev->dev);
	device_enable_async_suspend(&dev->dev);
	dev->wakeup_prepared = false;

	dev->pm_cap = 0;
	dev->pme_support = 0;

	/* find PCI PM capability in list */
	pm = pci_find_capability(dev, PCI_CAP_ID_PM);
	if (!pm)
		return;
	/* Check device's ability to generate PME# */
	pci_read_config_word(dev, pm + PCI_PM_PMC, &pmc);

	if ((pmc & PCI_PM_CAP_VER_MASK) > 3) {
		pci_err(dev, "unsupported PM cap regs version (%u)\n",
			pmc & PCI_PM_CAP_VER_MASK);
		return;
	}

	dev->pm_cap = pm;
	dev->d3hot_delay = PCI_PM_D3HOT_WAIT;
	dev->d3cold_delay = PCI_PM_D3COLD_WAIT;
	dev->bridge_d3 = pci_bridge_d3_possible(dev);
	dev->d3cold_allowed = true;

	dev->d1_support = false;
	dev->d2_support = false;
	if (!pci_no_d1d2(dev)) {
		if (pmc & PCI_PM_CAP_D1)
			dev->d1_support = true;
		if (pmc & PCI_PM_CAP_D2)
			dev->d2_support = true;

		if (dev->d1_support || dev->d2_support)
			pci_info(dev, "supports%s%s\n",
				   dev->d1_support ? " D1" : "",
				   dev->d2_support ? " D2" : "");
	}

	pmc &= PCI_PM_CAP_PME_MASK;
	if (pmc) {
		pci_info(dev, "PME# supported from%s%s%s%s%s\n",
			 (pmc & PCI_PM_CAP_PME_D0) ? " D0" : "",
			 (pmc & PCI_PM_CAP_PME_D1) ? " D1" : "",
			 (pmc & PCI_PM_CAP_PME_D2) ? " D2" : "",
			 (pmc & PCI_PM_CAP_PME_D3hot) ? " D3hot" : "",
			 (pmc & PCI_PM_CAP_PME_D3cold) ? " D3cold" : "");
		dev->pme_support = FIELD_GET(PCI_PM_CAP_PME_MASK, pmc);
		dev->pme_poll = true;
		/*
		 * Make device's PM flags reflect the wake-up capability, but
		 * let the user space enable it to wake up the system as needed.
		 */
		device_set_wakeup_capable(&dev->dev, true);
		/* Disable the PME# generation functionality */
		pci_pme_active(dev, false);
	}

	pci_read_config_word(dev, PCI_STATUS, &status);
	if (status & PCI_STATUS_IMM_READY)
		dev->imm_ready = 1;
}

static unsigned long pci_ea_flags(struct pci_dev *dev, u8 prop)
{
	unsigned long flags = IORESOURCE_PCI_FIXED | IORESOURCE_PCI_EA_BEI;

	switch (prop) {
	case PCI_EA_P_MEM:
	case PCI_EA_P_VF_MEM:
		flags |= IORESOURCE_MEM;
		break;
	case PCI_EA_P_MEM_PREFETCH:
	case PCI_EA_P_VF_MEM_PREFETCH:
		flags |= IORESOURCE_MEM | IORESOURCE_PREFETCH;
		break;
	case PCI_EA_P_IO:
		flags |= IORESOURCE_IO;
		break;
	default:
		return 0;
	}

	return flags;
}

static struct resource *pci_ea_get_resource(struct pci_dev *dev, u8 bei,
					    u8 prop)
{
	if (bei <= PCI_EA_BEI_BAR5 && prop <= PCI_EA_P_IO)
		return &dev->resource[bei];
#ifdef CONFIG_PCI_IOV
	else if (bei >= PCI_EA_BEI_VF_BAR0 && bei <= PCI_EA_BEI_VF_BAR5 &&
		 (prop == PCI_EA_P_VF_MEM || prop == PCI_EA_P_VF_MEM_PREFETCH))
		return &dev->resource[PCI_IOV_RESOURCES +
				      bei - PCI_EA_BEI_VF_BAR0];
#endif
	else if (bei == PCI_EA_BEI_ROM)
		return &dev->resource[PCI_ROM_RESOURCE];
	else
		return NULL;
}

/* Read an Enhanced Allocation (EA) entry */
static int pci_ea_read(struct pci_dev *dev, int offset)
{
	struct resource *res;
	const char *res_name;
	int ent_size, ent_offset = offset;
	resource_size_t start, end;
	unsigned long flags;
	u32 dw0, bei, base, max_offset;
	u8 prop;
	bool support_64 = (sizeof(resource_size_t) >= 8);

	pci_read_config_dword(dev, ent_offset, &dw0);
	ent_offset += 4;

	/* Entry size field indicates DWORDs after 1st */
	ent_size = (FIELD_GET(PCI_EA_ES, dw0) + 1) << 2;

	if (!(dw0 & PCI_EA_ENABLE)) /* Entry not enabled */
		goto out;

	bei = FIELD_GET(PCI_EA_BEI, dw0);
	prop = FIELD_GET(PCI_EA_PP, dw0);

	/*
	 * If the Property is in the reserved range, try the Secondary
	 * Property instead.
	 */
	if (prop > PCI_EA_P_BRIDGE_IO && prop < PCI_EA_P_MEM_RESERVED)
		prop = FIELD_GET(PCI_EA_SP, dw0);
	if (prop > PCI_EA_P_BRIDGE_IO)
		goto out;

	res = pci_ea_get_resource(dev, bei, prop);
	res_name = pci_resource_name(dev, bei);
	if (!res) {
		pci_err(dev, "Unsupported EA entry BEI: %u\n", bei);
		goto out;
	}

	flags = pci_ea_flags(dev, prop);
	if (!flags) {
		pci_err(dev, "Unsupported EA properties: %#x\n", prop);
		goto out;
	}

	/* Read Base */
	pci_read_config_dword(dev, ent_offset, &base);
	start = (base & PCI_EA_FIELD_MASK);
	ent_offset += 4;

	/* Read MaxOffset */
	pci_read_config_dword(dev, ent_offset, &max_offset);
	ent_offset += 4;

	/* Read Base MSBs (if 64-bit entry) */
	if (base & PCI_EA_IS_64) {
		u32 base_upper;

		pci_read_config_dword(dev, ent_offset, &base_upper);
		ent_offset += 4;

		flags |= IORESOURCE_MEM_64;

		/* entry starts above 32-bit boundary, can't use */
		if (!support_64 && base_upper)
			goto out;

		if (support_64)
			start |= ((u64)base_upper << 32);
	}

	end = start + (max_offset | 0x03);

	/* Read MaxOffset MSBs (if 64-bit entry) */
	if (max_offset & PCI_EA_IS_64) {
		u32 max_offset_upper;

		pci_read_config_dword(dev, ent_offset, &max_offset_upper);
		ent_offset += 4;

		flags |= IORESOURCE_MEM_64;

		/* entry too big, can't use */
		if (!support_64 && max_offset_upper)
			goto out;

		if (support_64)
			end += ((u64)max_offset_upper << 32);
	}

	if (end < start) {
		pci_err(dev, "EA Entry crosses address boundary\n");
		goto out;
	}

	if (ent_size != ent_offset - offset) {
		pci_err(dev, "EA Entry Size (%d) does not match length read (%d)\n",
			ent_size, ent_offset - offset);
		goto out;
	}

	res->name = pci_name(dev);
	res->start = start;
	res->end = end;
	res->flags = flags;

	if (bei <= PCI_EA_BEI_BAR5)
		pci_info(dev, "%s %pR: from Enhanced Allocation, properties %#02x\n",
			 res_name, res, prop);
	else if (bei == PCI_EA_BEI_ROM)
		pci_info(dev, "%s %pR: from Enhanced Allocation, properties %#02x\n",
			 res_name, res, prop);
	else if (bei >= PCI_EA_BEI_VF_BAR0 && bei <= PCI_EA_BEI_VF_BAR5)
		pci_info(dev, "%s %pR: from Enhanced Allocation, properties %#02x\n",
			 res_name, res, prop);
	else
		pci_info(dev, "BEI %d %pR: from Enhanced Allocation, properties %#02x\n",
			   bei, res, prop);

out:
	return offset + ent_size;
}

/* Enhanced Allocation Initialization */
void pci_ea_init(struct pci_dev *dev)
{
	int ea;
	u8 num_ent;
	int offset;
	int i;

	/* find PCI EA capability in list */
	ea = pci_find_capability(dev, PCI_CAP_ID_EA);
	if (!ea)
		return;

	/* determine the number of entries */
	pci_bus_read_config_byte(dev->bus, dev->devfn, ea + PCI_EA_NUM_ENT,
					&num_ent);
	num_ent &= PCI_EA_NUM_ENT_MASK;

	offset = ea + PCI_EA_FIRST_ENT;

	/* Skip DWORD 2 for type 1 functions */
	if (dev->hdr_type == PCI_HEADER_TYPE_BRIDGE)
		offset += 4;

	/* parse each EA entry */
	for (i = 0; i < num_ent; ++i)
		offset = pci_ea_read(dev, offset);
}

static void pci_add_saved_cap(struct pci_dev *pci_dev,
	struct pci_cap_saved_state *new_cap)
{
	hlist_add_head(&new_cap->next, &pci_dev->saved_cap_space);
}

/**
 * _pci_add_cap_save_buffer - allocate buffer for saving given
 *			      capability registers
 * @dev: the PCI device
 * @cap: the capability to allocate the buffer for
 * @extended: Standard or Extended capability ID
 * @size: requested size of the buffer
 */
static int _pci_add_cap_save_buffer(struct pci_dev *dev, u16 cap,
				    bool extended, unsigned int size)
{
	int pos;
	struct pci_cap_saved_state *save_state;

	if (extended)
		pos = pci_find_ext_capability(dev, cap);
	else
		pos = pci_find_capability(dev, cap);

	if (!pos)
		return 0;

	save_state = kzalloc(sizeof(*save_state) + size, GFP_KERNEL);
	if (!save_state)
		return -ENOMEM;

	save_state->cap.cap_nr = cap;
	save_state->cap.cap_extended = extended;
	save_state->cap.size = size;
	pci_add_saved_cap(dev, save_state);

	return 0;
}

int pci_add_cap_save_buffer(struct pci_dev *dev, char cap, unsigned int size)
{
	return _pci_add_cap_save_buffer(dev, cap, false, size);
}

int pci_add_ext_cap_save_buffer(struct pci_dev *dev, u16 cap, unsigned int size)
{
	return _pci_add_cap_save_buffer(dev, cap, true, size);
}

/**
 * pci_allocate_cap_save_buffers - allocate buffers for saving capabilities
 * @dev: the PCI device
 */
void pci_allocate_cap_save_buffers(struct pci_dev *dev)
{
	int error;

	error = pci_add_cap_save_buffer(dev, PCI_CAP_ID_EXP,
					PCI_EXP_SAVE_REGS * sizeof(u16));
	if (error)
		pci_err(dev, "unable to preallocate PCI Express save buffer\n");

	error = pci_add_cap_save_buffer(dev, PCI_CAP_ID_PCIX, sizeof(u16));
	if (error)
		pci_err(dev, "unable to preallocate PCI-X save buffer\n");

	error = pci_add_ext_cap_save_buffer(dev, PCI_EXT_CAP_ID_LTR,
					    2 * sizeof(u16));
	if (error)
		pci_err(dev, "unable to allocate suspend buffer for LTR\n");

	pci_allocate_vc_save_buffers(dev);
}

void pci_free_cap_save_buffers(struct pci_dev *dev)
{
	struct pci_cap_saved_state *tmp;
	struct hlist_node *n;

	hlist_for_each_entry_safe(tmp, n, &dev->saved_cap_space, next)
		kfree(tmp);
}

/**
 * pci_configure_ari - enable or disable ARI forwarding
 * @dev: the PCI device
 *
 * If @dev and its upstream bridge both support ARI, enable ARI in the
 * bridge.  Otherwise, disable ARI in the bridge.
 */
void pci_configure_ari(struct pci_dev *dev)
{
	u32 cap;
	struct pci_dev *bridge;

	if (pcie_ari_disabled || !pci_is_pcie(dev) || dev->devfn)
		return;

	bridge = dev->bus->self;
	if (!bridge)
		return;

	pcie_capability_read_dword(bridge, PCI_EXP_DEVCAP2, &cap);
	if (!(cap & PCI_EXP_DEVCAP2_ARI))
		return;

	if (pci_find_ext_capability(dev, PCI_EXT_CAP_ID_ARI)) {
		pcie_capability_set_word(bridge, PCI_EXP_DEVCTL2,
					 PCI_EXP_DEVCTL2_ARI);
		bridge->ari_enabled = 1;
	} else {
		pcie_capability_clear_word(bridge, PCI_EXP_DEVCTL2,
					   PCI_EXP_DEVCTL2_ARI);
		bridge->ari_enabled = 0;
	}
}

static bool pci_acs_flags_enabled(struct pci_dev *pdev, u16 acs_flags)
{
	int pos;
	u16 cap, ctrl;

	pos = pdev->acs_cap;
	if (!pos)
		return false;

	/*
	 * Except for egress control, capabilities are either required
	 * or only required if controllable.  Features missing from the
	 * capability field can therefore be assumed as hard-wired enabled.
	 */
	pci_read_config_word(pdev, pos + PCI_ACS_CAP, &cap);
	acs_flags &= (cap | PCI_ACS_EC);

	pci_read_config_word(pdev, pos + PCI_ACS_CTRL, &ctrl);
	return (ctrl & acs_flags) == acs_flags;
}

/**
 * pci_acs_enabled - test ACS against required flags for a given device
 * @pdev: device to test
 * @acs_flags: required PCI ACS flags
 *
 * Return true if the device supports the provided flags.  Automatically
 * filters out flags that are not implemented on multifunction devices.
 *
 * Note that this interface checks the effective ACS capabilities of the
 * device rather than the actual capabilities.  For instance, most single
 * function endpoints are not required to support ACS because they have no
 * opportunity for peer-to-peer access.  We therefore return 'true'
 * regardless of whether the device exposes an ACS capability.  This makes
 * it much easier for callers of this function to ignore the actual type
 * or topology of the device when testing ACS support.
 */
bool pci_acs_enabled(struct pci_dev *pdev, u16 acs_flags)
{
	int ret;

	ret = pci_dev_specific_acs_enabled(pdev, acs_flags);
	if (ret >= 0)
		return ret > 0;

	/*
	 * Conventional PCI and PCI-X devices never support ACS, either
	 * effectively or actually.  The shared bus topology implies that
	 * any device on the bus can receive or snoop DMA.
	 */
	if (!pci_is_pcie(pdev))
		return false;

	switch (pci_pcie_type(pdev)) {
	/*
	 * PCI/X-to-PCIe bridges are not specifically mentioned by the spec,
	 * but since their primary interface is PCI/X, we conservatively
	 * handle them as we would a non-PCIe device.
	 */
	case PCI_EXP_TYPE_PCIE_BRIDGE:
	/*
	 * PCIe 3.0, 6.12.1 excludes ACS on these devices.  "ACS is never
	 * applicable... must never implement an ACS Extended Capability...".
	 * This seems arbitrary, but we take a conservative interpretation
	 * of this statement.
	 */
	case PCI_EXP_TYPE_PCI_BRIDGE:
	case PCI_EXP_TYPE_RC_EC:
		return false;
	/*
	 * PCIe 3.0, 6.12.1.1 specifies that downstream and root ports should
	 * implement ACS in order to indicate their peer-to-peer capabilities,
	 * regardless of whether they are single- or multi-function devices.
	 */
	case PCI_EXP_TYPE_DOWNSTREAM:
	case PCI_EXP_TYPE_ROOT_PORT:
		return pci_acs_flags_enabled(pdev, acs_flags);
	/*
	 * PCIe 3.0, 6.12.1.2 specifies ACS capabilities that should be
	 * implemented by the remaining PCIe types to indicate peer-to-peer
	 * capabilities, but only when they are part of a multifunction
	 * device.  The footnote for section 6.12 indicates the specific
	 * PCIe types included here.
	 */
	case PCI_EXP_TYPE_ENDPOINT:
	case PCI_EXP_TYPE_UPSTREAM:
	case PCI_EXP_TYPE_LEG_END:
	case PCI_EXP_TYPE_RC_END:
		if (!pdev->multifunction)
			break;

		return pci_acs_flags_enabled(pdev, acs_flags);
	}

	/*
	 * PCIe 3.0, 6.12.1.3 specifies no ACS capabilities are applicable
	 * to single function devices with the exception of downstream ports.
	 */
	return true;
}

/**
 * pci_acs_path_enabled - test ACS flags from start to end in a hierarchy
 * @start: starting downstream device
 * @end: ending upstream device or NULL to search to the root bus
 * @acs_flags: required flags
 *
 * Walk up a device tree from start to end testing PCI ACS support.  If
 * any step along the way does not support the required flags, return false.
 */
bool pci_acs_path_enabled(struct pci_dev *start,
			  struct pci_dev *end, u16 acs_flags)
{
	struct pci_dev *pdev, *parent = start;

	do {
		pdev = parent;

		if (!pci_acs_enabled(pdev, acs_flags))
			return false;

		if (pci_is_root_bus(pdev->bus))
			return (end == NULL);

		parent = pdev->bus->self;
	} while (pdev != end);

	return true;
}

/**
 * pci_acs_init - Initialize ACS if hardware supports it
 * @dev: the PCI device
 */
void pci_acs_init(struct pci_dev *dev)
{
	dev->acs_cap = pci_find_ext_capability(dev, PCI_EXT_CAP_ID_ACS);

	/*
	 * Attempt to enable ACS regardless of capability because some Root
	 * Ports (e.g. those quirked with *_intel_pch_acs_*) do not have
	 * the standard ACS capability but still support ACS via those
	 * quirks.
	 */
	pci_enable_acs(dev);
}

/**
 * pci_rebar_find_pos - find position of resize ctrl reg for BAR
 * @pdev: PCI device
 * @bar: BAR to find
 *
 * Helper to find the position of the ctrl register for a BAR.
 * Returns -ENOTSUPP if resizable BARs are not supported at all.
 * Returns -ENOENT if no ctrl register for the BAR could be found.
 */
static int pci_rebar_find_pos(struct pci_dev *pdev, int bar)
{
	unsigned int pos, nbars, i;
	u32 ctrl;

	pos = pci_find_ext_capability(pdev, PCI_EXT_CAP_ID_REBAR);
	if (!pos)
		return -ENOTSUPP;

	pci_read_config_dword(pdev, pos + PCI_REBAR_CTRL, &ctrl);
	nbars = FIELD_GET(PCI_REBAR_CTRL_NBAR_MASK, ctrl);

	for (i = 0; i < nbars; i++, pos += 8) {
		int bar_idx;

		pci_read_config_dword(pdev, pos + PCI_REBAR_CTRL, &ctrl);
		bar_idx = FIELD_GET(PCI_REBAR_CTRL_BAR_IDX, ctrl);
		if (bar_idx == bar)
			return pos;
	}

	return -ENOENT;
}

/**
 * pci_rebar_get_possible_sizes - get possible sizes for BAR
 * @pdev: PCI device
 * @bar: BAR to query
 *
 * Get the possible sizes of a resizable BAR as bitmask defined in the spec
 * (bit 0=1MB, bit 19=512GB). Returns 0 if BAR isn't resizable.
 */
u32 pci_rebar_get_possible_sizes(struct pci_dev *pdev, int bar)
{
	int pos;
	u32 cap;

	pos = pci_rebar_find_pos(pdev, bar);
	if (pos < 0)
		return 0;

	pci_read_config_dword(pdev, pos + PCI_REBAR_CAP, &cap);
	cap = FIELD_GET(PCI_REBAR_CAP_SIZES, cap);

	/* Sapphire RX 5600 XT Pulse has an invalid cap dword for BAR 0 */
	if (pdev->vendor == PCI_VENDOR_ID_ATI && pdev->device == 0x731f &&
	    bar == 0 && cap == 0x700)
		return 0x3f00;

	return cap;
}
EXPORT_SYMBOL(pci_rebar_get_possible_sizes);

/**
 * pci_rebar_get_current_size - get the current size of a BAR
 * @pdev: PCI device
 * @bar: BAR to set size to
 *
 * Read the size of a BAR from the resizable BAR config.
 * Returns size if found or negative error code.
 */
int pci_rebar_get_current_size(struct pci_dev *pdev, int bar)
{
	int pos;
	u32 ctrl;

	pos = pci_rebar_find_pos(pdev, bar);
	if (pos < 0)
		return pos;

	pci_read_config_dword(pdev, pos + PCI_REBAR_CTRL, &ctrl);
	return FIELD_GET(PCI_REBAR_CTRL_BAR_SIZE, ctrl);
}

/**
 * pci_rebar_set_size - set a new size for a BAR
 * @pdev: PCI device
 * @bar: BAR to set size to
 * @size: new size as defined in the spec (0=1MB, 19=512GB)
 *
 * Set the new size of a BAR as defined in the spec.
 * Returns zero if resizing was successful, error code otherwise.
 */
int pci_rebar_set_size(struct pci_dev *pdev, int bar, int size)
{
	int pos;
	u32 ctrl;

	pos = pci_rebar_find_pos(pdev, bar);
	if (pos < 0)
		return pos;

	pci_read_config_dword(pdev, pos + PCI_REBAR_CTRL, &ctrl);
	ctrl &= ~PCI_REBAR_CTRL_BAR_SIZE;
	ctrl |= FIELD_PREP(PCI_REBAR_CTRL_BAR_SIZE, size);
	pci_write_config_dword(pdev, pos + PCI_REBAR_CTRL, ctrl);
	return 0;
}

/**
 * pci_enable_atomic_ops_to_root - enable AtomicOp requests to root port
 * @dev: the PCI device
 * @cap_mask: mask of desired AtomicOp sizes, including one or more of:
 *	PCI_EXP_DEVCAP2_ATOMIC_COMP32
 *	PCI_EXP_DEVCAP2_ATOMIC_COMP64
 *	PCI_EXP_DEVCAP2_ATOMIC_COMP128
 *
 * Return 0 if all upstream bridges support AtomicOp routing, egress
 * blocking is disabled on all upstream ports, and the root port supports
 * the requested completion capabilities (32-bit, 64-bit and/or 128-bit
 * AtomicOp completion), or negative otherwise.
 */
int pci_enable_atomic_ops_to_root(struct pci_dev *dev, u32 cap_mask)
{
	struct pci_bus *bus = dev->bus;
	struct pci_dev *bridge;
	u32 cap, ctl2;

	/*
	 * Per PCIe r5.0, sec 9.3.5.10, the AtomicOp Requester Enable bit
	 * in Device Control 2 is reserved in VFs and the PF value applies
	 * to all associated VFs.
	 */
	if (dev->is_virtfn)
		return -EINVAL;

	if (!pci_is_pcie(dev))
		return -EINVAL;

	/*
	 * Per PCIe r4.0, sec 6.15, endpoints and root ports may be
	 * AtomicOp requesters.  For now, we only support endpoints as
	 * requesters and root ports as completers.  No endpoints as
	 * completers, and no peer-to-peer.
	 */

	switch (pci_pcie_type(dev)) {
	case PCI_EXP_TYPE_ENDPOINT:
	case PCI_EXP_TYPE_LEG_END:
	case PCI_EXP_TYPE_RC_END:
		break;
	default:
		return -EINVAL;
	}

	while (bus->parent) {
		bridge = bus->self;

		pcie_capability_read_dword(bridge, PCI_EXP_DEVCAP2, &cap);

		switch (pci_pcie_type(bridge)) {
		/* Ensure switch ports support AtomicOp routing */
		case PCI_EXP_TYPE_UPSTREAM:
		case PCI_EXP_TYPE_DOWNSTREAM:
			if (!(cap & PCI_EXP_DEVCAP2_ATOMIC_ROUTE))
				return -EINVAL;
			break;

		/* Ensure root port supports all the sizes we care about */
		case PCI_EXP_TYPE_ROOT_PORT:
			if ((cap & cap_mask) != cap_mask)
				return -EINVAL;
			break;
		}

		/* Ensure upstream ports don't block AtomicOps on egress */
		if (pci_pcie_type(bridge) == PCI_EXP_TYPE_UPSTREAM) {
			pcie_capability_read_dword(bridge, PCI_EXP_DEVCTL2,
						   &ctl2);
			if (ctl2 & PCI_EXP_DEVCTL2_ATOMIC_EGRESS_BLOCK)
				return -EINVAL;
		}

		bus = bus->parent;
	}

	pcie_capability_set_word(dev, PCI_EXP_DEVCTL2,
				 PCI_EXP_DEVCTL2_ATOMIC_REQ);
	return 0;
}
EXPORT_SYMBOL(pci_enable_atomic_ops_to_root);

/**
 * pci_release_region - Release a PCI bar
 * @pdev: PCI device whose resources were previously reserved by
 *	  pci_request_region()
 * @bar: BAR to release
 *
 * Releases the PCI I/O and memory resources previously reserved by a
 * successful call to pci_request_region().  Call this function only
 * after all use of the PCI regions has ceased.
 */
void pci_release_region(struct pci_dev *pdev, int bar)
{
	/*
	 * This is done for backwards compatibility, because the old PCI devres
	 * API had a mode in which the function became managed if it had been
	 * enabled with pcim_enable_device() instead of pci_enable_device().
	 */
	if (pci_is_managed(pdev)) {
		pcim_release_region(pdev, bar);
		return;
	}

	if (pci_resource_len(pdev, bar) == 0)
		return;
	if (pci_resource_flags(pdev, bar) & IORESOURCE_IO)
		release_region(pci_resource_start(pdev, bar),
				pci_resource_len(pdev, bar));
	else if (pci_resource_flags(pdev, bar) & IORESOURCE_MEM)
		release_mem_region(pci_resource_start(pdev, bar),
				pci_resource_len(pdev, bar));
}
EXPORT_SYMBOL(pci_release_region);

/**
 * __pci_request_region - Reserved PCI I/O and memory resource
 * @pdev: PCI device whose resources are to be reserved
 * @bar: BAR to be reserved
 * @res_name: Name to be associated with resource.
 * @exclusive: whether the region access is exclusive or not
 *
 * Returns: 0 on success, negative error code on failure.
 *
 * Mark the PCI region associated with PCI device @pdev BAR @bar as
 * being reserved by owner @res_name.  Do not access any
 * address inside the PCI regions unless this call returns
 * successfully.
 *
 * If @exclusive is set, then the region is marked so that userspace
 * is explicitly not allowed to map the resource via /dev/mem or
 * sysfs MMIO access.
 *
 * Returns 0 on success, or %EBUSY on error.  A warning
 * message is also printed on failure.
 */
static int __pci_request_region(struct pci_dev *pdev, int bar,
				const char *res_name, int exclusive)
{
	if (pci_is_managed(pdev)) {
		if (exclusive == IORESOURCE_EXCLUSIVE)
			return pcim_request_region_exclusive(pdev, bar, res_name);

		return pcim_request_region(pdev, bar, res_name);
	}

	if (pci_resource_len(pdev, bar) == 0)
		return 0;

	if (pci_resource_flags(pdev, bar) & IORESOURCE_IO) {
		if (!request_region(pci_resource_start(pdev, bar),
			    pci_resource_len(pdev, bar), res_name))
			goto err_out;
	} else if (pci_resource_flags(pdev, bar) & IORESOURCE_MEM) {
		if (!__request_mem_region(pci_resource_start(pdev, bar),
					pci_resource_len(pdev, bar), res_name,
					exclusive))
			goto err_out;
	}

	return 0;

err_out:
	pci_warn(pdev, "BAR %d: can't reserve %pR\n", bar,
		 &pdev->resource[bar]);
	return -EBUSY;
}

/**
 * pci_request_region - Reserve PCI I/O and memory resource
 * @pdev: PCI device whose resources are to be reserved
 * @bar: BAR to be reserved
 * @res_name: Name to be associated with resource
 *
 * Returns: 0 on success, negative error code on failure.
 *
 * Mark the PCI region associated with PCI device @pdev BAR @bar as
 * being reserved by owner @res_name.  Do not access any
 * address inside the PCI regions unless this call returns
 * successfully.
 *
 * Returns 0 on success, or %EBUSY on error.  A warning
 * message is also printed on failure.
 *
 * NOTE:
 * This is a "hybrid" function: It's normally unmanaged, but becomes managed
 * when pcim_enable_device() has been called in advance. This hybrid feature is
 * DEPRECATED! If you want managed cleanup, use the pcim_* functions instead.
 */
int pci_request_region(struct pci_dev *pdev, int bar, const char *res_name)
{
	return __pci_request_region(pdev, bar, res_name, 0);
}
EXPORT_SYMBOL(pci_request_region);

/**
 * pci_release_selected_regions - Release selected PCI I/O and memory resources
 * @pdev: PCI device whose resources were previously reserved
 * @bars: Bitmask of BARs to be released
 *
 * Release selected PCI I/O and memory resources previously reserved.
 * Call this function only after all use of the PCI regions has ceased.
 */
void pci_release_selected_regions(struct pci_dev *pdev, int bars)
{
	int i;

	for (i = 0; i < PCI_STD_NUM_BARS; i++)
		if (bars & (1 << i))
			pci_release_region(pdev, i);
}
EXPORT_SYMBOL(pci_release_selected_regions);

static int __pci_request_selected_regions(struct pci_dev *pdev, int bars,
					  const char *res_name, int excl)
{
	int i;

	for (i = 0; i < PCI_STD_NUM_BARS; i++)
		if (bars & (1 << i))
			if (__pci_request_region(pdev, i, res_name, excl))
				goto err_out;
	return 0;

err_out:
	while (--i >= 0)
		if (bars & (1 << i))
			pci_release_region(pdev, i);

	return -EBUSY;
}


/**
 * pci_request_selected_regions - Reserve selected PCI I/O and memory resources
 * @pdev: PCI device whose resources are to be reserved
 * @bars: Bitmask of BARs to be requested
 * @res_name: Name to be associated with resource
 *
 * Returns: 0 on success, negative error code on failure.
 *
 * NOTE:
 * This is a "hybrid" function: It's normally unmanaged, but becomes managed
 * when pcim_enable_device() has been called in advance. This hybrid feature is
 * DEPRECATED! If you want managed cleanup, use the pcim_* functions instead.
 */
int pci_request_selected_regions(struct pci_dev *pdev, int bars,
				 const char *res_name)
{
	return __pci_request_selected_regions(pdev, bars, res_name, 0);
}
EXPORT_SYMBOL(pci_request_selected_regions);

/**
 * pci_request_selected_regions_exclusive - Request regions exclusively
 * @pdev: PCI device to request regions from
 * @bars: bit mask of BARs to request
 * @res_name: name to be associated with the requests
 *
 * Returns: 0 on success, negative error code on failure.
 *
 * NOTE:
 * This is a "hybrid" function: It's normally unmanaged, but becomes managed
 * when pcim_enable_device() has been called in advance. This hybrid feature is
 * DEPRECATED! If you want managed cleanup, use the pcim_* functions instead.
 */
int pci_request_selected_regions_exclusive(struct pci_dev *pdev, int bars,
					   const char *res_name)
{
	return __pci_request_selected_regions(pdev, bars, res_name,
			IORESOURCE_EXCLUSIVE);
}
EXPORT_SYMBOL(pci_request_selected_regions_exclusive);

/**
 * pci_release_regions - Release reserved PCI I/O and memory resources
 * @pdev: PCI device whose resources were previously reserved by
 *	  pci_request_regions()
 *
 * Releases all PCI I/O and memory resources previously reserved by a
 * successful call to pci_request_regions().  Call this function only
 * after all use of the PCI regions has ceased.
 */
void pci_release_regions(struct pci_dev *pdev)
{
	pci_release_selected_regions(pdev, (1 << PCI_STD_NUM_BARS) - 1);
}
EXPORT_SYMBOL(pci_release_regions);

/**
 * pci_request_regions - Reserve PCI I/O and memory resources
 * @pdev: PCI device whose resources are to be reserved
 * @res_name: Name to be associated with resource.
 *
 * Mark all PCI regions associated with PCI device @pdev as
 * being reserved by owner @res_name.  Do not access any
 * address inside the PCI regions unless this call returns
 * successfully.
 *
 * Returns 0 on success, or %EBUSY on error.  A warning
 * message is also printed on failure.
 *
 * NOTE:
 * This is a "hybrid" function: It's normally unmanaged, but becomes managed
 * when pcim_enable_device() has been called in advance. This hybrid feature is
 * DEPRECATED! If you want managed cleanup, use the pcim_* functions instead.
 */
int pci_request_regions(struct pci_dev *pdev, const char *res_name)
{
	return pci_request_selected_regions(pdev,
			((1 << PCI_STD_NUM_BARS) - 1), res_name);
}
EXPORT_SYMBOL(pci_request_regions);

/**
 * pci_request_regions_exclusive - Reserve PCI I/O and memory resources
 * @pdev: PCI device whose resources are to be reserved
 * @res_name: Name to be associated with resource.
 *
 * Returns: 0 on success, negative error code on failure.
 *
 * Mark all PCI regions associated with PCI device @pdev as being reserved
 * by owner @res_name.  Do not access any address inside the PCI regions
 * unless this call returns successfully.
 *
 * pci_request_regions_exclusive() will mark the region so that /dev/mem
 * and the sysfs MMIO access will not be allowed.
 *
 * Returns 0 on success, or %EBUSY on error.  A warning message is also
 * printed on failure.
 *
 * NOTE:
 * This is a "hybrid" function: It's normally unmanaged, but becomes managed
 * when pcim_enable_device() has been called in advance. This hybrid feature is
 * DEPRECATED! If you want managed cleanup, use the pcim_* functions instead.
 */
int pci_request_regions_exclusive(struct pci_dev *pdev, const char *res_name)
{
	return pci_request_selected_regions_exclusive(pdev,
				((1 << PCI_STD_NUM_BARS) - 1), res_name);
}
EXPORT_SYMBOL(pci_request_regions_exclusive);

/*
 * Record the PCI IO range (expressed as CPU physical address + size).
 * Return a negative value if an error has occurred, zero otherwise
 */
int pci_register_io_range(struct fwnode_handle *fwnode, phys_addr_t addr,
			resource_size_t	size)
{
	int ret = 0;
#ifdef PCI_IOBASE
	struct logic_pio_hwaddr *range;

	if (!size || addr + size < addr)
		return -EINVAL;

	range = kzalloc(sizeof(*range), GFP_ATOMIC);
	if (!range)
		return -ENOMEM;

	range->fwnode = fwnode;
	range->size = size;
	range->hw_start = addr;
	range->flags = LOGIC_PIO_CPU_MMIO;

	ret = logic_pio_register_range(range);
	if (ret)
		kfree(range);

	/* Ignore duplicates due to deferred probing */
	if (ret == -EEXIST)
		ret = 0;
#endif

	return ret;
}

phys_addr_t pci_pio_to_address(unsigned long pio)
{
#ifdef PCI_IOBASE
	if (pio < MMIO_UPPER_LIMIT)
		return logic_pio_to_hwaddr(pio);
#endif

	return (phys_addr_t) OF_BAD_ADDR;
}
EXPORT_SYMBOL_GPL(pci_pio_to_address);

unsigned long __weak pci_address_to_pio(phys_addr_t address)
{
#ifdef PCI_IOBASE
	return logic_pio_trans_cpuaddr(address);
#else
	if (address > IO_SPACE_LIMIT)
		return (unsigned long)-1;

	return (unsigned long) address;
#endif
}

/**
 * pci_remap_iospace - Remap the memory mapped I/O space
 * @res: Resource describing the I/O space
 * @phys_addr: physical address of range to be mapped
 *
 * Remap the memory mapped I/O space described by the @res and the CPU
 * physical address @phys_addr into virtual address space.  Only
 * architectures that have memory mapped IO functions defined (and the
 * PCI_IOBASE value defined) should call this function.
 */
#ifndef pci_remap_iospace
int pci_remap_iospace(const struct resource *res, phys_addr_t phys_addr)
{
#if defined(PCI_IOBASE) && defined(CONFIG_MMU)
	unsigned long vaddr = (unsigned long)PCI_IOBASE + res->start;

	if (!(res->flags & IORESOURCE_IO))
		return -EINVAL;

	if (res->end > IO_SPACE_LIMIT)
		return -EINVAL;

	return vmap_page_range(vaddr, vaddr + resource_size(res), phys_addr,
			       pgprot_device(PAGE_KERNEL));
#else
	/*
	 * This architecture does not have memory mapped I/O space,
	 * so this function should never be called
	 */
	WARN_ONCE(1, "This architecture does not support memory mapped I/O\n");
	return -ENODEV;
#endif
}
EXPORT_SYMBOL(pci_remap_iospace);
#endif

/**
 * pci_unmap_iospace - Unmap the memory mapped I/O space
 * @res: resource to be unmapped
 *
 * Unmap the CPU virtual address @res from virtual address space.  Only
 * architectures that have memory mapped IO functions defined (and the
 * PCI_IOBASE value defined) should call this function.
 */
void pci_unmap_iospace(struct resource *res)
{
#if defined(PCI_IOBASE) && defined(CONFIG_MMU)
	unsigned long vaddr = (unsigned long)PCI_IOBASE + res->start;

	vunmap_range(vaddr, vaddr + resource_size(res));
#endif
}
EXPORT_SYMBOL(pci_unmap_iospace);

static void __pci_set_master(struct pci_dev *dev, bool enable)
{
	u16 old_cmd, cmd;

	pci_read_config_word(dev, PCI_COMMAND, &old_cmd);
	if (enable)
		cmd = old_cmd | PCI_COMMAND_MASTER;
	else
		cmd = old_cmd & ~PCI_COMMAND_MASTER;
	if (cmd != old_cmd) {
		pci_dbg(dev, "%s bus mastering\n",
			enable ? "enabling" : "disabling");
		pci_write_config_word(dev, PCI_COMMAND, cmd);
	}
	dev->is_busmaster = enable;
}

/**
 * pcibios_setup - process "pci=" kernel boot arguments
 * @str: string used to pass in "pci=" kernel boot arguments
 *
 * Process kernel boot arguments.  This is the default implementation.
 * Architecture specific implementations can override this as necessary.
 */
char * __weak __init pcibios_setup(char *str)
{
	return str;
}

/**
 * pcibios_set_master - enable PCI bus-mastering for device dev
 * @dev: the PCI device to enable
 *
 * Enables PCI bus-mastering for the device.  This is the default
 * implementation.  Architecture specific implementations can override
 * this if necessary.
 */
void __weak pcibios_set_master(struct pci_dev *dev)
{
	u8 lat;

	/* The latency timer doesn't apply to PCIe (either Type 0 or Type 1) */
	if (pci_is_pcie(dev))
		return;

	pci_read_config_byte(dev, PCI_LATENCY_TIMER, &lat);
	if (lat < 16)
		lat = (64 <= pcibios_max_latency) ? 64 : pcibios_max_latency;
	else if (lat > pcibios_max_latency)
		lat = pcibios_max_latency;
	else
		return;

	pci_write_config_byte(dev, PCI_LATENCY_TIMER, lat);
}

/**
 * pci_set_master - enables bus-mastering for device dev
 * @dev: the PCI device to enable
 *
 * Enables bus-mastering on the device and calls pcibios_set_master()
 * to do the needed arch specific settings.
 */
void pci_set_master(struct pci_dev *dev)
{
	__pci_set_master(dev, true);
	pcibios_set_master(dev);
}
EXPORT_SYMBOL(pci_set_master);

/**
 * pci_clear_master - disables bus-mastering for device dev
 * @dev: the PCI device to disable
 */
void pci_clear_master(struct pci_dev *dev)
{
	__pci_set_master(dev, false);
}
EXPORT_SYMBOL(pci_clear_master);

/**
 * pci_set_cacheline_size - ensure the CACHE_LINE_SIZE register is programmed
 * @dev: the PCI device for which MWI is to be enabled
 *
 * Helper function for pci_set_mwi.
 * Originally copied from drivers/net/acenic.c.
 * Copyright 1998-2001 by Jes Sorensen, <jes@trained-monkey.org>.
 *
 * RETURNS: An appropriate -ERRNO error value on error, or zero for success.
 */
int pci_set_cacheline_size(struct pci_dev *dev)
{
	u8 cacheline_size;

	if (!pci_cache_line_size)
		return -EINVAL;

	/* Validate current setting: the PCI_CACHE_LINE_SIZE must be
	   equal to or multiple of the right value. */
	pci_read_config_byte(dev, PCI_CACHE_LINE_SIZE, &cacheline_size);
	if (cacheline_size >= pci_cache_line_size &&
	    (cacheline_size % pci_cache_line_size) == 0)
		return 0;

	/* Write the correct value. */
	pci_write_config_byte(dev, PCI_CACHE_LINE_SIZE, pci_cache_line_size);
	/* Read it back. */
	pci_read_config_byte(dev, PCI_CACHE_LINE_SIZE, &cacheline_size);
	if (cacheline_size == pci_cache_line_size)
		return 0;

	pci_dbg(dev, "cache line size of %d is not supported\n",
		   pci_cache_line_size << 2);

	return -EINVAL;
}
EXPORT_SYMBOL_GPL(pci_set_cacheline_size);

/**
 * pci_set_mwi - enables memory-write-invalidate PCI transaction
 * @dev: the PCI device for which MWI is enabled
 *
 * Enables the Memory-Write-Invalidate transaction in %PCI_COMMAND.
 *
 * RETURNS: An appropriate -ERRNO error value on error, or zero for success.
 */
int pci_set_mwi(struct pci_dev *dev)
{
#ifdef PCI_DISABLE_MWI
	return 0;
#else
	int rc;
	u16 cmd;

	rc = pci_set_cacheline_size(dev);
	if (rc)
		return rc;

	pci_read_config_word(dev, PCI_COMMAND, &cmd);
	if (!(cmd & PCI_COMMAND_INVALIDATE)) {
		pci_dbg(dev, "enabling Mem-Wr-Inval\n");
		cmd |= PCI_COMMAND_INVALIDATE;
		pci_write_config_word(dev, PCI_COMMAND, cmd);
	}
	return 0;
#endif
}
EXPORT_SYMBOL(pci_set_mwi);

/**
 * pci_try_set_mwi - enables memory-write-invalidate PCI transaction
 * @dev: the PCI device for which MWI is enabled
 *
 * Enables the Memory-Write-Invalidate transaction in %PCI_COMMAND.
 * Callers are not required to check the return value.
 *
 * RETURNS: An appropriate -ERRNO error value on error, or zero for success.
 */
int pci_try_set_mwi(struct pci_dev *dev)
{
#ifdef PCI_DISABLE_MWI
	return 0;
#else
	return pci_set_mwi(dev);
#endif
}
EXPORT_SYMBOL(pci_try_set_mwi);

/**
 * pci_clear_mwi - disables Memory-Write-Invalidate for device dev
 * @dev: the PCI device to disable
 *
 * Disables PCI Memory-Write-Invalidate transaction on the device
 */
void pci_clear_mwi(struct pci_dev *dev)
{
#ifndef PCI_DISABLE_MWI
	u16 cmd;

	pci_read_config_word(dev, PCI_COMMAND, &cmd);
	if (cmd & PCI_COMMAND_INVALIDATE) {
		cmd &= ~PCI_COMMAND_INVALIDATE;
		pci_write_config_word(dev, PCI_COMMAND, cmd);
	}
#endif
}
EXPORT_SYMBOL(pci_clear_mwi);

/**
 * pci_disable_parity - disable parity checking for device
 * @dev: the PCI device to operate on
 *
 * Disable parity checking for device @dev
 */
void pci_disable_parity(struct pci_dev *dev)
{
	u16 cmd;

	pci_read_config_word(dev, PCI_COMMAND, &cmd);
	if (cmd & PCI_COMMAND_PARITY) {
		cmd &= ~PCI_COMMAND_PARITY;
		pci_write_config_word(dev, PCI_COMMAND, cmd);
	}
}

/**
 * pci_intx - enables/disables PCI INTx for device dev
 * @pdev: the PCI device to operate on
 * @enable: boolean: whether to enable or disable PCI INTx
 *
 * Enables/disables PCI INTx for device @pdev
 *
 * NOTE:
 * This is a "hybrid" function: It's normally unmanaged, but becomes managed
 * when pcim_enable_device() has been called in advance. This hybrid feature is
 * DEPRECATED! If you want managed cleanup, use pcim_intx() instead.
 */
void pci_intx(struct pci_dev *pdev, int enable)
{
	u16 pci_command, new;

	pci_read_config_word(pdev, PCI_COMMAND, &pci_command);

	if (enable)
		new = pci_command & ~PCI_COMMAND_INTX_DISABLE;
	else
		new = pci_command | PCI_COMMAND_INTX_DISABLE;

	if (new != pci_command) {
		/* Preserve the "hybrid" behavior for backwards compatibility */
		if (pci_is_managed(pdev)) {
			WARN_ON_ONCE(pcim_intx(pdev, enable) != 0);
			return;
		}

		pci_write_config_word(pdev, PCI_COMMAND, new);
	}
}
EXPORT_SYMBOL_GPL(pci_intx);

/**
 * pci_wait_for_pending_transaction - wait for pending transaction
 * @dev: the PCI device to operate on
 *
 * Return 0 if transaction is pending 1 otherwise.
 */
int pci_wait_for_pending_transaction(struct pci_dev *dev)
{
	if (!pci_is_pcie(dev))
		return 1;

	return pci_wait_for_pending(dev, pci_pcie_cap(dev) + PCI_EXP_DEVSTA,
				    PCI_EXP_DEVSTA_TRPND);
}
EXPORT_SYMBOL(pci_wait_for_pending_transaction);

/**
 * pcie_flr - initiate a PCIe function level reset
 * @dev: device to reset
 *
 * Initiate a function level reset unconditionally on @dev without
 * checking any flags and DEVCAP
 */
int pcie_flr(struct pci_dev *dev)
{
	if (!pci_wait_for_pending_transaction(dev))
		pci_err(dev, "timed out waiting for pending transaction; performing function level reset anyway\n");

	pcie_capability_set_word(dev, PCI_EXP_DEVCTL, PCI_EXP_DEVCTL_BCR_FLR);

	if (dev->imm_ready)
		return 0;

	/*
	 * Per PCIe r4.0, sec 6.6.2, a device must complete an FLR within
	 * 100ms, but may silently discard requests while the FLR is in
	 * progress.  Wait 100ms before trying to access the device.
	 */
	msleep(100);

	return pci_dev_wait(dev, "FLR", PCIE_RESET_READY_POLL_MS);
}
EXPORT_SYMBOL_GPL(pcie_flr);

/**
 * pcie_reset_flr - initiate a PCIe function level reset
 * @dev: device to reset
 * @probe: if true, return 0 if device can be reset this way
 *
 * Initiate a function level reset on @dev.
 */
int pcie_reset_flr(struct pci_dev *dev, bool probe)
{
	if (dev->dev_flags & PCI_DEV_FLAGS_NO_FLR_RESET)
		return -ENOTTY;

	if (!(dev->devcap & PCI_EXP_DEVCAP_FLR))
		return -ENOTTY;

	if (probe)
		return 0;

	return pcie_flr(dev);
}
EXPORT_SYMBOL_GPL(pcie_reset_flr);

static int pci_af_flr(struct pci_dev *dev, bool probe)
{
	int pos;
	u8 cap;

	pos = pci_find_capability(dev, PCI_CAP_ID_AF);
	if (!pos)
		return -ENOTTY;

	if (dev->dev_flags & PCI_DEV_FLAGS_NO_FLR_RESET)
		return -ENOTTY;

	pci_read_config_byte(dev, pos + PCI_AF_CAP, &cap);
	if (!(cap & PCI_AF_CAP_TP) || !(cap & PCI_AF_CAP_FLR))
		return -ENOTTY;

	if (probe)
		return 0;

	/*
	 * Wait for Transaction Pending bit to clear.  A word-aligned test
	 * is used, so we use the control offset rather than status and shift
	 * the test bit to match.
	 */
	if (!pci_wait_for_pending(dev, pos + PCI_AF_CTRL,
				 PCI_AF_STATUS_TP << 8))
		pci_err(dev, "timed out waiting for pending transaction; performing AF function level reset anyway\n");

	pci_write_config_byte(dev, pos + PCI_AF_CTRL, PCI_AF_CTRL_FLR);

	if (dev->imm_ready)
		return 0;

	/*
	 * Per Advanced Capabilities for Conventional PCI ECN, 13 April 2006,
	 * updated 27 July 2006; a device must complete an FLR within
	 * 100ms, but may silently discard requests while the FLR is in
	 * progress.  Wait 100ms before trying to access the device.
	 */
	msleep(100);

	return pci_dev_wait(dev, "AF_FLR", PCIE_RESET_READY_POLL_MS);
}

/**
 * pci_pm_reset - Put device into PCI_D3 and back into PCI_D0.
 * @dev: Device to reset.
 * @probe: if true, return 0 if the device can be reset this way.
 *
 * If @dev supports native PCI PM and its PCI_PM_CTRL_NO_SOFT_RESET flag is
 * unset, it will be reinitialized internally when going from PCI_D3hot to
 * PCI_D0.  If that's the case and the device is not in a low-power state
 * already, force it into PCI_D3hot and back to PCI_D0, causing it to be reset.
 *
 * NOTE: This causes the caller to sleep for twice the device power transition
 * cooldown period, which for the D0->D3hot and D3hot->D0 transitions is 10 ms
 * by default (i.e. unless the @dev's d3hot_delay field has a different value).
 * Moreover, only devices in D0 can be reset by this function.
 */
static int pci_pm_reset(struct pci_dev *dev, bool probe)
{
	u16 csr;

	if (!dev->pm_cap || dev->dev_flags & PCI_DEV_FLAGS_NO_PM_RESET)
		return -ENOTTY;

	pci_read_config_word(dev, dev->pm_cap + PCI_PM_CTRL, &csr);
	if (csr & PCI_PM_CTRL_NO_SOFT_RESET)
		return -ENOTTY;

	if (probe)
		return 0;

	if (dev->current_state != PCI_D0)
		return -EINVAL;

	csr &= ~PCI_PM_CTRL_STATE_MASK;
	csr |= PCI_D3hot;
	pci_write_config_word(dev, dev->pm_cap + PCI_PM_CTRL, csr);
	pci_dev_d3_sleep(dev);

	csr &= ~PCI_PM_CTRL_STATE_MASK;
	csr |= PCI_D0;
	pci_write_config_word(dev, dev->pm_cap + PCI_PM_CTRL, csr);
	pci_dev_d3_sleep(dev);

	return pci_dev_wait(dev, "PM D3hot->D0", PCIE_RESET_READY_POLL_MS);
}

/**
 * pcie_wait_for_link_status - Wait for link status change
 * @pdev: Device whose link to wait for.
 * @use_lt: Use the LT bit if TRUE, or the DLLLA bit if FALSE.
 * @active: Waiting for active or inactive?
 *
 * Return 0 if successful, or -ETIMEDOUT if status has not changed within
 * PCIE_LINK_RETRAIN_TIMEOUT_MS milliseconds.
 */
static int pcie_wait_for_link_status(struct pci_dev *pdev,
				     bool use_lt, bool active)
{
	u16 lnksta_mask, lnksta_match;
	unsigned long end_jiffies;
	u16 lnksta;

	lnksta_mask = use_lt ? PCI_EXP_LNKSTA_LT : PCI_EXP_LNKSTA_DLLLA;
	lnksta_match = active ? lnksta_mask : 0;

	end_jiffies = jiffies + msecs_to_jiffies(PCIE_LINK_RETRAIN_TIMEOUT_MS);
	do {
		pcie_capability_read_word(pdev, PCI_EXP_LNKSTA, &lnksta);
		if ((lnksta & lnksta_mask) == lnksta_match)
			return 0;
		msleep(1);
	} while (time_before(jiffies, end_jiffies));

	return -ETIMEDOUT;
}

/**
 * pcie_retrain_link - Request a link retrain and wait for it to complete
 * @pdev: Device whose link to retrain.
 * @use_lt: Use the LT bit if TRUE, or the DLLLA bit if FALSE, for status.
 *
 * Retrain completion status is retrieved from the Link Status Register
 * according to @use_lt.  It is not verified whether the use of the DLLLA
 * bit is valid.
 *
 * Return 0 if successful, or -ETIMEDOUT if training has not completed
 * within PCIE_LINK_RETRAIN_TIMEOUT_MS milliseconds.
 */
int pcie_retrain_link(struct pci_dev *pdev, bool use_lt)
{
	int rc;

	/*
	 * Ensure the updated LNKCTL parameters are used during link
	 * training by checking that there is no ongoing link training that
	 * may have started before link parameters were changed, so as to
	 * avoid LTSSM race as recommended in Implementation Note at the end
	 * of PCIe r6.1 sec 7.5.3.7.
	 */
	rc = pcie_wait_for_link_status(pdev, true, false);
	if (rc)
		return rc;

	pcie_capability_set_word(pdev, PCI_EXP_LNKCTL, PCI_EXP_LNKCTL_RL);
	if (pdev->clear_retrain_link) {
		/*
		 * Due to an erratum in some devices the Retrain Link bit
		 * needs to be cleared again manually to allow the link
		 * training to succeed.
		 */
		pcie_capability_clear_word(pdev, PCI_EXP_LNKCTL, PCI_EXP_LNKCTL_RL);
	}

	rc = pcie_wait_for_link_status(pdev, use_lt, !use_lt);

	/*
	 * Clear LBMS after a manual retrain so that the bit can be used
	 * to track link speed or width changes made by hardware itself
	 * in attempt to correct unreliable link operation.
	 */
	pcie_capability_write_word(pdev, PCI_EXP_LNKSTA, PCI_EXP_LNKSTA_LBMS);
	return rc;
}

/**
 * pcie_wait_for_link_delay - Wait until link is active or inactive
 * @pdev: Bridge device
 * @active: waiting for active or inactive?
 * @delay: Delay to wait after link has become active (in ms)
 *
 * Use this to wait till link becomes active or inactive.
 */
static bool pcie_wait_for_link_delay(struct pci_dev *pdev, bool active,
				     int delay)
{
	int rc;

	/*
	 * Some controllers might not implement link active reporting. In this
	 * case, we wait for 1000 ms + any delay requested by the caller.
	 */
	if (!pdev->link_active_reporting) {
		msleep(PCIE_LINK_RETRAIN_TIMEOUT_MS + delay);
		return true;
	}

	/*
	 * PCIe r4.0 sec 6.6.1, a component must enter LTSSM Detect within 20ms,
	 * after which we should expect an link active if the reset was
	 * successful. If so, software must wait a minimum 100ms before sending
	 * configuration requests to devices downstream this port.
	 *
	 * If the link fails to activate, either the device was physically
	 * removed or the link is permanently failed.
	 */
	if (active)
		msleep(20);
	rc = pcie_wait_for_link_status(pdev, false, active);
	if (active) {
		if (rc)
			rc = pcie_failed_link_retrain(pdev);
		if (rc)
			return false;

		msleep(delay);
		return true;
	}

	if (rc)
		return false;

	return true;
}

/**
 * pcie_wait_for_link - Wait until link is active or inactive
 * @pdev: Bridge device
 * @active: waiting for active or inactive?
 *
 * Use this to wait till link becomes active or inactive.
 */
bool pcie_wait_for_link(struct pci_dev *pdev, bool active)
{
	return pcie_wait_for_link_delay(pdev, active, 100);
}

/*
 * Find maximum D3cold delay required by all the devices on the bus.  The
 * spec says 100 ms, but firmware can lower it and we allow drivers to
 * increase it as well.
 *
 * Called with @pci_bus_sem locked for reading.
 */
static int pci_bus_max_d3cold_delay(const struct pci_bus *bus)
{
	const struct pci_dev *pdev;
	int min_delay = 100;
	int max_delay = 0;

	list_for_each_entry(pdev, &bus->devices, bus_list) {
		if (pdev->d3cold_delay < min_delay)
			min_delay = pdev->d3cold_delay;
		if (pdev->d3cold_delay > max_delay)
			max_delay = pdev->d3cold_delay;
	}

	return max(min_delay, max_delay);
}

/**
 * pci_bridge_wait_for_secondary_bus - Wait for secondary bus to be accessible
 * @dev: PCI bridge
 * @reset_type: reset type in human-readable form
 *
 * Handle necessary delays before access to the devices on the secondary
 * side of the bridge are permitted after D3cold to D0 transition
 * or Conventional Reset.
 *
 * For PCIe this means the delays in PCIe 5.0 section 6.6.1. For
 * conventional PCI it means Tpvrh + Trhfa specified in PCI 3.0 section
 * 4.3.2.
 *
 * Return 0 on success or -ENOTTY if the first device on the secondary bus
 * failed to become accessible.
 */
int pci_bridge_wait_for_secondary_bus(struct pci_dev *dev, char *reset_type)
{
	struct pci_dev *child __free(pci_dev_put) = NULL;
	int delay;

	if (pci_dev_is_disconnected(dev))
		return 0;

	if (!pci_is_bridge(dev))
		return 0;

	down_read(&pci_bus_sem);

	/*
	 * We only deal with devices that are present currently on the bus.
	 * For any hot-added devices the access delay is handled in pciehp
	 * board_added(). In case of ACPI hotplug the firmware is expected
	 * to configure the devices before OS is notified.
	 */
	if (!dev->subordinate || list_empty(&dev->subordinate->devices)) {
		up_read(&pci_bus_sem);
		return 0;
	}

	/* Take d3cold_delay requirements into account */
	delay = pci_bus_max_d3cold_delay(dev->subordinate);
	if (!delay) {
		up_read(&pci_bus_sem);
		return 0;
	}

	child = pci_dev_get(list_first_entry(&dev->subordinate->devices,
					     struct pci_dev, bus_list));
	up_read(&pci_bus_sem);

	/*
	 * Conventional PCI and PCI-X we need to wait Tpvrh + Trhfa before
	 * accessing the device after reset (that is 1000 ms + 100 ms).
	 */
	if (!pci_is_pcie(dev)) {
		pci_dbg(dev, "waiting %d ms for secondary bus\n", 1000 + delay);
		msleep(1000 + delay);
		return 0;
	}

	/*
	 * For PCIe downstream and root ports that do not support speeds
	 * greater than 5 GT/s need to wait minimum 100 ms. For higher
	 * speeds (gen3) we need to wait first for the data link layer to
	 * become active.
	 *
	 * However, 100 ms is the minimum and the PCIe spec says the
	 * software must allow at least 1s before it can determine that the
	 * device that did not respond is a broken device. Also device can
	 * take longer than that to respond if it indicates so through Request
	 * Retry Status completions.
	 *
	 * Therefore we wait for 100 ms and check for the device presence
	 * until the timeout expires.
	 */
	if (!pcie_downstream_port(dev))
		return 0;

	if (pcie_get_speed_cap(dev) <= PCIE_SPEED_5_0GT) {
		u16 status;

		pci_dbg(dev, "waiting %d ms for downstream link\n", delay);
		msleep(delay);

		if (!pci_dev_wait(child, reset_type, PCI_RESET_WAIT - delay))
			return 0;

		/*
		 * If the port supports active link reporting we now check
		 * whether the link is active and if not bail out early with
		 * the assumption that the device is not present anymore.
		 */
		if (!dev->link_active_reporting)
			return -ENOTTY;

		pcie_capability_read_word(dev, PCI_EXP_LNKSTA, &status);
		if (!(status & PCI_EXP_LNKSTA_DLLLA))
			return -ENOTTY;

		return pci_dev_wait(child, reset_type,
				    PCIE_RESET_READY_POLL_MS - PCI_RESET_WAIT);
	}

	pci_dbg(dev, "waiting %d ms for downstream link, after activation\n",
		delay);
	if (!pcie_wait_for_link_delay(dev, true, delay)) {
		/* Did not train, no need to wait any further */
		pci_info(dev, "Data Link Layer Link Active not set in 1000 msec\n");
		return -ENOTTY;
	}

	return pci_dev_wait(child, reset_type,
			    PCIE_RESET_READY_POLL_MS - delay);
}

void pci_reset_secondary_bus(struct pci_dev *dev)
{
	u16 ctrl;

	pci_read_config_word(dev, PCI_BRIDGE_CONTROL, &ctrl);
	ctrl |= PCI_BRIDGE_CTL_BUS_RESET;
	pci_write_config_word(dev, PCI_BRIDGE_CONTROL, ctrl);

	/*
	 * PCI spec v3.0 7.6.4.2 requires minimum Trst of 1ms.  Double
	 * this to 2ms to ensure that we meet the minimum requirement.
	 */
	msleep(2);

	ctrl &= ~PCI_BRIDGE_CTL_BUS_RESET;
	pci_write_config_word(dev, PCI_BRIDGE_CONTROL, ctrl);
}

void __weak pcibios_reset_secondary_bus(struct pci_dev *dev)
{
	pci_reset_secondary_bus(dev);
}

/**
 * pci_bridge_secondary_bus_reset - Reset the secondary bus on a PCI bridge.
 * @dev: Bridge device
 *
 * Use the bridge control register to assert reset on the secondary bus.
 * Devices on the secondary bus are left in power-on state.
 */
int pci_bridge_secondary_bus_reset(struct pci_dev *dev)
{
	if (!dev->block_cfg_access)
		pci_warn_once(dev, "unlocked secondary bus reset via: %pS\n",
			      __builtin_return_address(0));
	pcibios_reset_secondary_bus(dev);

	return pci_bridge_wait_for_secondary_bus(dev, "bus reset");
}
EXPORT_SYMBOL_GPL(pci_bridge_secondary_bus_reset);

static int pci_parent_bus_reset(struct pci_dev *dev, bool probe)
{
	struct pci_dev *pdev;

	if (pci_is_root_bus(dev->bus) || dev->subordinate ||
	    !dev->bus->self || dev->dev_flags & PCI_DEV_FLAGS_NO_BUS_RESET)
		return -ENOTTY;

	list_for_each_entry(pdev, &dev->bus->devices, bus_list)
		if (pdev != dev)
			return -ENOTTY;

	if (probe)
		return 0;

	return pci_bridge_secondary_bus_reset(dev->bus->self);
}

static int pci_reset_hotplug_slot(struct hotplug_slot *hotplug, bool probe)
{
	int rc = -ENOTTY;

	if (!hotplug || !try_module_get(hotplug->owner))
		return rc;

	if (hotplug->ops->reset_slot)
		rc = hotplug->ops->reset_slot(hotplug, probe);

	module_put(hotplug->owner);

	return rc;
}

static int pci_dev_reset_slot_function(struct pci_dev *dev, bool probe)
{
	if (dev->multifunction || dev->subordinate || !dev->slot ||
	    dev->dev_flags & PCI_DEV_FLAGS_NO_BUS_RESET)
		return -ENOTTY;

	return pci_reset_hotplug_slot(dev->slot->hotplug, probe);
}

static u16 cxl_port_dvsec(struct pci_dev *dev)
{
	return pci_find_dvsec_capability(dev, PCI_VENDOR_ID_CXL,
					 PCI_DVSEC_CXL_PORT);
}

static bool cxl_sbr_masked(struct pci_dev *dev)
{
	u16 dvsec, reg;
	int rc;

	dvsec = cxl_port_dvsec(dev);
	if (!dvsec)
		return false;

	rc = pci_read_config_word(dev, dvsec + PCI_DVSEC_CXL_PORT_CTL, &reg);
	if (rc || PCI_POSSIBLE_ERROR(reg))
		return false;

	/*
	 * Per CXL spec r3.1, sec 8.1.5.2, when "Unmask SBR" is 0, the SBR
	 * bit in Bridge Control has no effect.  When 1, the Port generates
	 * hot reset when the SBR bit is set to 1.
	 */
	if (reg & PCI_DVSEC_CXL_PORT_CTL_UNMASK_SBR)
		return false;

	return true;
}

static int pci_reset_bus_function(struct pci_dev *dev, bool probe)
{
	struct pci_dev *bridge = pci_upstream_bridge(dev);
	int rc;

	/*
	 * If "dev" is below a CXL port that has SBR control masked, SBR
	 * won't do anything, so return error.
	 */
	if (bridge && cxl_sbr_masked(bridge)) {
		if (probe)
			return 0;

		return -ENOTTY;
	}

	rc = pci_dev_reset_slot_function(dev, probe);
	if (rc != -ENOTTY)
		return rc;
	return pci_parent_bus_reset(dev, probe);
}

static int cxl_reset_bus_function(struct pci_dev *dev, bool probe)
{
	struct pci_dev *bridge;
	u16 dvsec, reg, val;
	int rc;

	bridge = pci_upstream_bridge(dev);
	if (!bridge)
		return -ENOTTY;

	dvsec = cxl_port_dvsec(bridge);
	if (!dvsec)
		return -ENOTTY;

	if (probe)
		return 0;

	rc = pci_read_config_word(bridge, dvsec + PCI_DVSEC_CXL_PORT_CTL, &reg);
	if (rc)
		return -ENOTTY;

	if (reg & PCI_DVSEC_CXL_PORT_CTL_UNMASK_SBR) {
		val = reg;
	} else {
		val = reg | PCI_DVSEC_CXL_PORT_CTL_UNMASK_SBR;
		pci_write_config_word(bridge, dvsec + PCI_DVSEC_CXL_PORT_CTL,
				      val);
	}

	rc = pci_reset_bus_function(dev, probe);

	if (reg != val)
		pci_write_config_word(bridge, dvsec + PCI_DVSEC_CXL_PORT_CTL,
				      reg);

	return rc;
}

void pci_dev_lock(struct pci_dev *dev)
{
	/* block PM suspend, driver probe, etc. */
	device_lock(&dev->dev);
	pci_cfg_access_lock(dev);
}
EXPORT_SYMBOL_GPL(pci_dev_lock);

/* Return 1 on successful lock, 0 on contention */
int pci_dev_trylock(struct pci_dev *dev)
{
	if (device_trylock(&dev->dev)) {
		if (pci_cfg_access_trylock(dev))
			return 1;
		device_unlock(&dev->dev);
	}

	return 0;
}
EXPORT_SYMBOL_GPL(pci_dev_trylock);

void pci_dev_unlock(struct pci_dev *dev)
{
	pci_cfg_access_unlock(dev);
	device_unlock(&dev->dev);
}
EXPORT_SYMBOL_GPL(pci_dev_unlock);

static void pci_dev_save_and_disable(struct pci_dev *dev)
{
	const struct pci_error_handlers *err_handler =
			dev->driver ? dev->driver->err_handler : NULL;

	/*
	 * dev->driver->err_handler->reset_prepare() is protected against
	 * races with ->remove() by the device lock, which must be held by
	 * the caller.
	 */
	if (err_handler && err_handler->reset_prepare)
		err_handler->reset_prepare(dev);

	/*
	 * Wake-up device prior to save.  PM registers default to D0 after
	 * reset and a simple register restore doesn't reliably return
	 * to a non-D0 state anyway.
	 */
	pci_set_power_state(dev, PCI_D0);

	pci_save_state(dev);
	/*
	 * Disable the device by clearing the Command register, except for
	 * INTx-disable which is set.  This not only disables MMIO and I/O port
	 * BARs, but also prevents the device from being Bus Master, preventing
	 * DMA from the device including MSI/MSI-X interrupts.  For PCI 2.3
	 * compliant devices, INTx-disable prevents legacy interrupts.
	 */
	pci_write_config_word(dev, PCI_COMMAND, PCI_COMMAND_INTX_DISABLE);
}

static void pci_dev_restore(struct pci_dev *dev)
{
	const struct pci_error_handlers *err_handler =
			dev->driver ? dev->driver->err_handler : NULL;

	pci_restore_state(dev);

	/*
	 * dev->driver->err_handler->reset_done() is protected against
	 * races with ->remove() by the device lock, which must be held by
	 * the caller.
	 */
	if (err_handler && err_handler->reset_done)
		err_handler->reset_done(dev);
}

/* dev->reset_methods[] is a 0-terminated list of indices into this array */
static const struct pci_reset_fn_method pci_reset_fn_methods[] = {
	{ },
	{ pci_dev_specific_reset, .name = "device_specific" },
	{ pci_dev_acpi_reset, .name = "acpi" },
	{ pcie_reset_flr, .name = "flr" },
	{ pci_af_flr, .name = "af_flr" },
	{ pci_pm_reset, .name = "pm" },
	{ pci_reset_bus_function, .name = "bus" },
	{ cxl_reset_bus_function, .name = "cxl_bus" },
};

static ssize_t reset_method_show(struct device *dev,
				 struct device_attribute *attr, char *buf)
{
	struct pci_dev *pdev = to_pci_dev(dev);
	ssize_t len = 0;
	int i, m;

	for (i = 0; i < PCI_NUM_RESET_METHODS; i++) {
		m = pdev->reset_methods[i];
		if (!m)
			break;

		len += sysfs_emit_at(buf, len, "%s%s", len ? " " : "",
				     pci_reset_fn_methods[m].name);
	}

	if (len)
		len += sysfs_emit_at(buf, len, "\n");

	return len;
}

static int reset_method_lookup(const char *name)
{
	int m;

	for (m = 1; m < PCI_NUM_RESET_METHODS; m++) {
		if (sysfs_streq(name, pci_reset_fn_methods[m].name))
			return m;
	}

	return 0;	/* not found */
}

static ssize_t reset_method_store(struct device *dev,
				  struct device_attribute *attr,
				  const char *buf, size_t count)
{
	struct pci_dev *pdev = to_pci_dev(dev);
	char *options, *name;
	int m, n;
	u8 reset_methods[PCI_NUM_RESET_METHODS] = { 0 };

	if (sysfs_streq(buf, "")) {
		pdev->reset_methods[0] = 0;
		pci_warn(pdev, "All device reset methods disabled by user");
		return count;
	}

	if (sysfs_streq(buf, "default")) {
		pci_init_reset_methods(pdev);
		return count;
	}

	options = kstrndup(buf, count, GFP_KERNEL);
	if (!options)
		return -ENOMEM;

	n = 0;
	while ((name = strsep(&options, " ")) != NULL) {
		if (sysfs_streq(name, ""))
			continue;

		name = strim(name);

		m = reset_method_lookup(name);
		if (!m) {
			pci_err(pdev, "Invalid reset method '%s'", name);
			goto error;
		}

		if (pci_reset_fn_methods[m].reset_fn(pdev, PCI_RESET_PROBE)) {
			pci_err(pdev, "Unsupported reset method '%s'", name);
			goto error;
		}

		if (n == PCI_NUM_RESET_METHODS - 1) {
			pci_err(pdev, "Too many reset methods\n");
			goto error;
		}

		reset_methods[n++] = m;
	}

	reset_methods[n] = 0;

	/* Warn if dev-specific supported but not highest priority */
	if (pci_reset_fn_methods[1].reset_fn(pdev, PCI_RESET_PROBE) == 0 &&
	    reset_methods[0] != 1)
		pci_warn(pdev, "Device-specific reset disabled/de-prioritized by user");
	memcpy(pdev->reset_methods, reset_methods, sizeof(pdev->reset_methods));
	kfree(options);
	return count;

error:
	/* Leave previous methods unchanged */
	kfree(options);
	return -EINVAL;
}
static DEVICE_ATTR_RW(reset_method);

static struct attribute *pci_dev_reset_method_attrs[] = {
	&dev_attr_reset_method.attr,
	NULL,
};

static umode_t pci_dev_reset_method_attr_is_visible(struct kobject *kobj,
						    struct attribute *a, int n)
{
	struct pci_dev *pdev = to_pci_dev(kobj_to_dev(kobj));

	if (!pci_reset_supported(pdev))
		return 0;

	return a->mode;
}

const struct attribute_group pci_dev_reset_method_attr_group = {
	.attrs = pci_dev_reset_method_attrs,
	.is_visible = pci_dev_reset_method_attr_is_visible,
};

/**
 * __pci_reset_function_locked - reset a PCI device function while holding
 * the @dev mutex lock.
 * @dev: PCI device to reset
 *
 * Some devices allow an individual function to be reset without affecting
 * other functions in the same device.  The PCI device must be responsive
 * to PCI config space in order to use this function.
 *
 * The device function is presumed to be unused and the caller is holding
 * the device mutex lock when this function is called.
 *
 * Resetting the device will make the contents of PCI configuration space
 * random, so any caller of this must be prepared to reinitialise the
 * device including MSI, bus mastering, BARs, decoding IO and memory spaces,
 * etc.
 *
 * Returns 0 if the device function was successfully reset or negative if the
 * device doesn't support resetting a single function.
 */
int __pci_reset_function_locked(struct pci_dev *dev)
{
	int i, m, rc;

	might_sleep();

	/*
	 * A reset method returns -ENOTTY if it doesn't support this device and
	 * we should try the next method.
	 *
	 * If it returns 0 (success), we're finished.  If it returns any other
	 * error, we're also finished: this indicates that further reset
	 * mechanisms might be broken on the device.
	 */
	for (i = 0; i < PCI_NUM_RESET_METHODS; i++) {
		m = dev->reset_methods[i];
		if (!m)
			return -ENOTTY;

		rc = pci_reset_fn_methods[m].reset_fn(dev, PCI_RESET_DO_RESET);
		if (!rc)
			return 0;
		if (rc != -ENOTTY)
			return rc;
	}

	return -ENOTTY;
}
EXPORT_SYMBOL_GPL(__pci_reset_function_locked);

/**
 * pci_init_reset_methods - check whether device can be safely reset
 * and store supported reset mechanisms.
 * @dev: PCI device to check for reset mechanisms
 *
 * Some devices allow an individual function to be reset without affecting
 * other functions in the same device.  The PCI device must be in D0-D3hot
 * state.
 *
 * Stores reset mechanisms supported by device in reset_methods byte array
 * which is a member of struct pci_dev.
 */
void pci_init_reset_methods(struct pci_dev *dev)
{
	int m, i, rc;

	BUILD_BUG_ON(ARRAY_SIZE(pci_reset_fn_methods) != PCI_NUM_RESET_METHODS);

	might_sleep();

	i = 0;
	for (m = 1; m < PCI_NUM_RESET_METHODS; m++) {
		rc = pci_reset_fn_methods[m].reset_fn(dev, PCI_RESET_PROBE);
		if (!rc)
			dev->reset_methods[i++] = m;
		else if (rc != -ENOTTY)
			break;
	}

	dev->reset_methods[i] = 0;
}

/**
 * pci_reset_function - quiesce and reset a PCI device function
 * @dev: PCI device to reset
 *
 * Some devices allow an individual function to be reset without affecting
 * other functions in the same device.  The PCI device must be responsive
 * to PCI config space in order to use this function.
 *
 * This function does not just reset the PCI portion of a device, but
 * clears all the state associated with the device.  This function differs
 * from __pci_reset_function_locked() in that it saves and restores device state
 * over the reset and takes the PCI device lock.
 *
 * Returns 0 if the device function was successfully reset or negative if the
 * device doesn't support resetting a single function.
 */
int pci_reset_function(struct pci_dev *dev)
{
	struct pci_dev *bridge;
	int rc;

	if (!pci_reset_supported(dev))
		return -ENOTTY;

	/*
	 * If there's no upstream bridge, no locking is needed since there is
	 * no upstream bridge configuration to hold consistent.
	 */
	bridge = pci_upstream_bridge(dev);
	if (bridge)
		pci_dev_lock(bridge);

	pci_dev_lock(dev);
	pci_dev_save_and_disable(dev);

	rc = __pci_reset_function_locked(dev);

	pci_dev_restore(dev);
	pci_dev_unlock(dev);

	if (bridge)
		pci_dev_unlock(bridge);

	return rc;
}
EXPORT_SYMBOL_GPL(pci_reset_function);

/**
 * pci_reset_function_locked - quiesce and reset a PCI device function
 * @dev: PCI device to reset
 *
 * Some devices allow an individual function to be reset without affecting
 * other functions in the same device.  The PCI device must be responsive
 * to PCI config space in order to use this function.
 *
 * This function does not just reset the PCI portion of a device, but
 * clears all the state associated with the device.  This function differs
 * from __pci_reset_function_locked() in that it saves and restores device state
 * over the reset.  It also differs from pci_reset_function() in that it
 * requires the PCI device lock to be held.
 *
 * Returns 0 if the device function was successfully reset or negative if the
 * device doesn't support resetting a single function.
 */
int pci_reset_function_locked(struct pci_dev *dev)
{
	int rc;

	if (!pci_reset_supported(dev))
		return -ENOTTY;

	pci_dev_save_and_disable(dev);

	rc = __pci_reset_function_locked(dev);

	pci_dev_restore(dev);

	return rc;
}
EXPORT_SYMBOL_GPL(pci_reset_function_locked);

/**
 * pci_try_reset_function - quiesce and reset a PCI device function
 * @dev: PCI device to reset
 *
 * Same as above, except return -EAGAIN if unable to lock device.
 */
int pci_try_reset_function(struct pci_dev *dev)
{
	int rc;

	if (!pci_reset_supported(dev))
		return -ENOTTY;

	if (!pci_dev_trylock(dev))
		return -EAGAIN;

	pci_dev_save_and_disable(dev);
	rc = __pci_reset_function_locked(dev);
	pci_dev_restore(dev);
	pci_dev_unlock(dev);

	return rc;
}
EXPORT_SYMBOL_GPL(pci_try_reset_function);

/* Do any devices on or below this bus prevent a bus reset? */
static bool pci_bus_resettable(struct pci_bus *bus)
{
	struct pci_dev *dev;


	if (bus->self && (bus->self->dev_flags & PCI_DEV_FLAGS_NO_BUS_RESET))
		return false;

	list_for_each_entry(dev, &bus->devices, bus_list) {
		if (dev->dev_flags & PCI_DEV_FLAGS_NO_BUS_RESET ||
		    (dev->subordinate && !pci_bus_resettable(dev->subordinate)))
			return false;
	}

	return true;
}

/* Lock devices from the top of the tree down */
static void pci_bus_lock(struct pci_bus *bus)
{
	struct pci_dev *dev;

	pci_dev_lock(bus->self);
	list_for_each_entry(dev, &bus->devices, bus_list) {
		if (dev->subordinate)
			pci_bus_lock(dev->subordinate);
		else
			pci_dev_lock(dev);
	}
}

/* Unlock devices from the bottom of the tree up */
static void pci_bus_unlock(struct pci_bus *bus)
{
	struct pci_dev *dev;

	list_for_each_entry(dev, &bus->devices, bus_list) {
		if (dev->subordinate)
			pci_bus_unlock(dev->subordinate);
		else
			pci_dev_unlock(dev);
	}
	pci_dev_unlock(bus->self);
}

/* Return 1 on successful lock, 0 on contention */
static int pci_bus_trylock(struct pci_bus *bus)
{
	struct pci_dev *dev;

	if (!pci_dev_trylock(bus->self))
		return 0;

	list_for_each_entry(dev, &bus->devices, bus_list) {
		if (dev->subordinate) {
			if (!pci_bus_trylock(dev->subordinate))
				goto unlock;
		} else if (!pci_dev_trylock(dev))
			goto unlock;
	}
	return 1;

unlock:
	list_for_each_entry_continue_reverse(dev, &bus->devices, bus_list) {
		if (dev->subordinate)
			pci_bus_unlock(dev->subordinate);
		else
			pci_dev_unlock(dev);
	}
	pci_dev_unlock(bus->self);
	return 0;
}

/* Do any devices on or below this slot prevent a bus reset? */
static bool pci_slot_resettable(struct pci_slot *slot)
{
	struct pci_dev *dev;

	if (slot->bus->self &&
	    (slot->bus->self->dev_flags & PCI_DEV_FLAGS_NO_BUS_RESET))
		return false;

	list_for_each_entry(dev, &slot->bus->devices, bus_list) {
		if (!dev->slot || dev->slot != slot)
			continue;
		if (dev->dev_flags & PCI_DEV_FLAGS_NO_BUS_RESET ||
		    (dev->subordinate && !pci_bus_resettable(dev->subordinate)))
			return false;
	}

	return true;
}

/* Lock devices from the top of the tree down */
static void pci_slot_lock(struct pci_slot *slot)
{
	struct pci_dev *dev;

	list_for_each_entry(dev, &slot->bus->devices, bus_list) {
		if (!dev->slot || dev->slot != slot)
			continue;
		if (dev->subordinate)
			pci_bus_lock(dev->subordinate);
		else
			pci_dev_lock(dev);
	}
}

/* Unlock devices from the bottom of the tree up */
static void pci_slot_unlock(struct pci_slot *slot)
{
	struct pci_dev *dev;

	list_for_each_entry(dev, &slot->bus->devices, bus_list) {
		if (!dev->slot || dev->slot != slot)
			continue;
		if (dev->subordinate)
			pci_bus_unlock(dev->subordinate);
		pci_dev_unlock(dev);
	}
}

/* Return 1 on successful lock, 0 on contention */
static int pci_slot_trylock(struct pci_slot *slot)
{
	struct pci_dev *dev;

	list_for_each_entry(dev, &slot->bus->devices, bus_list) {
		if (!dev->slot || dev->slot != slot)
			continue;
		if (dev->subordinate) {
			if (!pci_bus_trylock(dev->subordinate)) {
				pci_dev_unlock(dev);
				goto unlock;
			}
		} else if (!pci_dev_trylock(dev))
			goto unlock;
	}
	return 1;

unlock:
	list_for_each_entry_continue_reverse(dev,
					     &slot->bus->devices, bus_list) {
		if (!dev->slot || dev->slot != slot)
			continue;
		if (dev->subordinate)
			pci_bus_unlock(dev->subordinate);
		else
			pci_dev_unlock(dev);
	}
	return 0;
}

/*
 * Save and disable devices from the top of the tree down while holding
 * the @dev mutex lock for the entire tree.
 */
static void pci_bus_save_and_disable_locked(struct pci_bus *bus)
{
	struct pci_dev *dev;

	list_for_each_entry(dev, &bus->devices, bus_list) {
		pci_dev_save_and_disable(dev);
		if (dev->subordinate)
			pci_bus_save_and_disable_locked(dev->subordinate);
	}
}

/*
 * Restore devices from top of the tree down while holding @dev mutex lock
 * for the entire tree.  Parent bridges need to be restored before we can
 * get to subordinate devices.
 */
static void pci_bus_restore_locked(struct pci_bus *bus)
{
	struct pci_dev *dev;

	list_for_each_entry(dev, &bus->devices, bus_list) {
		pci_dev_restore(dev);
		if (dev->subordinate) {
			pci_bridge_wait_for_secondary_bus(dev, "bus reset");
			pci_bus_restore_locked(dev->subordinate);
		}
	}
}

/*
 * Save and disable devices from the top of the tree down while holding
 * the @dev mutex lock for the entire tree.
 */
static void pci_slot_save_and_disable_locked(struct pci_slot *slot)
{
	struct pci_dev *dev;

	list_for_each_entry(dev, &slot->bus->devices, bus_list) {
		if (!dev->slot || dev->slot != slot)
			continue;
		pci_dev_save_and_disable(dev);
		if (dev->subordinate)
			pci_bus_save_and_disable_locked(dev->subordinate);
	}
}

/*
 * Restore devices from top of the tree down while holding @dev mutex lock
 * for the entire tree.  Parent bridges need to be restored before we can
 * get to subordinate devices.
 */
static void pci_slot_restore_locked(struct pci_slot *slot)
{
	struct pci_dev *dev;

	list_for_each_entry(dev, &slot->bus->devices, bus_list) {
		if (!dev->slot || dev->slot != slot)
			continue;
		pci_dev_restore(dev);
		if (dev->subordinate) {
			pci_bridge_wait_for_secondary_bus(dev, "slot reset");
			pci_bus_restore_locked(dev->subordinate);
		}
	}
}

static int pci_slot_reset(struct pci_slot *slot, bool probe)
{
	int rc;

	if (!slot || !pci_slot_resettable(slot))
		return -ENOTTY;

	if (!probe)
		pci_slot_lock(slot);

	might_sleep();

	rc = pci_reset_hotplug_slot(slot->hotplug, probe);

	if (!probe)
		pci_slot_unlock(slot);

	return rc;
}

/**
 * pci_probe_reset_slot - probe whether a PCI slot can be reset
 * @slot: PCI slot to probe
 *
 * Return 0 if slot can be reset, negative if a slot reset is not supported.
 */
int pci_probe_reset_slot(struct pci_slot *slot)
{
	return pci_slot_reset(slot, PCI_RESET_PROBE);
}
EXPORT_SYMBOL_GPL(pci_probe_reset_slot);

/**
 * __pci_reset_slot - Try to reset a PCI slot
 * @slot: PCI slot to reset
 *
 * A PCI bus may host multiple slots, each slot may support a reset mechanism
 * independent of other slots.  For instance, some slots may support slot power
 * control.  In the case of a 1:1 bus to slot architecture, this function may
 * wrap the bus reset to avoid spurious slot related events such as hotplug.
 * Generally a slot reset should be attempted before a bus reset.  All of the
 * function of the slot and any subordinate buses behind the slot are reset
 * through this function.  PCI config space of all devices in the slot and
 * behind the slot is saved before and restored after reset.
 *
 * Same as above except return -EAGAIN if the slot cannot be locked
 */
static int __pci_reset_slot(struct pci_slot *slot)
{
	int rc;

	rc = pci_slot_reset(slot, PCI_RESET_PROBE);
	if (rc)
		return rc;

	if (pci_slot_trylock(slot)) {
		pci_slot_save_and_disable_locked(slot);
		might_sleep();
		rc = pci_reset_hotplug_slot(slot->hotplug, PCI_RESET_DO_RESET);
		pci_slot_restore_locked(slot);
		pci_slot_unlock(slot);
	} else
		rc = -EAGAIN;

	return rc;
}

static int pci_bus_reset(struct pci_bus *bus, bool probe)
{
	int ret;

	if (!bus->self || !pci_bus_resettable(bus))
		return -ENOTTY;

	if (probe)
		return 0;

	pci_bus_lock(bus);

	might_sleep();

	ret = pci_bridge_secondary_bus_reset(bus->self);

	pci_bus_unlock(bus);

	return ret;
}

/**
 * pci_bus_error_reset - reset the bridge's subordinate bus
 * @bridge: The parent device that connects to the bus to reset
 *
 * This function will first try to reset the slots on this bus if the method is
 * available. If slot reset fails or is not available, this will fall back to a
 * secondary bus reset.
 */
int pci_bus_error_reset(struct pci_dev *bridge)
{
	struct pci_bus *bus = bridge->subordinate;
	struct pci_slot *slot;

	if (!bus)
		return -ENOTTY;

	mutex_lock(&pci_slot_mutex);
	if (list_empty(&bus->slots))
		goto bus_reset;

	list_for_each_entry(slot, &bus->slots, list)
		if (pci_probe_reset_slot(slot))
			goto bus_reset;

	list_for_each_entry(slot, &bus->slots, list)
		if (pci_slot_reset(slot, PCI_RESET_DO_RESET))
			goto bus_reset;

	mutex_unlock(&pci_slot_mutex);
	return 0;
bus_reset:
	mutex_unlock(&pci_slot_mutex);
	return pci_bus_reset(bridge->subordinate, PCI_RESET_DO_RESET);
}

/**
 * pci_probe_reset_bus - probe whether a PCI bus can be reset
 * @bus: PCI bus to probe
 *
 * Return 0 if bus can be reset, negative if a bus reset is not supported.
 */
int pci_probe_reset_bus(struct pci_bus *bus)
{
	return pci_bus_reset(bus, PCI_RESET_PROBE);
}
EXPORT_SYMBOL_GPL(pci_probe_reset_bus);

/**
 * __pci_reset_bus - Try to reset a PCI bus
 * @bus: top level PCI bus to reset
 *
 * Same as above except return -EAGAIN if the bus cannot be locked
 */
static int __pci_reset_bus(struct pci_bus *bus)
{
	int rc;

	rc = pci_bus_reset(bus, PCI_RESET_PROBE);
	if (rc)
		return rc;

	if (pci_bus_trylock(bus)) {
		pci_bus_save_and_disable_locked(bus);
		might_sleep();
		rc = pci_bridge_secondary_bus_reset(bus->self);
		pci_bus_restore_locked(bus);
		pci_bus_unlock(bus);
	} else
		rc = -EAGAIN;

	return rc;
}

/**
 * pci_reset_bus - Try to reset a PCI bus
 * @pdev: top level PCI device to reset via slot/bus
 *
 * Same as above except return -EAGAIN if the bus cannot be locked
 */
int pci_reset_bus(struct pci_dev *pdev)
{
	return (!pci_probe_reset_slot(pdev->slot)) ?
	    __pci_reset_slot(pdev->slot) : __pci_reset_bus(pdev->bus);
}
EXPORT_SYMBOL_GPL(pci_reset_bus);

/**
 * pcix_get_max_mmrbc - get PCI-X maximum designed memory read byte count
 * @dev: PCI device to query
 *
 * Returns mmrbc: maximum designed memory read count in bytes or
 * appropriate error value.
 */
int pcix_get_max_mmrbc(struct pci_dev *dev)
{
	int cap;
	u32 stat;

	cap = pci_find_capability(dev, PCI_CAP_ID_PCIX);
	if (!cap)
		return -EINVAL;

	if (pci_read_config_dword(dev, cap + PCI_X_STATUS, &stat))
		return -EINVAL;

	return 512 << FIELD_GET(PCI_X_STATUS_MAX_READ, stat);
}
EXPORT_SYMBOL(pcix_get_max_mmrbc);

/**
 * pcix_get_mmrbc - get PCI-X maximum memory read byte count
 * @dev: PCI device to query
 *
 * Returns mmrbc: maximum memory read count in bytes or appropriate error
 * value.
 */
int pcix_get_mmrbc(struct pci_dev *dev)
{
	int cap;
	u16 cmd;

	cap = pci_find_capability(dev, PCI_CAP_ID_PCIX);
	if (!cap)
		return -EINVAL;

	if (pci_read_config_word(dev, cap + PCI_X_CMD, &cmd))
		return -EINVAL;

	return 512 << FIELD_GET(PCI_X_CMD_MAX_READ, cmd);
}
EXPORT_SYMBOL(pcix_get_mmrbc);

/**
 * pcix_set_mmrbc - set PCI-X maximum memory read byte count
 * @dev: PCI device to query
 * @mmrbc: maximum memory read count in bytes
 *    valid values are 512, 1024, 2048, 4096
 *
 * If possible sets maximum memory read byte count, some bridges have errata
 * that prevent this.
 */
int pcix_set_mmrbc(struct pci_dev *dev, int mmrbc)
{
	int cap;
	u32 stat, v, o;
	u16 cmd;

	if (mmrbc < 512 || mmrbc > 4096 || !is_power_of_2(mmrbc))
		return -EINVAL;

	v = ffs(mmrbc) - 10;

	cap = pci_find_capability(dev, PCI_CAP_ID_PCIX);
	if (!cap)
		return -EINVAL;

	if (pci_read_config_dword(dev, cap + PCI_X_STATUS, &stat))
		return -EINVAL;

	if (v > FIELD_GET(PCI_X_STATUS_MAX_READ, stat))
		return -E2BIG;

	if (pci_read_config_word(dev, cap + PCI_X_CMD, &cmd))
		return -EINVAL;

	o = FIELD_GET(PCI_X_CMD_MAX_READ, cmd);
	if (o != v) {
		if (v > o && (dev->bus->bus_flags & PCI_BUS_FLAGS_NO_MMRBC))
			return -EIO;

		cmd &= ~PCI_X_CMD_MAX_READ;
		cmd |= FIELD_PREP(PCI_X_CMD_MAX_READ, v);
		if (pci_write_config_word(dev, cap + PCI_X_CMD, cmd))
			return -EIO;
	}
	return 0;
}
EXPORT_SYMBOL(pcix_set_mmrbc);

/**
 * pcie_get_readrq - get PCI Express read request size
 * @dev: PCI device to query
 *
 * Returns maximum memory read request in bytes or appropriate error value.
 */
int pcie_get_readrq(struct pci_dev *dev)
{
	u16 ctl;

	pcie_capability_read_word(dev, PCI_EXP_DEVCTL, &ctl);

	return 128 << FIELD_GET(PCI_EXP_DEVCTL_READRQ, ctl);
}
EXPORT_SYMBOL(pcie_get_readrq);

/**
 * pcie_set_readrq - set PCI Express maximum memory read request
 * @dev: PCI device to query
 * @rq: maximum memory read count in bytes
 *    valid values are 128, 256, 512, 1024, 2048, 4096
 *
 * If possible sets maximum memory read request in bytes
 */
int pcie_set_readrq(struct pci_dev *dev, int rq)
{
	u16 v;
	int ret;
	struct pci_host_bridge *bridge = pci_find_host_bridge(dev->bus);

	if (rq < 128 || rq > 4096 || !is_power_of_2(rq))
		return -EINVAL;

	/*
	 * If using the "performance" PCIe config, we clamp the read rq
	 * size to the max packet size to keep the host bridge from
	 * generating requests larger than we can cope with.
	 */
	if (pcie_bus_config == PCIE_BUS_PERFORMANCE) {
		int mps = pcie_get_mps(dev);

		if (mps < rq)
			rq = mps;
	}

	v = FIELD_PREP(PCI_EXP_DEVCTL_READRQ, ffs(rq) - 8);

	if (bridge->no_inc_mrrs) {
		int max_mrrs = pcie_get_readrq(dev);

		if (rq > max_mrrs) {
			pci_info(dev, "can't set Max_Read_Request_Size to %d; max is %d\n", rq, max_mrrs);
			return -EINVAL;
		}
	}

	ret = pcie_capability_clear_and_set_word(dev, PCI_EXP_DEVCTL,
						  PCI_EXP_DEVCTL_READRQ, v);

	return pcibios_err_to_errno(ret);
}
EXPORT_SYMBOL(pcie_set_readrq);

/**
 * pcie_get_mps - get PCI Express maximum payload size
 * @dev: PCI device to query
 *
 * Returns maximum payload size in bytes
 */
int pcie_get_mps(struct pci_dev *dev)
{
	u16 ctl;

	pcie_capability_read_word(dev, PCI_EXP_DEVCTL, &ctl);

	return 128 << FIELD_GET(PCI_EXP_DEVCTL_PAYLOAD, ctl);
}
EXPORT_SYMBOL(pcie_get_mps);

/**
 * pcie_set_mps - set PCI Express maximum payload size
 * @dev: PCI device to query
 * @mps: maximum payload size in bytes
 *    valid values are 128, 256, 512, 1024, 2048, 4096
 *
 * If possible sets maximum payload size
 */
int pcie_set_mps(struct pci_dev *dev, int mps)
{
	u16 v;
	int ret;

	if (mps < 128 || mps > 4096 || !is_power_of_2(mps))
		return -EINVAL;

	v = ffs(mps) - 8;
	if (v > dev->pcie_mpss)
		return -EINVAL;
	v = FIELD_PREP(PCI_EXP_DEVCTL_PAYLOAD, v);

	ret = pcie_capability_clear_and_set_word(dev, PCI_EXP_DEVCTL,
						  PCI_EXP_DEVCTL_PAYLOAD, v);

	return pcibios_err_to_errno(ret);
}
EXPORT_SYMBOL(pcie_set_mps);

static enum pci_bus_speed to_pcie_link_speed(u16 lnksta)
{
	return pcie_link_speed[FIELD_GET(PCI_EXP_LNKSTA_CLS, lnksta)];
}

int pcie_link_speed_mbps(struct pci_dev *pdev)
{
	u16 lnksta;
	int err;

	err = pcie_capability_read_word(pdev, PCI_EXP_LNKSTA, &lnksta);
	if (err)
		return err;

	return pcie_dev_speed_mbps(to_pcie_link_speed(lnksta));
}
EXPORT_SYMBOL(pcie_link_speed_mbps);

/**
 * pcie_bandwidth_available - determine minimum link settings of a PCIe
 *			      device and its bandwidth limitation
 * @dev: PCI device to query
 * @limiting_dev: storage for device causing the bandwidth limitation
 * @speed: storage for speed of limiting device
 * @width: storage for width of limiting device
 *
 * Walk up the PCI device chain and find the point where the minimum
 * bandwidth is available.  Return the bandwidth available there and (if
 * limiting_dev, speed, and width pointers are supplied) information about
 * that point.  The bandwidth returned is in Mb/s, i.e., megabits/second of
 * raw bandwidth.
 */
u32 pcie_bandwidth_available(struct pci_dev *dev, struct pci_dev **limiting_dev,
			     enum pci_bus_speed *speed,
			     enum pcie_link_width *width)
{
	u16 lnksta;
	enum pci_bus_speed next_speed;
	enum pcie_link_width next_width;
	u32 bw, next_bw;

	if (speed)
		*speed = PCI_SPEED_UNKNOWN;
	if (width)
		*width = PCIE_LNK_WIDTH_UNKNOWN;

	bw = 0;

	while (dev) {
		pcie_capability_read_word(dev, PCI_EXP_LNKSTA, &lnksta);

		next_speed = to_pcie_link_speed(lnksta);
		next_width = FIELD_GET(PCI_EXP_LNKSTA_NLW, lnksta);

		next_bw = next_width * PCIE_SPEED2MBS_ENC(next_speed);

		/* Check if current device limits the total bandwidth */
		if (!bw || next_bw <= bw) {
			bw = next_bw;

			if (limiting_dev)
				*limiting_dev = dev;
			if (speed)
				*speed = next_speed;
			if (width)
				*width = next_width;
		}

		dev = pci_upstream_bridge(dev);
	}

	return bw;
}
EXPORT_SYMBOL(pcie_bandwidth_available);

/**
 * pcie_get_speed_cap - query for the PCI device's link speed capability
 * @dev: PCI device to query
 *
 * Query the PCI device speed capability.  Return the maximum link speed
 * supported by the device.
 */
enum pci_bus_speed pcie_get_speed_cap(struct pci_dev *dev)
{
	u32 lnkcap2, lnkcap;

	/*
	 * Link Capabilities 2 was added in PCIe r3.0, sec 7.8.18.  The
	 * implementation note there recommends using the Supported Link
	 * Speeds Vector in Link Capabilities 2 when supported.
	 *
	 * Without Link Capabilities 2, i.e., prior to PCIe r3.0, software
	 * should use the Supported Link Speeds field in Link Capabilities,
	 * where only 2.5 GT/s and 5.0 GT/s speeds were defined.
	 */
	pcie_capability_read_dword(dev, PCI_EXP_LNKCAP2, &lnkcap2);

	/* PCIe r3.0-compliant */
	if (lnkcap2)
		return PCIE_LNKCAP2_SLS2SPEED(lnkcap2);

	pcie_capability_read_dword(dev, PCI_EXP_LNKCAP, &lnkcap);
	if ((lnkcap & PCI_EXP_LNKCAP_SLS) == PCI_EXP_LNKCAP_SLS_5_0GB)
		return PCIE_SPEED_5_0GT;
	else if ((lnkcap & PCI_EXP_LNKCAP_SLS) == PCI_EXP_LNKCAP_SLS_2_5GB)
		return PCIE_SPEED_2_5GT;

	return PCI_SPEED_UNKNOWN;
}
EXPORT_SYMBOL(pcie_get_speed_cap);

/**
 * pcie_get_width_cap - query for the PCI device's link width capability
 * @dev: PCI device to query
 *
 * Query the PCI device width capability.  Return the maximum link width
 * supported by the device.
 */
enum pcie_link_width pcie_get_width_cap(struct pci_dev *dev)
{
	u32 lnkcap;

	pcie_capability_read_dword(dev, PCI_EXP_LNKCAP, &lnkcap);
	if (lnkcap)
		return FIELD_GET(PCI_EXP_LNKCAP_MLW, lnkcap);

	return PCIE_LNK_WIDTH_UNKNOWN;
}
EXPORT_SYMBOL(pcie_get_width_cap);

/**
 * pcie_bandwidth_capable - calculate a PCI device's link bandwidth capability
 * @dev: PCI device
 * @speed: storage for link speed
 * @width: storage for link width
 *
 * Calculate a PCI device's link bandwidth by querying for its link speed
 * and width, multiplying them, and applying encoding overhead.  The result
 * is in Mb/s, i.e., megabits/second of raw bandwidth.
 */
static u32 pcie_bandwidth_capable(struct pci_dev *dev,
				  enum pci_bus_speed *speed,
				  enum pcie_link_width *width)
{
	*speed = pcie_get_speed_cap(dev);
	*width = pcie_get_width_cap(dev);

	if (*speed == PCI_SPEED_UNKNOWN || *width == PCIE_LNK_WIDTH_UNKNOWN)
		return 0;

	return *width * PCIE_SPEED2MBS_ENC(*speed);
}

/**
 * __pcie_print_link_status - Report the PCI device's link speed and width
 * @dev: PCI device to query
 * @verbose: Print info even when enough bandwidth is available
 *
 * If the available bandwidth at the device is less than the device is
 * capable of, report the device's maximum possible bandwidth and the
 * upstream link that limits its performance.  If @verbose, always print
 * the available bandwidth, even if the device isn't constrained.
 */
void __pcie_print_link_status(struct pci_dev *dev, bool verbose)
{
	enum pcie_link_width width, width_cap;
	enum pci_bus_speed speed, speed_cap;
	struct pci_dev *limiting_dev = NULL;
	u32 bw_avail, bw_cap;

	bw_cap = pcie_bandwidth_capable(dev, &speed_cap, &width_cap);
	bw_avail = pcie_bandwidth_available(dev, &limiting_dev, &speed, &width);

	if (bw_avail >= bw_cap && verbose)
		pci_info(dev, "%u.%03u Gb/s available PCIe bandwidth (%s x%d link)\n",
			 bw_cap / 1000, bw_cap % 1000,
			 pci_speed_string(speed_cap), width_cap);
	else if (bw_avail < bw_cap)
		pci_info(dev, "%u.%03u Gb/s available PCIe bandwidth, limited by %s x%d link at %s (capable of %u.%03u Gb/s with %s x%d link)\n",
			 bw_avail / 1000, bw_avail % 1000,
			 pci_speed_string(speed), width,
			 limiting_dev ? pci_name(limiting_dev) : "<unknown>",
			 bw_cap / 1000, bw_cap % 1000,
			 pci_speed_string(speed_cap), width_cap);
}

/**
 * pcie_print_link_status - Report the PCI device's link speed and width
 * @dev: PCI device to query
 *
 * Report the available bandwidth at the device.
 */
void pcie_print_link_status(struct pci_dev *dev)
{
	__pcie_print_link_status(dev, true);
}
EXPORT_SYMBOL(pcie_print_link_status);

/**
 * pci_select_bars - Make BAR mask from the type of resource
 * @dev: the PCI device for which BAR mask is made
 * @flags: resource type mask to be selected
 *
 * This helper routine makes bar mask from the type of resource.
 */
int pci_select_bars(struct pci_dev *dev, unsigned long flags)
{
	int i, bars = 0;
	for (i = 0; i < PCI_NUM_RESOURCES; i++)
		if (pci_resource_flags(dev, i) & flags)
			bars |= (1 << i);
	return bars;
}
EXPORT_SYMBOL(pci_select_bars);

/* Some architectures require additional programming to enable VGA */
static arch_set_vga_state_t arch_set_vga_state;

void __init pci_register_set_vga_state(arch_set_vga_state_t func)
{
	arch_set_vga_state = func;	/* NULL disables */
}

static int pci_set_vga_state_arch(struct pci_dev *dev, bool decode,
				  unsigned int command_bits, u32 flags)
{
	if (arch_set_vga_state)
		return arch_set_vga_state(dev, decode, command_bits,
						flags);
	return 0;
}

/**
 * pci_set_vga_state - set VGA decode state on device and parents if requested
 * @dev: the PCI device
 * @decode: true = enable decoding, false = disable decoding
 * @command_bits: PCI_COMMAND_IO and/or PCI_COMMAND_MEMORY
 * @flags: traverse ancestors and change bridges
 * CHANGE_BRIDGE_ONLY / CHANGE_BRIDGE
 */
int pci_set_vga_state(struct pci_dev *dev, bool decode,
		      unsigned int command_bits, u32 flags)
{
	struct pci_bus *bus;
	struct pci_dev *bridge;
	u16 cmd;
	int rc;

	WARN_ON((flags & PCI_VGA_STATE_CHANGE_DECODES) && (command_bits & ~(PCI_COMMAND_IO|PCI_COMMAND_MEMORY)));

	/* ARCH specific VGA enables */
	rc = pci_set_vga_state_arch(dev, decode, command_bits, flags);
	if (rc)
		return rc;

	if (flags & PCI_VGA_STATE_CHANGE_DECODES) {
		pci_read_config_word(dev, PCI_COMMAND, &cmd);
		if (decode)
			cmd |= command_bits;
		else
			cmd &= ~command_bits;
		pci_write_config_word(dev, PCI_COMMAND, cmd);
	}

	if (!(flags & PCI_VGA_STATE_CHANGE_BRIDGE))
		return 0;

	bus = dev->bus;
	while (bus) {
		bridge = bus->self;
		if (bridge) {
			pci_read_config_word(bridge, PCI_BRIDGE_CONTROL,
					     &cmd);
			if (decode)
				cmd |= PCI_BRIDGE_CTL_VGA;
			else
				cmd &= ~PCI_BRIDGE_CTL_VGA;
			pci_write_config_word(bridge, PCI_BRIDGE_CONTROL,
					      cmd);
		}
		bus = bus->parent;
	}
	return 0;
}

#ifdef CONFIG_ACPI
bool pci_pr3_present(struct pci_dev *pdev)
{
	struct acpi_device *adev;

	if (acpi_disabled)
		return false;

	adev = ACPI_COMPANION(&pdev->dev);
	if (!adev)
		return false;

	return adev->power.flags.power_resources &&
		acpi_has_method(adev->handle, "_PR3");
}
EXPORT_SYMBOL_GPL(pci_pr3_present);
#endif

/**
 * pci_add_dma_alias - Add a DMA devfn alias for a device
 * @dev: the PCI device for which alias is added
 * @devfn_from: alias slot and function
 * @nr_devfns: number of subsequent devfns to alias
 *
 * This helper encodes an 8-bit devfn as a bit number in dma_alias_mask
 * which is used to program permissible bus-devfn source addresses for DMA
 * requests in an IOMMU.  These aliases factor into IOMMU group creation
 * and are useful for devices generating DMA requests beyond or different
 * from their logical bus-devfn.  Examples include device quirks where the
 * device simply uses the wrong devfn, as well as non-transparent bridges
 * where the alias may be a proxy for devices in another domain.
 *
 * IOMMU group creation is performed during device discovery or addition,
 * prior to any potential DMA mapping and therefore prior to driver probing
 * (especially for userspace assigned devices where IOMMU group definition
 * cannot be left as a userspace activity).  DMA aliases should therefore
 * be configured via quirks, such as the PCI fixup header quirk.
 */
void pci_add_dma_alias(struct pci_dev *dev, u8 devfn_from,
		       unsigned int nr_devfns)
{
	int devfn_to;

	nr_devfns = min(nr_devfns, (unsigned int)MAX_NR_DEVFNS - devfn_from);
	devfn_to = devfn_from + nr_devfns - 1;

	if (!dev->dma_alias_mask)
		dev->dma_alias_mask = bitmap_zalloc(MAX_NR_DEVFNS, GFP_KERNEL);
	if (!dev->dma_alias_mask) {
		pci_warn(dev, "Unable to allocate DMA alias mask\n");
		return;
	}

	bitmap_set(dev->dma_alias_mask, devfn_from, nr_devfns);

	if (nr_devfns == 1)
		pci_info(dev, "Enabling fixed DMA alias to %02x.%d\n",
				PCI_SLOT(devfn_from), PCI_FUNC(devfn_from));
	else if (nr_devfns > 1)
		pci_info(dev, "Enabling fixed DMA alias for devfn range from %02x.%d to %02x.%d\n",
				PCI_SLOT(devfn_from), PCI_FUNC(devfn_from),
				PCI_SLOT(devfn_to), PCI_FUNC(devfn_to));
}

bool pci_devs_are_dma_aliases(struct pci_dev *dev1, struct pci_dev *dev2)
{
	return (dev1->dma_alias_mask &&
		test_bit(dev2->devfn, dev1->dma_alias_mask)) ||
	       (dev2->dma_alias_mask &&
		test_bit(dev1->devfn, dev2->dma_alias_mask)) ||
	       pci_real_dma_dev(dev1) == dev2 ||
	       pci_real_dma_dev(dev2) == dev1;
}

bool pci_device_is_present(struct pci_dev *pdev)
{
	u32 v;

	/* Check PF if pdev is a VF, since VF Vendor/Device IDs are 0xffff */
	pdev = pci_physfn(pdev);
	if (pci_dev_is_disconnected(pdev))
		return false;
	return pci_bus_read_dev_vendor_id(pdev->bus, pdev->devfn, &v, 0);
}
EXPORT_SYMBOL_GPL(pci_device_is_present);

void pci_ignore_hotplug(struct pci_dev *dev)
{
	struct pci_dev *bridge = dev->bus->self;

	dev->ignore_hotplug = 1;
	/* Propagate the "ignore hotplug" setting to the parent bridge. */
	if (bridge)
		bridge->ignore_hotplug = 1;
}
EXPORT_SYMBOL_GPL(pci_ignore_hotplug);

/**
 * pci_real_dma_dev - Get PCI DMA device for PCI device
 * @dev: the PCI device that may have a PCI DMA alias
 *
 * Permits the platform to provide architecture-specific functionality to
 * devices needing to alias DMA to another PCI device on another PCI bus. If
 * the PCI device is on the same bus, it is recommended to use
 * pci_add_dma_alias(). This is the default implementation. Architecture
 * implementations can override this.
 */
struct pci_dev __weak *pci_real_dma_dev(struct pci_dev *dev)
{
	return dev;
}

resource_size_t __weak pcibios_default_alignment(void)
{
	return 0;
}

/*
 * Arches that don't want to expose struct resource to userland as-is in
 * sysfs and /proc can implement their own pci_resource_to_user().
 */
void __weak pci_resource_to_user(const struct pci_dev *dev, int bar,
				 const struct resource *rsrc,
				 resource_size_t *start, resource_size_t *end)
{
	*start = rsrc->start;
	*end = rsrc->end;
}

static char *resource_alignment_param;
static DEFINE_SPINLOCK(resource_alignment_lock);

/**
 * pci_specified_resource_alignment - get resource alignment specified by user.
 * @dev: the PCI device to get
 * @resize: whether or not to change resources' size when reassigning alignment
 *
 * RETURNS: Resource alignment if it is specified.
 *          Zero if it is not specified.
 */
static resource_size_t pci_specified_resource_alignment(struct pci_dev *dev,
							bool *resize)
{
	int align_order, count;
	resource_size_t align = pcibios_default_alignment();
	const char *p;
	int ret;

	spin_lock(&resource_alignment_lock);
	p = resource_alignment_param;
	if (!p || !*p)
		goto out;
	if (pci_has_flag(PCI_PROBE_ONLY)) {
		align = 0;
		pr_info_once("PCI: Ignoring requested alignments (PCI_PROBE_ONLY)\n");
		goto out;
	}

	while (*p) {
		count = 0;
		if (sscanf(p, "%d%n", &align_order, &count) == 1 &&
		    p[count] == '@') {
			p += count + 1;
			if (align_order > 63) {
				pr_err("PCI: Invalid requested alignment (order %d)\n",
				       align_order);
				align_order = PAGE_SHIFT;
			}
		} else {
			align_order = PAGE_SHIFT;
		}

		ret = pci_dev_str_match(dev, p, &p);
		if (ret == 1) {
			*resize = true;
			align = 1ULL << align_order;
			break;
		} else if (ret < 0) {
			pr_err("PCI: Can't parse resource_alignment parameter: %s\n",
			       p);
			break;
		}

		if (*p != ';' && *p != ',') {
			/* End of param or invalid format */
			break;
		}
		p++;
	}
out:
	spin_unlock(&resource_alignment_lock);
	return align;
}

static void pci_request_resource_alignment(struct pci_dev *dev, int bar,
					   resource_size_t align, bool resize)
{
	struct resource *r = &dev->resource[bar];
	const char *r_name = pci_resource_name(dev, bar);
	resource_size_t size;

	if (!(r->flags & IORESOURCE_MEM))
		return;

	if (r->flags & IORESOURCE_PCI_FIXED) {
		pci_info(dev, "%s %pR: ignoring requested alignment %#llx\n",
			 r_name, r, (unsigned long long)align);
		return;
	}

	size = resource_size(r);
	if (size >= align)
		return;

	/*
	 * Increase the alignment of the resource.  There are two ways we
	 * can do this:
	 *
	 * 1) Increase the size of the resource.  BARs are aligned on their
	 *    size, so when we reallocate space for this resource, we'll
	 *    allocate it with the larger alignment.  This also prevents
	 *    assignment of any other BARs inside the alignment region, so
	 *    if we're requesting page alignment, this means no other BARs
	 *    will share the page.
	 *
	 *    The disadvantage is that this makes the resource larger than
	 *    the hardware BAR, which may break drivers that compute things
	 *    based on the resource size, e.g., to find registers at a
	 *    fixed offset before the end of the BAR.
	 *
	 * 2) Retain the resource size, but use IORESOURCE_STARTALIGN and
	 *    set r->start to the desired alignment.  By itself this
	 *    doesn't prevent other BARs being put inside the alignment
	 *    region, but if we realign *every* resource of every device in
	 *    the system, none of them will share an alignment region.
	 *
	 * When the user has requested alignment for only some devices via
	 * the "pci=resource_alignment" argument, "resize" is true and we
	 * use the first method.  Otherwise we assume we're aligning all
	 * devices and we use the second.
	 */

	pci_info(dev, "%s %pR: requesting alignment to %#llx\n",
		 r_name, r, (unsigned long long)align);

	if (resize) {
		r->start = 0;
		r->end = align - 1;
	} else {
		r->flags &= ~IORESOURCE_SIZEALIGN;
		r->flags |= IORESOURCE_STARTALIGN;
		r->start = align;
		r->end = r->start + size - 1;
	}
	r->flags |= IORESOURCE_UNSET;
}

/*
 * This function disables memory decoding and releases memory resources
 * of the device specified by kernel's boot parameter 'pci=resource_alignment='.
 * It also rounds up size to specified alignment.
 * Later on, the kernel will assign page-aligned memory resource back
 * to the device.
 */
void pci_reassigndev_resource_alignment(struct pci_dev *dev)
{
	int i;
	struct resource *r;
	resource_size_t align;
	u16 command;
	bool resize = false;

	/*
	 * VF BARs are read-only zero according to SR-IOV spec r1.1, sec
	 * 3.4.1.11.  Their resources are allocated from the space
	 * described by the VF BARx register in the PF's SR-IOV capability.
	 * We can't influence their alignment here.
	 */
	if (dev->is_virtfn)
		return;

	/* check if specified PCI is target device to reassign */
	align = pci_specified_resource_alignment(dev, &resize);
	if (!align)
		return;

	if (dev->hdr_type == PCI_HEADER_TYPE_NORMAL &&
	    (dev->class >> 8) == PCI_CLASS_BRIDGE_HOST) {
		pci_warn(dev, "Can't reassign resources to host bridge\n");
		return;
	}

	pci_read_config_word(dev, PCI_COMMAND, &command);
	command &= ~PCI_COMMAND_MEMORY;
	pci_write_config_word(dev, PCI_COMMAND, command);

	for (i = 0; i <= PCI_ROM_RESOURCE; i++)
		pci_request_resource_alignment(dev, i, align, resize);

	/*
	 * Need to disable bridge's resource window,
	 * to enable the kernel to reassign new resource
	 * window later on.
	 */
	if (dev->hdr_type == PCI_HEADER_TYPE_BRIDGE) {
		for (i = PCI_BRIDGE_RESOURCES; i < PCI_NUM_RESOURCES; i++) {
			r = &dev->resource[i];
			if (!(r->flags & IORESOURCE_MEM))
				continue;
			r->flags |= IORESOURCE_UNSET;
			r->end = resource_size(r) - 1;
			r->start = 0;
		}
		pci_disable_bridge_window(dev);
	}
}

static ssize_t resource_alignment_show(const struct bus_type *bus, char *buf)
{
	size_t count = 0;

	spin_lock(&resource_alignment_lock);
	if (resource_alignment_param)
		count = sysfs_emit(buf, "%s\n", resource_alignment_param);
	spin_unlock(&resource_alignment_lock);

	return count;
}

static ssize_t resource_alignment_store(const struct bus_type *bus,
					const char *buf, size_t count)
{
	char *param, *old, *end;

	if (count >= (PAGE_SIZE - 1))
		return -EINVAL;

	param = kstrndup(buf, count, GFP_KERNEL);
	if (!param)
		return -ENOMEM;

	end = strchr(param, '\n');
	if (end)
		*end = '\0';

	spin_lock(&resource_alignment_lock);
	old = resource_alignment_param;
	if (strlen(param)) {
		resource_alignment_param = param;
	} else {
		kfree(param);
		resource_alignment_param = NULL;
	}
	spin_unlock(&resource_alignment_lock);

	kfree(old);

	return count;
}

static BUS_ATTR_RW(resource_alignment);

static int __init pci_resource_alignment_sysfs_init(void)
{
	return bus_create_file(&pci_bus_type,
					&bus_attr_resource_alignment);
}
late_initcall(pci_resource_alignment_sysfs_init);

static void pci_no_domains(void)
{
#ifdef CONFIG_PCI_DOMAINS
	pci_domains_supported = 0;
#endif
}

#ifdef CONFIG_PCI_DOMAINS_GENERIC
static DEFINE_IDA(pci_domain_nr_static_ida);
static DEFINE_IDA(pci_domain_nr_dynamic_ida);

static void of_pci_reserve_static_domain_nr(void)
{
	struct device_node *np;
	int domain_nr;

	for_each_node_by_type(np, "pci") {
		domain_nr = of_get_pci_domain_nr(np);
		if (domain_nr < 0)
			continue;
		/*
		 * Permanently allocate domain_nr in dynamic_ida
		 * to prevent it from dynamic allocation.
		 */
		ida_alloc_range(&pci_domain_nr_dynamic_ida,
				domain_nr, domain_nr, GFP_KERNEL);
	}
}

static int of_pci_bus_find_domain_nr(struct device *parent)
{
	static bool static_domains_reserved = false;
	int domain_nr;

	/* On the first call scan device tree for static allocations. */
	if (!static_domains_reserved) {
		of_pci_reserve_static_domain_nr();
		static_domains_reserved = true;
	}

	if (parent) {
		/*
		 * If domain is in DT, allocate it in static IDA.  This
		 * prevents duplicate static allocations in case of errors
		 * in DT.
		 */
		domain_nr = of_get_pci_domain_nr(parent->of_node);
		if (domain_nr >= 0)
			return ida_alloc_range(&pci_domain_nr_static_ida,
					       domain_nr, domain_nr,
					       GFP_KERNEL);
	}

	/*
	 * If domain was not specified in DT, choose a free ID from dynamic
	 * allocations. All domain numbers from DT are permanently in
	 * dynamic allocations to prevent assigning them to other DT nodes
	 * without static domain.
	 */
	return ida_alloc(&pci_domain_nr_dynamic_ida, GFP_KERNEL);
}

static void of_pci_bus_release_domain_nr(struct device *parent, int domain_nr)
{
	if (domain_nr < 0)
		return;

	/* Release domain from IDA where it was allocated. */
	if (of_get_pci_domain_nr(parent->of_node) == domain_nr)
		ida_free(&pci_domain_nr_static_ida, domain_nr);
	else
		ida_free(&pci_domain_nr_dynamic_ida, domain_nr);
}

int pci_bus_find_domain_nr(struct pci_bus *bus, struct device *parent)
{
	return acpi_disabled ? of_pci_bus_find_domain_nr(parent) :
			       acpi_pci_bus_find_domain_nr(bus);
}

void pci_bus_release_domain_nr(struct device *parent, int domain_nr)
{
	if (!acpi_disabled)
		return;
	of_pci_bus_release_domain_nr(parent, domain_nr);
}
#endif

/**
 * pci_ext_cfg_avail - can we access extended PCI config space?
 *
 * Returns 1 if we can access PCI extended config space (offsets
 * greater than 0xff). This is the default implementation. Architecture
 * implementations can override this.
 */
int __weak pci_ext_cfg_avail(void)
{
	return 1;
}

void __weak pci_fixup_cardbus(struct pci_bus *bus)
{
}
EXPORT_SYMBOL(pci_fixup_cardbus);

static int __init pci_setup(char *str)
{
	while (str) {
		char *k = strchr(str, ',');
		if (k)
			*k++ = 0;
		if (*str && (str = pcibios_setup(str)) && *str) {
			if (!strcmp(str, "nomsi")) {
				pci_no_msi();
			} else if (!strncmp(str, "noats", 5)) {
				pr_info("PCIe: ATS is disabled\n");
				pcie_ats_disabled = true;
			} else if (!strcmp(str, "noaer")) {
				pci_no_aer();
			} else if (!strcmp(str, "earlydump")) {
				pci_early_dump = true;
			} else if (!strncmp(str, "realloc=", 8)) {
				pci_realloc_get_opt(str + 8);
			} else if (!strncmp(str, "realloc", 7)) {
				pci_realloc_get_opt("on");
			} else if (!strcmp(str, "nodomains")) {
				pci_no_domains();
			} else if (!strncmp(str, "noari", 5)) {
				pcie_ari_disabled = true;
			} else if (!strncmp(str, "cbiosize=", 9)) {
				pci_cardbus_io_size = memparse(str + 9, &str);
			} else if (!strncmp(str, "cbmemsize=", 10)) {
				pci_cardbus_mem_size = memparse(str + 10, &str);
			} else if (!strncmp(str, "resource_alignment=", 19)) {
				resource_alignment_param = str + 19;
			} else if (!strncmp(str, "ecrc=", 5)) {
				pcie_ecrc_get_policy(str + 5);
			} else if (!strncmp(str, "hpiosize=", 9)) {
				pci_hotplug_io_size = memparse(str + 9, &str);
			} else if (!strncmp(str, "hpmmiosize=", 11)) {
				pci_hotplug_mmio_size = memparse(str + 11, &str);
			} else if (!strncmp(str, "hpmmioprefsize=", 15)) {
				pci_hotplug_mmio_pref_size = memparse(str + 15, &str);
			} else if (!strncmp(str, "hpmemsize=", 10)) {
				pci_hotplug_mmio_size = memparse(str + 10, &str);
				pci_hotplug_mmio_pref_size = pci_hotplug_mmio_size;
			} else if (!strncmp(str, "hpbussize=", 10)) {
				pci_hotplug_bus_size =
					simple_strtoul(str + 10, &str, 0);
				if (pci_hotplug_bus_size > 0xff)
					pci_hotplug_bus_size = DEFAULT_HOTPLUG_BUS_SIZE;
			} else if (!strncmp(str, "pcie_bus_tune_off", 17)) {
				pcie_bus_config = PCIE_BUS_TUNE_OFF;
			} else if (!strncmp(str, "pcie_bus_safe", 13)) {
				pcie_bus_config = PCIE_BUS_SAFE;
			} else if (!strncmp(str, "pcie_bus_perf", 13)) {
				pcie_bus_config = PCIE_BUS_PERFORMANCE;
			} else if (!strncmp(str, "pcie_bus_peer2peer", 18)) {
				pcie_bus_config = PCIE_BUS_PEER2PEER;
			} else if (!strncmp(str, "pcie_scan_all", 13)) {
				pci_add_flags(PCI_SCAN_ALL_PCIE_DEVS);
			} else if (!strncmp(str, "disable_acs_redir=", 18)) {
				disable_acs_redir_param = str + 18;
			} else if (!strncmp(str, "config_acs=", 11)) {
				config_acs_param = str + 11;
			} else {
				pr_err("PCI: Unknown option `%s'\n", str);
			}
		}
		str = k;
	}
	return 0;
}
early_param("pci", pci_setup);

/*
 * 'resource_alignment_param' and 'disable_acs_redir_param' are initialized
 * in pci_setup(), above, to point to data in the __initdata section which
 * will be freed after the init sequence is complete. We can't allocate memory
 * in pci_setup() because some architectures do not have any memory allocation
 * service available during an early_param() call. So we allocate memory and
 * copy the variable here before the init section is freed.
 *
 */
static int __init pci_realloc_setup_params(void)
{
	resource_alignment_param = kstrdup(resource_alignment_param,
					   GFP_KERNEL);
	disable_acs_redir_param = kstrdup(disable_acs_redir_param, GFP_KERNEL);
	config_acs_param = kstrdup(config_acs_param, GFP_KERNEL);

	return 0;
}
pure_initcall(pci_realloc_setup_params);<|MERGE_RESOLUTION|>--- conflicted
+++ resolved
@@ -1302,21 +1302,12 @@
 	 * device should respond to config requests, but it may respond
 	 * with Request Retry Status (RRS) if it needs more time to
 	 * initialize.
-<<<<<<< HEAD
 	 *
 	 * If the device is below a Root Port with Configuration RRS
 	 * Software Visibility enabled, reading the Vendor ID returns a
 	 * special data value if the device responded with RRS.  Read the
 	 * Vendor ID until we get non-RRS status.
 	 *
-=======
-	 *
-	 * If the device is below a Root Port with Configuration RRS
-	 * Software Visibility enabled, reading the Vendor ID returns a
-	 * special data value if the device responded with RRS.  Read the
-	 * Vendor ID until we get non-RRS status.
-	 *
->>>>>>> e8a05819
 	 * If there's no Root Port or Configuration RRS Software Visibility
 	 * is not enabled, the device may still respond with RRS, but
 	 * hardware may retry the config request.  If no retries receive
