// SPDX-License-Identifier: GPL-2.0
/*
 * Hardware monitoring driver for Analog Devices ADP1050
 *
 * Copyright (C) 2024 Analog Devices, Inc.
 */
#include <linux/bits.h>
#include <linux/i2c.h>
#include <linux/module.h>
#include <linux/mod_devicetable.h>

#include "pmbus.h"

static struct pmbus_driver_info adp1050_info = {
	.pages = 1,
	.format[PSC_VOLTAGE_IN] = linear,
	.format[PSC_VOLTAGE_OUT] = linear,
	.format[PSC_CURRENT_IN] = linear,
	.format[PSC_TEMPERATURE] = linear,
	.func[0] = PMBUS_HAVE_VOUT | PMBUS_HAVE_STATUS_VOUT
		| PMBUS_HAVE_VIN | PMBUS_HAVE_STATUS_INPUT
		| PMBUS_HAVE_IIN | PMBUS_HAVE_TEMP
		| PMBUS_HAVE_STATUS_TEMP,
};

<<<<<<< HEAD
static struct pmbus_driver_info adp1051_info = {
	.pages = 1,
	.format[PSC_VOLTAGE_IN] = linear,
	.format[PSC_VOLTAGE_OUT] = linear,
	.format[PSC_CURRENT_IN] = linear,
	.format[PSC_TEMPERATURE] = linear,
	.func[0] = PMBUS_HAVE_VIN | PMBUS_HAVE_IIN | PMBUS_HAVE_VOUT
		   | PMBUS_HAVE_IOUT | PMBUS_HAVE_TEMP | PMBUS_HAVE_STATUS_VOUT
		   | PMBUS_HAVE_STATUS_IOUT | PMBUS_HAVE_STATUS_INPUT
		   | PMBUS_HAVE_STATUS_TEMP,
};

static struct pmbus_driver_info adp1055_info = {
	.pages = 1,
	.format[PSC_VOLTAGE_IN] = linear,
	.format[PSC_VOLTAGE_OUT] = linear,
	.format[PSC_CURRENT_IN] = linear,
	.format[PSC_TEMPERATURE] = linear,
	.func[0] = PMBUS_HAVE_VIN | PMBUS_HAVE_IIN | PMBUS_HAVE_VOUT
		   | PMBUS_HAVE_IOUT | PMBUS_HAVE_TEMP2 | PMBUS_HAVE_TEMP3
		   | PMBUS_HAVE_POUT | PMBUS_HAVE_STATUS_VOUT
		   | PMBUS_HAVE_STATUS_IOUT | PMBUS_HAVE_STATUS_INPUT
		   | PMBUS_HAVE_STATUS_TEMP,
};

/* 6.1 probe() function still uses the second struct i2c_device_id argument */
static int adp1050_probe(struct i2c_client *client,
			 const struct i2c_device_id *id)
=======
static int adp1050_probe(struct i2c_client *client)
>>>>>>> 8dda4f69
{
	struct pmbus_driver_info *info;

	info = device_get_match_data(&client->dev);
	if (!info)
		return -ENODEV;

	return pmbus_do_probe(client, info);
}

static const struct i2c_device_id adp1050_id[] = {
	{ .name = "adp1050", .driver_data = (kernel_ulong_t)&adp1050_info},
	{ .name = "adp1051", .driver_data = (kernel_ulong_t)&adp1051_info},
	{ .name = "adp1055", .driver_data = (kernel_ulong_t)&adp1055_info},
	{}
};

MODULE_DEVICE_TABLE(i2c, adp1050_id);

static const struct of_device_id adp1050_of_match[] = {
	{ .compatible = "adi,adp1050", .data = &adp1050_info},
	{ .compatible = "adi,adp1051", .data = &adp1051_info},
	{ .compatible = "adi,adp1055", .data = &adp1055_info},
	{}
};
MODULE_DEVICE_TABLE(of, adp1050_of_match);

static struct i2c_driver adp1050_driver = {
	.driver = {
		.name = "adp1050",
		.of_match_table = adp1050_of_match,
	},
	.probe = adp1050_probe,
	.id_table = adp1050_id,
};
module_i2c_driver(adp1050_driver);

MODULE_AUTHOR("Radu Sabau <radu.sabau@analog.com>");
MODULE_DESCRIPTION("Analog Devices ADP1050 HWMON PMBus Driver");
MODULE_LICENSE("GPL");
MODULE_IMPORT_NS(PMBUS);<|MERGE_RESOLUTION|>--- conflicted
+++ resolved
@@ -23,7 +23,6 @@
 		| PMBUS_HAVE_STATUS_TEMP,
 };
 
-<<<<<<< HEAD
 static struct pmbus_driver_info adp1051_info = {
 	.pages = 1,
 	.format[PSC_VOLTAGE_IN] = linear,
@@ -49,12 +48,7 @@
 		   | PMBUS_HAVE_STATUS_TEMP,
 };
 
-/* 6.1 probe() function still uses the second struct i2c_device_id argument */
-static int adp1050_probe(struct i2c_client *client,
-			 const struct i2c_device_id *id)
-=======
 static int adp1050_probe(struct i2c_client *client)
->>>>>>> 8dda4f69
 {
 	struct pmbus_driver_info *info;
 
