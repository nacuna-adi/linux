--- conflicted
+++ resolved
@@ -95,9 +95,6 @@
 #define XADC_AXI_REG_IPIER		0x68
 #define XADC_AXI_ADC_REG_OFFSET		0x200
 
-/* AXI sysmon offset */
-#define XADC_AXI_SYSMON_REG_OFFSET	0x400
-
 #define XADC_AXI_RESET_MAGIC		0xa
 #define XADC_AXI_GIER_ENABLE		BIT(31)
 
@@ -325,7 +322,6 @@
 
 #define XADC_ZYNQ_TCK_RATE_MAX 50000000
 #define XADC_ZYNQ_IGAP_DEFAULT 20
-#define XADC_ZYNQ_PCAP_RATE_MAX 200000000
 
 static int xadc_zynq_setup(struct platform_device *pdev,
 	struct iio_dev *indio_dev, int irq)
@@ -344,10 +340,6 @@
 	xadc->zynq_intmask = ~0;
 
 	pcap_rate = clk_get_rate(xadc->clk);
-
-	if (pcap_rate > XADC_ZYNQ_PCAP_RATE_MAX)
-		clk_set_rate(xadc->clk,
-			(unsigned long) XADC_ZYNQ_PCAP_RATE_MAX);
 
 	if (tck_rate > XADC_ZYNQ_TCK_RATE_MAX)
 		tck_rate = XADC_ZYNQ_TCK_RATE_MAX;
@@ -375,9 +367,6 @@
 	xadc_write_reg(xadc, XADC_ZYNQ_REG_CFG, XADC_ZYNQ_CFG_ENABLE |
 			XADC_ZYNQ_CFG_REDGE | XADC_ZYNQ_CFG_WEDGE |
 			tck_div | XADC_ZYNQ_CFG_IGAP(igap));
-
-	if (pcap_rate > XADC_ZYNQ_PCAP_RATE_MAX)
-		clk_set_rate(xadc->clk, pcap_rate);
 
 	return 0;
 }
@@ -455,26 +444,6 @@
 	return 0;
 }
 
-/* AXI sysmon read/write methods */
-static int xadc_axi_read_sysmon_reg(struct xadc *xadc, unsigned int reg,
-	uint16_t *val)
-{
-	uint32_t val32;
-
-	xadc_read_reg(xadc, XADC_AXI_SYSMON_REG_OFFSET + reg * 4, &val32);
-	*val = val32 & 0xffff;
-
-	return 0;
-}
-
-static int xadc_axi_write_sysmon_reg(struct xadc *xadc, unsigned int reg,
-	uint16_t val)
-{
-	xadc_write_reg(xadc, XADC_AXI_SYSMON_REG_OFFSET + reg * 4, val);
-
-	return 0;
-}
-
 static int xadc_axi_setup(struct platform_device *pdev,
 	struct iio_dev *indio_dev, int irq)
 {
@@ -551,17 +520,6 @@
 static const struct xadc_ops xadc_axi_ops = {
 	.read = xadc_axi_read_adc_reg,
 	.write = xadc_axi_write_adc_reg,
-	.setup = xadc_axi_setup,
-	.get_dclk_rate = xadc_axi_get_dclk,
-	.update_alarm = xadc_axi_update_alarm,
-	.interrupt_handler = xadc_axi_interrupt_handler,
-	.flags = XADC_FLAGS_BUFFERED,
-};
-
-/* AXI sysmon */
-static const struct xadc_ops sysmon_axi_ops = {
-	.read = xadc_axi_read_sysmon_reg,
-	.write = xadc_axi_write_sysmon_reg,
 	.setup = xadc_axi_setup,
 	.get_dclk_rate = xadc_axi_get_dclk,
 	.update_alarm = xadc_axi_update_alarm,
@@ -1074,7 +1032,6 @@
 static const struct of_device_id xadc_of_match_table[] = {
 	{ .compatible = "xlnx,zynq-xadc-1.00.a", (void *)&xadc_zynq_ops },
 	{ .compatible = "xlnx,axi-xadc-1.00.a", (void *)&xadc_axi_ops },
-	{ .compatible = "xlnx,axi-sysmon-1.3", (void *)&sysmon_axi_ops},
 	{ },
 };
 MODULE_DEVICE_TABLE(of, xadc_of_match_table);
@@ -1083,11 +1040,7 @@
 	unsigned int *conf)
 {
 	struct xadc *xadc = iio_priv(indio_dev);
-<<<<<<< HEAD
 	struct iio_chan_spec *channels, *chan;
-=======
-	struct iio_chan_spec *iio_xadc_channels;
->>>>>>> 5e5e8958
 	struct device_node *chan_node, *child;
 	unsigned int num_channels;
 	const char *external_mux;
@@ -1130,9 +1083,8 @@
 		*conf |= XADC_CONF0_MUX | XADC_CONF0_CHAN(ext_mux_chan);
 	}
 
-	iio_xadc_channels = kmemdup(xadc_channels, sizeof(xadc_channels),
-				    GFP_KERNEL);
-	if (!iio_xadc_channels)
+	channels = kmemdup(xadc_channels, sizeof(xadc_channels), GFP_KERNEL);
+	if (!channels)
 		return -ENOMEM;
 
 	num_channels = 9;
@@ -1150,11 +1102,7 @@
 			if (ret || reg > 16)
 				continue;
 
-			iio_xadc_channels[num_channels] = xadc_channels[reg + 9];
-			iio_xadc_channels[num_channels].channel = num_channels - 1;
-
 			if (of_property_read_bool(child, "xlnx,bipolar"))
-<<<<<<< HEAD
 				chan->scan_type.sign = 's';
 
 			if (reg == 0) {
@@ -1164,10 +1112,6 @@
 				chan->scan_index = 15 + reg;
 				chan->address = XADC_REG_VAUX(reg - 1);
 			}
-=======
-				iio_xadc_channels[num_channels].scan_type.sign = 's';
-
->>>>>>> 5e5e8958
 			num_channels++;
 			chan++;
 		}
@@ -1175,12 +1119,11 @@
 	of_node_put(chan_node);
 
 	indio_dev->num_channels = num_channels;
-	indio_dev->channels = krealloc(iio_xadc_channels,
-				       sizeof(*iio_xadc_channels) *
-				       num_channels, GFP_KERNEL);
+	indio_dev->channels = krealloc(channels, sizeof(*channels) *
+					num_channels, GFP_KERNEL);
 	/* If we can't resize the channels array, just use the original */
 	if (!indio_dev->channels)
-		indio_dev->channels = iio_xadc_channels;
+		indio_dev->channels = channels;
 
 	return 0;
 }
@@ -1263,7 +1206,7 @@
 
 	ret = xadc->ops->setup(pdev, indio_dev, irq);
 	if (ret)
-		goto err_clk_disable_unprepare;
+		goto err_free_samplerate_trigger;
 
 	ret = request_irq(irq, xadc->ops->interrupt_handler, 0,
 			dev_name(&pdev->dev), indio_dev);
@@ -1323,8 +1266,6 @@
 
 err_free_irq:
 	free_irq(irq, indio_dev);
-err_clk_disable_unprepare:
-	clk_disable_unprepare(xadc->clk);
 err_free_samplerate_trigger:
 	if (xadc->ops->flags & XADC_FLAGS_BUFFERED)
 		iio_trigger_free(xadc->samplerate_trigger);
@@ -1334,6 +1275,8 @@
 err_triggered_buffer_cleanup:
 	if (xadc->ops->flags & XADC_FLAGS_BUFFERED)
 		iio_triggered_buffer_cleanup(indio_dev);
+err_clk_disable_unprepare:
+	clk_disable_unprepare(xadc->clk);
 err_device_free:
 	kfree(indio_dev->channels);
 
