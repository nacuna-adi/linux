#
# Makefile for the drm device driver.  This driver provides support for the
# Direct Rendering Infrastructure (DRI) in XFree86 4.1.0 and higher.

ccflags-y := -Iinclude/drm

drm-y       :=	drm_auth.o drm_buffer.o drm_bufs.o drm_cache.o \
		drm_context.o drm_dma.o \
		drm_drv.o drm_fops.o drm_gem.o drm_ioctl.o drm_irq.o \
		drm_lock.o drm_memory.o drm_stub.o drm_vm.o \
		drm_agpsupport.o drm_scatter.o drm_pci.o \
		drm_platform.o drm_sysfs.o drm_hashtab.o drm_mm.o \
		drm_crtc.o drm_modes.o drm_edid.o \
		drm_info.o drm_debugfs.o drm_encoder_slave.o \
		drm_trace_points.o drm_global.o drm_prime.o \
		drm_rect.o drm_vma_manager.o drm_flip_work.o

drm-$(CONFIG_COMPAT) += drm_ioc32.o
drm-$(CONFIG_DRM_GEM_CMA_HELPER) += drm_gem_cma_helper.o
drm-$(CONFIG_PCI) += ati_pcigart.o

drm-usb-y   := drm_usb.o

drm_kms_helper-y := drm_crtc_helper.o drm_dp_helper.o
drm_kms_helper-$(CONFIG_DRM_LOAD_EDID_FIRMWARE) += drm_edid_load.o
drm_kms_helper-$(CONFIG_DRM_KMS_FB_HELPER) += drm_fb_helper.o
drm_kms_helper-$(CONFIG_DRM_KMS_CMA_HELPER) += drm_fb_cma_helper.o

obj-$(CONFIG_DRM_KMS_HELPER) += drm_kms_helper.o

CFLAGS_drm_trace_points.o := -I$(src)

obj-$(CONFIG_DRM)	+= drm.o
obj-$(CONFIG_DRM_USB)   += drm_usb.o
obj-$(CONFIG_DRM_TTM)	+= ttm/
obj-$(CONFIG_DRM_TDFX)	+= tdfx/
obj-$(CONFIG_DRM_R128)	+= r128/
obj-$(CONFIG_DRM_RADEON)+= radeon/
obj-$(CONFIG_DRM_MGA)	+= mga/
obj-$(CONFIG_DRM_I810)	+= i810/
obj-$(CONFIG_DRM_I915)  += i915/
obj-$(CONFIG_DRM_MGAG200) += mgag200/
obj-$(CONFIG_DRM_CIRRUS_QEMU) += cirrus/
obj-$(CONFIG_DRM_SIS)   += sis/
obj-$(CONFIG_DRM_SAVAGE)+= savage/
obj-$(CONFIG_DRM_VMWGFX)+= vmwgfx/
obj-$(CONFIG_DRM_VIA)	+=via/
obj-$(CONFIG_DRM_NOUVEAU) +=nouveau/
obj-$(CONFIG_DRM_EXYNOS) +=exynos/
obj-$(CONFIG_DRM_GMA500) += gma500/
obj-$(CONFIG_DRM_UDL) += udl/
obj-$(CONFIG_DRM_AST) += ast/
obj-$(CONFIG_DRM_ARMADA) += armada/
obj-$(CONFIG_DRM_RCAR_DU) += rcar-du/
obj-$(CONFIG_DRM_SHMOBILE) +=shmobile/
obj-$(CONFIG_DRM_OMAP)	+= omapdrm/
obj-$(CONFIG_DRM_TILCDC)	+= tilcdc/
obj-$(CONFIG_DRM_QXL) += qxl/
obj-$(CONFIG_DRM_MSM) += msm/
<<<<<<< HEAD
obj-$(CONFIG_DRM_XILINX)	+= xilinx/
=======
obj-$(CONFIG_DRM_TEGRA) += tegra/
>>>>>>> d8ec26d7
obj-y			+= i2c/<|MERGE_RESOLUTION|>--- conflicted
+++ resolved
@@ -57,9 +57,6 @@
 obj-$(CONFIG_DRM_TILCDC)	+= tilcdc/
 obj-$(CONFIG_DRM_QXL) += qxl/
 obj-$(CONFIG_DRM_MSM) += msm/
-<<<<<<< HEAD
+obj-$(CONFIG_DRM_TEGRA) += tegra/
 obj-$(CONFIG_DRM_XILINX)	+= xilinx/
-=======
-obj-$(CONFIG_DRM_TEGRA) += tegra/
->>>>>>> d8ec26d7
 obj-y			+= i2c/