--- conflicted
+++ resolved
@@ -92,11 +92,7 @@
 	if (ret) {
 		pr_err("Msg issuing pre-check failed and "
 		       "SMU may be not in the right state!\n");
-<<<<<<< HEAD
-		return ret;
-=======
 		goto out;
->>>>>>> 04d5ce62
 	}
 
 	WREG32_SOC15(MP1, 0, mmMP1_SMN_C2PMSG_90, 0);
@@ -187,8 +183,6 @@
 int smu_v12_0_powergate_vcn(struct smu_context *smu, bool gate)
 {
 	if (!smu->is_apu)
-<<<<<<< HEAD
-=======
 		return 0;
 
 	if (gate)
@@ -200,24 +194,12 @@
 int smu_v12_0_powergate_jpeg(struct smu_context *smu, bool gate)
 {
 	if (!smu->is_apu)
->>>>>>> 04d5ce62
 		return 0;
 
 	if (gate)
 		return smu_send_smc_msg_with_param(smu, SMU_MSG_PowerDownJpeg, 0, NULL);
 	else
 		return smu_send_smc_msg_with_param(smu, SMU_MSG_PowerUpJpeg, 0, NULL);
-}
-
-int smu_v12_0_powergate_jpeg(struct smu_context *smu, bool gate)
-{
-	if (!smu->is_apu)
-		return 0;
-
-	if (gate)
-		return smu_send_smc_msg_with_param(smu, SMU_MSG_PowerDownJpeg, 0);
-	else
-		return smu_send_smc_msg_with_param(smu, SMU_MSG_PowerUpJpeg, 0);
 }
 
 int smu_v12_0_set_gfx_cgpg(struct smu_context *smu, bool enable)
@@ -264,39 +246,6 @@
 	return ret;
 }
 
-int smu_v12_0_read_sensor(struct smu_context *smu,
-				 enum amd_pp_sensors sensor,
-				 void *data, uint32_t *size)
-{
-	int ret = 0;
-
-	if(!data || !size)
-		return -EINVAL;
-
-	switch (sensor) {
-	case AMDGPU_PP_SENSOR_GFX_MCLK:
-		ret = smu_get_current_clk_freq(smu, SMU_UCLK, (uint32_t *)data);
-		*size = 4;
-		break;
-	case AMDGPU_PP_SENSOR_GFX_SCLK:
-		ret = smu_get_current_clk_freq(smu, SMU_GFXCLK, (uint32_t *)data);
-		*size = 4;
-		break;
-	case AMDGPU_PP_SENSOR_MIN_FAN_RPM:
-		*(uint32_t *)data = 0;
-		*size = 4;
-		break;
-	default:
-		ret = smu_common_read_sensor(smu, sensor, data, size);
-		break;
-	}
-
-	if (ret)
-		*size = 0;
-
-	return ret;
-}
-
 /**
  * smu_v12_0_get_gfxoff_status - get gfxoff status
  *
@@ -396,25 +345,11 @@
 	if (!feature_mask || num < 2)
 		return -EINVAL;
 
-<<<<<<< HEAD
-	ret = smu_send_smc_msg(smu, SMU_MSG_GetEnabledSmuFeaturesHigh);
-	if (ret)
-		return ret;
-	ret = smu_read_smc_arg(smu, &feature_mask_high);
-	if (ret)
-		return ret;
-
-	ret = smu_send_smc_msg(smu, SMU_MSG_GetEnabledSmuFeaturesLow);
-	if (ret)
-		return ret;
-	ret = smu_read_smc_arg(smu, &feature_mask_low);
-=======
 	ret = smu_send_smc_msg(smu, SMU_MSG_GetEnabledSmuFeaturesHigh, &feature_mask_high);
 	if (ret)
 		return ret;
 
 	ret = smu_send_smc_msg(smu, SMU_MSG_GetEnabledSmuFeaturesLow, &feature_mask_low);
->>>>>>> 04d5ce62
 	if (ret)
 		return ret;
 
@@ -579,13 +514,6 @@
 	if (driver_table->mc_address) {
 		ret = smu_send_smc_msg_with_param(smu,
 				SMU_MSG_SetDriverDramAddrHigh,
-<<<<<<< HEAD
-				upper_32_bits(driver_table->mc_address));
-		if (!ret)
-			ret = smu_send_smc_msg_with_param(smu,
-				SMU_MSG_SetDriverDramAddrLow,
-				lower_32_bits(driver_table->mc_address));
-=======
 				upper_32_bits(driver_table->mc_address),
 				NULL);
 		if (!ret)
@@ -593,7 +521,6 @@
 				SMU_MSG_SetDriverDramAddrLow,
 				lower_32_bits(driver_table->mc_address),
 				NULL);
->>>>>>> 04d5ce62
 	}
 
 	return ret;
