--- conflicted
+++ resolved
@@ -304,12 +304,7 @@
 static int vidi_get_modes(struct drm_connector *connector)
 {
 	struct vidi_context *ctx = ctx_from_connector(connector);
-<<<<<<< HEAD
-	struct edid *edid;
-	int edid_len;
-=======
 	const struct drm_edid *drm_edid;
->>>>>>> 22100934
 	int count;
 
 	if (ctx->raw_edid)
@@ -326,13 +321,6 @@
 
 	drm_edid_free(drm_edid);
 
-<<<<<<< HEAD
-	count = drm_add_edid_modes(connector, edid);
-
-	kfree(edid);
-
-=======
->>>>>>> 22100934
 	return count;
 }
 
