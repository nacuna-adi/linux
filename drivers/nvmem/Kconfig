# SPDX-License-Identifier: GPL-2.0-only
menuconfig NVMEM
	bool "NVMEM Support"
	help
	  Support for NVMEM(Non Volatile Memory) devices like EEPROM, EFUSES...

	  This framework is designed to provide a generic interface to NVMEM
	  from both the Linux Kernel and the userspace.

	  If unsure, say no.

if NVMEM

config NVMEM_SYSFS
	bool "/sys/bus/nvmem/devices/*/nvmem (sysfs interface)"
	depends on SYSFS
	default y
	help
	 Say Y here to add a sysfs interface for NVMEM.

	 This interface is mostly used by userspace applications to
	 read/write directly into nvmem.

# Layouts

source "drivers/nvmem/layouts/Kconfig"

# Devices

config NVMEM_APPLE_EFUSES
	tristate "Apple eFuse support"
	depends on ARCH_APPLE || COMPILE_TEST
	default ARCH_APPLE
	help
	  Say y here to enable support for reading eFuses on Apple SoCs
	  such as the M1. These are e.g. used to store factory programmed
	  calibration data required for the PCIe or the USB-C PHY.

	  This driver can also be built as a module. If so, the module will
	  be called nvmem-apple-efuses.

config NVMEM_BCM_OCOTP
	tristate "Broadcom On-Chip OTP Controller support"
	depends on ARCH_BCM_IPROC || COMPILE_TEST
	depends on HAS_IOMEM
	default ARCH_BCM_IPROC
	help
	  Say y here to enable read/write access to the Broadcom OTP
	  controller.

	  This driver can also be built as a module. If so, the module
	  will be called nvmem-bcm-ocotp.

config NVMEM_BRCM_NVRAM
	tristate "Broadcom's NVRAM support"
	depends on ARCH_BCM_5301X || COMPILE_TEST
	depends on HAS_IOMEM
	select GENERIC_NET_UTILS
	help
	  This driver provides support for Broadcom's NVRAM that can be accessed
	  using I/O mapping.

config NVMEM_IMX_IIM
	tristate "i.MX IC Identification Module support"
	depends on ARCH_MXC || COMPILE_TEST
	help
	  This is a driver for the IC Identification Module (IIM) available on
	  i.MX SoCs, providing access to 4 Kbits of programmable
	  eFuses.

	  This driver can also be built as a module. If so, the module
	  will be called nvmem-imx-iim.

config NVMEM_IMX_OCOTP
	tristate "i.MX 6/7/8 On-Chip OTP Controller support"
	depends on ARCH_MXC || COMPILE_TEST
	depends on HAS_IOMEM
	help
	  This is a driver for the On-Chip OTP Controller (OCOTP) available on
	  i.MX6 SoCs, providing access to 4 Kbits of one-time programmable
	  eFuses.

	  This driver can also be built as a module. If so, the module
	  will be called nvmem-imx-ocotp.

config NVMEM_IMX_OCOTP_ELE
	tristate "i.MX On-Chip OTP Controller support"
	depends on ARCH_MXC || COMPILE_TEST
	depends on HAS_IOMEM
	depends on OF
	help
	  This is a driver for the On-Chip OTP Controller (OCOTP)
	  available on i.MX SoCs which has ELE.

config NVMEM_IMX_OCOTP_SCU
	tristate "i.MX8 SCU On-Chip OTP Controller support"
	depends on IMX_SCU
	depends on HAVE_ARM_SMCCC
	help
	  This is a driver for the SCU On-Chip OTP Controller (OCOTP)
	  available on i.MX8 SoCs.

config NVMEM_JZ4780_EFUSE
	tristate "JZ4780 EFUSE Memory Support"
	depends on MACH_INGENIC || COMPILE_TEST
	depends on HAS_IOMEM
	depends on OF
	select REGMAP_MMIO
	help
	  Say Y here to include support for JZ4780 efuse memory found on
	  all JZ4780 SoC based devices.
	  To compile this driver as a module, choose M here: the module
	  will be called nvmem_jz4780_efuse.

config NVMEM_LAN9662_OTPC
	tristate "Microchip LAN9662 OTP controller support"
	depends on SOC_LAN966 || COMPILE_TEST
	depends on HAS_IOMEM
	help
	  This driver enables the OTP controller available on Microchip LAN9662
	  SoCs. It controls the access to the OTP memory connected to it.

config NVMEM_LAYERSCAPE_SFP
	tristate "Layerscape SFP (Security Fuse Processor) support"
	depends on ARCH_LAYERSCAPE || COMPILE_TEST
	depends on HAS_IOMEM
	select REGMAP_MMIO
	help
	  This driver provides support to read the eFuses on Freescale
	  Layerscape SoC's. For example, the vendor provides a per part
	  unique ID there.

	  This driver can also be built as a module. If so, the module
	  will be called layerscape-sfp.

config NVMEM_LPC18XX_EEPROM
	tristate "NXP LPC18XX EEPROM Memory Support"
	depends on ARCH_LPC18XX || COMPILE_TEST
	depends on HAS_IOMEM
	help
	  Say Y here to include support for NXP LPC18xx EEPROM memory found in
	  NXP LPC185x/3x and LPC435x/3x/2x/1x devices.
	  To compile this driver as a module, choose M here: the module
	  will be called nvmem_lpc18xx_eeprom.

config NVMEM_LPC18XX_OTP
	tristate "NXP LPC18XX OTP Memory Support"
	depends on ARCH_LPC18XX || COMPILE_TEST
	depends on HAS_IOMEM
	help
	  Say Y here to include support for NXP LPC18xx OTP memory found on
	  all LPC18xx and LPC43xx devices.
	  To compile this driver as a module, choose M here: the module
	  will be called nvmem_lpc18xx_otp.

config NVMEM_MESON_EFUSE
	tristate "Amlogic Meson GX eFuse Support"
	depends on (ARCH_MESON || COMPILE_TEST) && MESON_SM
	help
	  This is a driver to retrieve specific values from the eFuse found on
	  the Amlogic Meson GX SoCs.

	  This driver can also be built as a module. If so, the module
	  will be called nvmem_meson_efuse.

config NVMEM_MESON_MX_EFUSE
	tristate "Amlogic Meson6/Meson8/Meson8b eFuse Support"
	depends on ARCH_MESON || COMPILE_TEST
	help
	  This is a driver to retrieve specific values from the eFuse found on
	  the Amlogic Meson6, Meson8 and Meson8b SoCs.

	  This driver can also be built as a module. If so, the module
	  will be called nvmem_meson_mx_efuse.

config NVMEM_MICROCHIP_OTPC
	tristate "Microchip OTPC support"
	depends on ARCH_AT91 || COMPILE_TEST
	help
	  This driver enable the OTP controller available on Microchip SAMA7G5
	  SoCs. It controls the access to the OTP memory connected to it.

config NVMEM_MTK_EFUSE
	tristate "Mediatek SoCs EFUSE support"
	depends on ARCH_MEDIATEK || COMPILE_TEST
	depends on HAS_IOMEM
	help
	  This is a driver to access hardware related data like sensor
	  calibration, HDMI impedance etc.

	  This driver can also be built as a module. If so, the module
	  will be called efuse-mtk.

config NVMEM_MXS_OCOTP
	tristate "Freescale MXS On-Chip OTP Memory Support"
	depends on ARCH_MXS || COMPILE_TEST
	depends on HAS_IOMEM
	help
	  If you say Y here, you will get readonly access to the
	  One Time Programmable memory pages that are stored
	  on the Freescale i.MX23/i.MX28 processor.

	  This driver can also be built as a module. If so, the module
	  will be called nvmem-mxs-ocotp.

config NVMEM_NINTENDO_OTP
	tristate "Nintendo Wii and Wii U OTP Support"
	depends on WII || COMPILE_TEST
	help
	  This is a driver exposing the OTP of a Nintendo Wii or Wii U console.

	  This memory contains common and per-console keys, signatures and
	  related data required to access peripherals.

	  This driver can also be built as a module. If so, the module
	  will be called nvmem-nintendo-otp.

config NVMEM_QCOM_QFPROM
	tristate "QCOM QFPROM Support"
	depends on ARCH_QCOM || COMPILE_TEST
	depends on HAS_IOMEM
	help
	  Say y here to enable QFPROM support. The QFPROM provides access
	  functions for QFPROM data to rest of the drivers via nvmem interface.

	  This driver can also be built as a module. If so, the module
	  will be called nvmem_qfprom.

config NVMEM_QCOM_SEC_QFPROM
        tristate "QCOM SECURE QFPROM Support"
        depends on ARCH_QCOM || COMPILE_TEST
        depends on HAS_IOMEM
        depends on OF
        select QCOM_SCM
        help
          Say y here to enable secure QFPROM support. The secure QFPROM provides access
          functions for QFPROM data to rest of the drivers via nvmem interface.

          This driver can also be built as a module. If so, the module will be called
          nvmem_sec_qfprom.

config NVMEM_RAVE_SP_EEPROM
	tristate "Rave SP EEPROM Support"
	depends on RAVE_SP_CORE
	help
	  Say y here to enable Rave SP EEPROM support.

config NVMEM_RMEM
	tristate "Reserved Memory Based Driver Support"
	depends on HAS_IOMEM
	help
	  This driver maps reserved memory into an nvmem device. It might be
	  useful to expose information left by firmware in memory.

	  This driver can also be built as a module. If so, the module
	  will be called nvmem-rmem.

config NVMEM_ROCKCHIP_EFUSE
	tristate "Rockchip eFuse Support"
	depends on ARCH_ROCKCHIP || COMPILE_TEST
	depends on HAS_IOMEM
	help
	  This is a simple driver to dump specified values of Rockchip SoC
	  from eFuse, such as cpu-leakage.

	  This driver can also be built as a module. If so, the module
	  will be called nvmem_rockchip_efuse.

config NVMEM_ROCKCHIP_OTP
	tristate "Rockchip OTP controller support"
	depends on ARCH_ROCKCHIP || COMPILE_TEST
	depends on HAS_IOMEM
	help
	  This is a simple driver to dump specified values of Rockchip SoC
	  from OTP, such as cpu-leakage.

	  This driver can also be built as a module. If so, the module
	  will be called nvmem_rockchip_otp.

config NVMEM_SC27XX_EFUSE
	tristate "Spreadtrum SC27XX eFuse Support"
	depends on MFD_SC27XX_PMIC || COMPILE_TEST
	depends on HAS_IOMEM
	help
	  This is a simple driver to dump specified values of Spreadtrum
	  SC27XX PMICs from eFuse.

	  This driver can also be built as a module. If so, the module
	  will be called nvmem-sc27xx-efuse.

config NVMEM_SNVS_LPGPR
	tristate "Support for Low Power General Purpose Register"
	depends on ARCH_MXC || COMPILE_TEST
	help
	  This is a driver for Low Power General Purpose Register (LPGPR) available on
	  i.MX6 and i.MX7 SoCs in Secure Non-Volatile Storage (SNVS) of this chip.

	  This driver can also be built as a module. If so, the module
	  will be called nvmem-snvs-lpgpr.

config NVMEM_SPMI_SDAM
	tristate "SPMI SDAM Support"
	depends on SPMI
	help
	  This driver supports the Shared Direct Access Memory Module on
	  Qualcomm Technologies, Inc. PMICs. It provides the clients
	  an interface to read/write to the SDAM module's shared memory.

config NVMEM_SPRD_EFUSE
	tristate "Spreadtrum SoC eFuse Support"
	depends on ARCH_SPRD || COMPILE_TEST
	depends on HAS_IOMEM
	help
	  This is a simple driver to dump specified values of Spreadtrum
	  SoCs from eFuse.

	  This driver can also be built as a module. If so, the module
	  will be called nvmem-sprd-efuse.

config NVMEM_STM32_BSEC_OPTEE_TA
	def_bool NVMEM_STM32_ROMEM && OPTEE
	help
	  Say y here to enable the accesses to STM32MP SoC OTPs by the OP-TEE
	  trusted application STM32MP BSEC.

	  This library is a used by stm32-romem driver or included in the module
	  called nvmem-stm32-romem.

config NVMEM_STM32_ROMEM
	tristate "STMicroelectronics STM32 factory-programmed memory support"
	depends on ARCH_STM32 || COMPILE_TEST
	depends on OPTEE || !OPTEE
	help
	  Say y here to enable read-only access for STMicroelectronics STM32
	  factory-programmed memory area.

	  This driver can also be built as a module. If so, the module
	  will be called nvmem-stm32-romem.

config NVMEM_SUNPLUS_OCOTP
	tristate "Sunplus SoC OTP support"
	depends on SOC_SP7021 || COMPILE_TEST
	depends on HAS_IOMEM
	help
	  This is a driver for the On-chip OTP controller (OCOTP) available
	  on Sunplus SoCs. It provides access to 128 bytes of one-time
	  programmable eFuse.

	  This driver can also be built as a module. If so, the module
	  will be called nvmem-sunplus-ocotp.

config NVMEM_SUNXI_SID
	tristate "Allwinner SoCs SID support"
	depends on ARCH_SUNXI
	help
	  This is a driver for the 'security ID' available on various Allwinner
	  devices.

	  This driver can also be built as a module. If so, the module
	  will be called nvmem_sunxi_sid.

config NVMEM_U_BOOT_ENV
	tristate "U-Boot environment variables support"
	depends on OF && MTD
	select CRC32
	select GENERIC_NET_UTILS
	help
	  U-Boot stores its setup as environment variables. This driver adds
	  support for verifying & exporting such data. It also exposes variables
	  as NVMEM cells so they can be referenced by other drivers.

	  Currently this drivers works only with env variables on top of MTD.

	  If compiled as module it will be called nvmem_u-boot-env.

config NVMEM_UNIPHIER_EFUSE
	tristate "UniPhier SoCs eFuse support"
	depends on ARCH_UNIPHIER || COMPILE_TEST
	depends on HAS_IOMEM
	help
	  This is a simple driver to dump specified values of UniPhier SoC
	  from eFuse.

	  This driver can also be built as a module. If so, the module
	  will be called nvmem-uniphier-efuse.

config NVMEM_VF610_OCOTP
	tristate "VF610 SoC OCOTP support"
	depends on SOC_VF610 || COMPILE_TEST
	depends on HAS_IOMEM
	help
	  This is a driver for the 'OCOTP' peripheral available on Vybrid
	  devices like VF5xx and VF6xx.

	  This driver can also be build as a module. If so, the module will
	  be called nvmem-vf610-ocotp.

config NVMEM_ZYNQMP
	tristate "Xilinx ZYNQMP SoC nvmem firmware support"
	depends on ARCH_ZYNQMP
	help
	  This is a driver to access hardware related data like
	  soc revision, IDCODE... etc by using the firmware
	  interface.

	  If sure, say yes. If unsure, say no.

config XLNX_SEC_CFG
	tristate "Xilinx Secure Configuration nvmem firmware support"
	depends on ARCH_ZYNQMP
	help
	  This is a driver to support secure configuration for Versal.
	  The supported features are programming and zeroization of BBRAM AES key,
	  programming, reading user data in BBRAM and locking user data for write.
	  It also supports of programming AES keys in volatile user keys.

	  If sure, say yes. If unsure, say no.

<<<<<<< HEAD
=======
config NVMEM_QORIQ_EFUSE
	tristate "NXP QorIQ eFuse support"
	depends on PPC_85xx || COMPILE_TEST
	depends on HAS_IOMEM
	help
	  This driver provides read support for the eFuses (SFP) on NXP QorIQ
	  series SoC's. This includes secure boot settings, the globally unique
	  NXP ID 'FUIDR' and the OEM unique ID 'OUIDR'.

	  This driver can also be built as a module. If so, the module
	  will be called nvmem_qoriq_efuse.

>>>>>>> 08485d4c
endif<|MERGE_RESOLUTION|>--- conflicted
+++ resolved
@@ -416,8 +416,6 @@
 
 	  If sure, say yes. If unsure, say no.
 
-<<<<<<< HEAD
-=======
 config NVMEM_QORIQ_EFUSE
 	tristate "NXP QorIQ eFuse support"
 	depends on PPC_85xx || COMPILE_TEST
@@ -430,5 +428,4 @@
 	  This driver can also be built as a module. If so, the module
 	  will be called nvmem_qoriq_efuse.
 
->>>>>>> 08485d4c
 endif