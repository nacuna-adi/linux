// SPDX-License-Identifier: GPL-2.0
/*
 * Xilinx ZynqMP AES Driver.
 * Copyright (C) 2020 - 2022 Xilinx Inc.
 * Copyright (C) 2022 - 2023, Advanced Micro Devices, Inc.
 */

#include <crypto/aes.h>
#include <crypto/engine.h>
#include <crypto/gcm.h>
#include <crypto/internal/aead.h>
#include <crypto/scatterwalk.h>
#include <linux/dma-mapping.h>
#include <linux/err.h>
#include <linux/firmware/xlnx-zynqmp.h>
#include <linux/kernel.h>
#include <linux/module.h>
#include <linux/mod_devicetable.h>
#include <linux/platform_device.h>
#include <linux/string.h>

#define ZYNQMP_DMA_BIT_MASK	32U

#define ZYNQMP_AES_KEY_SIZE		AES_KEYSIZE_256
#define ZYNQMP_AES_AUTH_SIZE		16U
#define ZYNQMP_KEY_SRC_SEL_KEY_LEN	1U
#define ZYNQMP_AES_BLK_SIZE		1U
#define ZYNQMP_AES_MIN_INPUT_BLK_SIZE	4U
#define ZYNQMP_AES_WORD_LEN		4U
#define VERSAL_AES_QWORD_LEN		16U

#define ZYNQMP_AES_GCM_TAG_MISMATCH_ERR		0x01
#define ZYNQMP_AES_WRONG_KEY_SRC_ERR		0x13
#define ZYNQMP_AES_PUF_NOT_PROGRAMMED		0xE300

enum zynqmp_aead_op {
	ZYNQMP_AES_DECRYPT = 0,
	ZYNQMP_AES_ENCRYPT
};

enum zynqmp_aead_keysrc {
	ZYNQMP_AES_KUP_KEY = 0,
	ZYNQMP_AES_DEV_KEY,
	ZYNQMP_AES_PUF_KEY
};

enum versal_aead_keysrc {
	VERSAL_AES_BBRAM_KEY = 0,
	VERSAL_AES_BBRAM_RED_KEY,
	VERSAL_AES_BH_KEY,
	VERSAL_AES_BH_RED_KEY,
	VERSAL_AES_EFUSE_KEY,
	VERSAL_AES_EFUSE_RED_KEY,
	VERSAL_AES_EFUSE_USER_KEY_0,
	VERSAL_AES_EFUSE_USER_KEY_1,
	VERSAL_AES_EFUSE_USER_RED_KEY_0,
	VERSAL_AES_EFUSE_USER_RED_KEY_1,
	VERSAL_AES_KUP_KEY,
	VERSAL_AES_PUF_KEY,
	VERSAL_AES_USER_KEY_0,
	VERSAL_AES_USER_KEY_1,
	VERSAL_AES_USER_KEY_2,
	VERSAL_AES_USER_KEY_3,
	VERSAL_AES_USER_KEY_4,
	VERSAL_AES_USER_KEY_5,
	VERSAL_AES_USER_KEY_6,
	VERSAL_AES_USER_KEY_7,
	VERSAL_AES_EXPANDED_KEYS,
	VERSAL_AES_ALL_KEYS,
<<<<<<< HEAD
=======
};

enum versal_aead_op {
	VERSAL_AES_ENCRYPT = 0,
	VERSAL_AES_DECRYPT
};

enum versal_aes_keysize {
	AES_KEY_SIZE_128 = 0,
	AES_KEY_SIZE_256 = 2,
};

struct zynqmp_aead_tfm_ctx {
	struct device *dev;
	u8 key[ZYNQMP_AES_KEY_SIZE];
	u8 *iv;
	u32 keylen;
	u32 authsize;
	u8 keysrc;
	struct crypto_aead *fbk_cipher;
};

struct xilinx_aead_drv_ctx {
	struct aead_engine_alg aead;
	struct device *dev;
	struct crypto_engine *engine;
	int (*aes_aead_cipher)(struct aead_request *areq);
	int (*fallback_check)(struct zynqmp_aead_tfm_ctx *ctx,
			      struct aead_request *areq);
>>>>>>> 08485d4c
};

enum versal_aead_op {
	VERSAL_AES_ENCRYPT = 0,
	VERSAL_AES_DECRYPT
};

enum versal_aes_keysize {
	AES_KEY_SIZE_128 = 0,
	AES_KEY_SIZE_256 = 2,
};

<<<<<<< HEAD
struct zynqmp_aead_tfm_ctx {
	struct crypto_engine_ctx engine_ctx;
	struct device *dev;
	u8 key[ZYNQMP_AES_KEY_SIZE];
	u8 *iv;
	u32 keylen;
	u32 authsize;
	u8 keysrc;
	struct crypto_aead *fbk_cipher;
};

struct xilinx_aead_drv_ctx {
	struct aead_alg aead;
	struct device *dev;
	struct crypto_engine *engine;
	int (*aes_aead_cipher)(struct aead_request *areq);
	int (*fallback_check)(struct zynqmp_aead_tfm_ctx *ctx,
			      struct aead_request *areq);
};

struct zynqmp_aead_hw_req {
	u64 src;
	u64 iv;
	u64 key;
	u64 dst;
	u64 size;
	u64 op;
	u64 keysrc;
};

=======
>>>>>>> 08485d4c
struct zynqmp_aead_req_ctx {
	enum zynqmp_aead_op op;
};

struct versal_init_ops {
	u64 iv;
	u32 op;
	u32 keysrc;
	u32 size;
};

struct versal_in_params {
	u64 in_data_addr;
	u32 size;
	u32 is_last;
};

static int zynqmp_aes_aead_cipher(struct aead_request *req)
{
	struct crypto_aead *aead = crypto_aead_reqtfm(req);
	struct zynqmp_aead_tfm_ctx *tfm_ctx = crypto_aead_ctx(aead);
	struct zynqmp_aead_req_ctx *rq_ctx = aead_request_ctx(req);
	struct device *dev = tfm_ctx->dev;
	struct zynqmp_aead_hw_req *hwreq;
	dma_addr_t dma_addr_data, dma_addr_hw_req;
	unsigned int data_size;
	unsigned int status;
	int ret;
	size_t dma_size;
	char *kbuf;
	int err;

	if (tfm_ctx->keysrc == ZYNQMP_AES_KUP_KEY)
		dma_size = req->cryptlen + ZYNQMP_AES_KEY_SIZE
			   + GCM_AES_IV_SIZE;
	else
		dma_size = req->cryptlen + GCM_AES_IV_SIZE;

	kbuf = dma_alloc_coherent(dev, dma_size, &dma_addr_data, GFP_KERNEL);
	if (!kbuf)
		return -ENOMEM;

	hwreq = dma_alloc_coherent(dev, sizeof(struct zynqmp_aead_hw_req),
				   &dma_addr_hw_req, GFP_KERNEL);
	if (!hwreq) {
		dma_free_coherent(dev, dma_size, kbuf, dma_addr_data);
		return -ENOMEM;
	}

	data_size = req->cryptlen;
	scatterwalk_map_and_copy(kbuf, req->src, 0, req->cryptlen, 0);
	memcpy(kbuf + data_size, req->iv, GCM_AES_IV_SIZE);

	hwreq->src = dma_addr_data;
	hwreq->dst = dma_addr_data;
	hwreq->iv = hwreq->src + data_size;
	hwreq->keysrc = tfm_ctx->keysrc;
	hwreq->op = rq_ctx->op;

	if (hwreq->op == ZYNQMP_AES_ENCRYPT)
		hwreq->size = data_size;
	else
		hwreq->size = data_size - ZYNQMP_AES_AUTH_SIZE;

	if (hwreq->keysrc == ZYNQMP_AES_KUP_KEY) {
		memcpy(kbuf + data_size + GCM_AES_IV_SIZE,
		       tfm_ctx->key, ZYNQMP_AES_KEY_SIZE);

		hwreq->key = hwreq->src + data_size + GCM_AES_IV_SIZE;
	} else {
		hwreq->key = 0;
	}

	ret = zynqmp_pm_aes_engine(dma_addr_hw_req, &status);

	if (ret) {
		dev_err(dev, "ERROR: AES PM API failed\n");
		err = ret;
	} else if (status) {
		switch (status) {
		case ZYNQMP_AES_GCM_TAG_MISMATCH_ERR:
			dev_err(dev, "ERROR: Gcm Tag mismatch\n");
			break;
		case ZYNQMP_AES_WRONG_KEY_SRC_ERR:
			dev_err(dev, "ERROR: Wrong KeySrc, enable secure mode\n");
			break;
		case ZYNQMP_AES_PUF_NOT_PROGRAMMED:
			dev_err(dev, "ERROR: PUF is not registered\n");
			break;
		default:
			dev_err(dev, "ERROR: Unknown error\n");
			break;
		}
		err = -status;
	} else {
		if (hwreq->op == ZYNQMP_AES_ENCRYPT)
			data_size = data_size + ZYNQMP_AES_AUTH_SIZE;
		else
			data_size = data_size - ZYNQMP_AES_AUTH_SIZE;

		sg_copy_from_buffer(req->dst, sg_nents(req->dst),
				    kbuf, data_size);
		err = 0;
	}

	if (kbuf) {
		memzero_explicit(kbuf, dma_size);
		dma_free_coherent(dev, dma_size, kbuf, dma_addr_data);
	}
	if (hwreq) {
		memzero_explicit(hwreq, sizeof(struct zynqmp_aead_hw_req));
		dma_free_coherent(dev, sizeof(struct zynqmp_aead_hw_req),
				  hwreq, dma_addr_hw_req);
	}
	return err;
}

static int versal_aes_aead_cipher(struct aead_request *req)
{
	struct crypto_aead *aead = crypto_aead_reqtfm(req);
	struct zynqmp_aead_tfm_ctx *tfm_ctx = crypto_aead_ctx(aead);
	struct zynqmp_aead_req_ctx *rq_ctx = aead_request_ctx(req);
	dma_addr_t dma_addr_data, dma_addr_hw_req, dma_addr_in;
	u32 total_len = req->assoclen + req->cryptlen;
	u32 key_offset = total_len + GCM_AES_IV_SIZE;
	struct device *dev = tfm_ctx->dev;
	struct versal_init_ops *hwreq;
	struct versal_in_params *in;
	u32 gcm_offset, out_len;
	size_t dma_size;
	char *kbuf;
	int ret;

	if (tfm_ctx->keylen != XSECURE_AES_KEY_SIZE_128 &&
	    tfm_ctx->keylen != XSECURE_AES_KEY_SIZE_256) {
		ret = -EINVAL;
		goto err;
	}

	dma_size = key_offset;
	/* Allocate keylen for volatile user keys */
	if (tfm_ctx->keysrc >= VERSAL_AES_USER_KEY_0 && tfm_ctx->keysrc <= VERSAL_AES_USER_KEY_7)
		dma_size += tfm_ctx->keylen;

	kbuf = dma_alloc_coherent(dev, dma_size, &dma_addr_data, GFP_KERNEL);
	if (!kbuf) {
		ret = -ENOMEM;
		goto err;
	}

	/*
	 * Allocated separate memory as separate structure for init ops
	 * Also to avoid big continuous memory allocation
	 */
	hwreq = dma_alloc_coherent(dev, sizeof(struct versal_init_ops),
				   &dma_addr_hw_req, GFP_KERNEL);
	if (!hwreq) {
		ret = -ENOMEM;
		goto hwreq_fail;
	}

	/*
	 * Allocated separate memory as separate structure for in params
	 * Also to avoid big continuous memory allocation
	 */
	in = dma_alloc_coherent(dev, sizeof(struct versal_in_params),
				&dma_addr_in, GFP_KERNEL);
	if (!in) {
		ret = -ENOMEM;
		goto in_fail;
	}

	scatterwalk_map_and_copy(kbuf, req->src, 0, total_len, 0);
	memcpy(kbuf + total_len, req->iv, GCM_AES_IV_SIZE);
	hwreq->iv = dma_addr_data + total_len;
	hwreq->keysrc = tfm_ctx->keysrc;

	if (rq_ctx->op == ZYNQMP_AES_ENCRYPT) {
		hwreq->op = VERSAL_AES_ENCRYPT;
		out_len = total_len + ZYNQMP_AES_AUTH_SIZE;
		in->size = req->cryptlen;
	} else {
		hwreq->op = VERSAL_AES_DECRYPT;
		out_len = total_len - ZYNQMP_AES_AUTH_SIZE;
		in->size = req->cryptlen - ZYNQMP_AES_AUTH_SIZE;
	}

	if (tfm_ctx->keylen == XSECURE_AES_KEY_SIZE_128)
		hwreq->size = AES_KEY_SIZE_128;
	else if (tfm_ctx->keylen == XSECURE_AES_KEY_SIZE_256)
		hwreq->size = AES_KEY_SIZE_256;

	/* Request aes key write for volatile user keys */
	if (hwreq->keysrc >= VERSAL_AES_USER_KEY_0 && hwreq->keysrc <= VERSAL_AES_USER_KEY_7) {
		memcpy(kbuf + key_offset, tfm_ctx->key, tfm_ctx->keylen);
		ret = versal_pm_aes_key_write(hwreq->size, hwreq->keysrc,
					      dma_addr_data + key_offset);
		if (ret)
			goto in_fail;
	}

	ret = versal_pm_aes_op_init(dma_addr_hw_req);
	if (ret)
		goto in_fail;

	if (req->assoclen > 0) {
		/* Currently GMAC is OFF by default */
		ret = versal_pm_aes_update_aad(dma_addr_data, req->assoclen);
		if (ret)
			goto in_fail;
	}

	in->in_data_addr = dma_addr_data + req->assoclen;
	in->is_last = 1;
	gcm_offset = req->assoclen + in->size;

	if (rq_ctx->op == ZYNQMP_AES_ENCRYPT) {
		ret = versal_pm_aes_enc_update(dma_addr_in,
					       dma_addr_data + req->assoclen);
		if (ret)
			goto in_fail;

		ret = versal_pm_aes_enc_final(dma_addr_data + gcm_offset);
		if (ret)
			goto in_fail;
	} else {
		ret = versal_pm_aes_dec_update(dma_addr_in,
					       dma_addr_data + req->assoclen);
		if (ret)
			goto in_fail;

		ret = versal_pm_aes_dec_final(dma_addr_data + gcm_offset);
		if (ret)
			goto in_fail;
	}

	sg_copy_from_buffer(req->dst, sg_nents(req->dst),
			    kbuf, out_len);

in_fail:
	memzero_explicit(hwreq, sizeof(struct zynqmp_aead_hw_req));
	dma_free_coherent(dev, sizeof(struct versal_init_ops), hwreq, dma_addr_hw_req);
hwreq_fail:
	memzero_explicit(kbuf, dma_size);
	dma_free_coherent(dev, dma_size, kbuf, dma_addr_data);
err:
	return ret;
}

static int zynqmp_fallback_check(struct zynqmp_aead_tfm_ctx *tfm_ctx,
				 struct aead_request *req)
{
	int need_fallback = 0;
	struct zynqmp_aead_req_ctx *rq_ctx = aead_request_ctx(req);

	if (tfm_ctx->authsize != ZYNQMP_AES_AUTH_SIZE)
		need_fallback = 1;

	if (tfm_ctx->keysrc == ZYNQMP_AES_KUP_KEY &&
	    tfm_ctx->keylen != ZYNQMP_AES_KEY_SIZE) {
		need_fallback = 1;
	}
	if (req->assoclen != 0 ||
	    req->cryptlen < ZYNQMP_AES_MIN_INPUT_BLK_SIZE) {
		need_fallback = 1;
	}
	if ((req->cryptlen % ZYNQMP_AES_WORD_LEN) != 0)
		need_fallback = 1;

	if (rq_ctx->op == ZYNQMP_AES_DECRYPT &&
	    req->cryptlen <= ZYNQMP_AES_AUTH_SIZE) {
		need_fallback = 1;
	}
	return need_fallback;
}

static int versal_fallback_check(struct zynqmp_aead_tfm_ctx *tfm_ctx,
				 struct aead_request *req)
{
	int need_fallback = 0;
	struct zynqmp_aead_req_ctx *rq_ctx = aead_request_ctx(req);

	if (tfm_ctx->authsize != ZYNQMP_AES_AUTH_SIZE) {
		need_fallback = 1;
		goto fallback;
	}

	if (tfm_ctx->keylen != XSECURE_AES_KEY_SIZE_128 &&
	    tfm_ctx->keylen != XSECURE_AES_KEY_SIZE_256) {
		need_fallback = 1;
		goto fallback;
	}

	if (req->cryptlen < ZYNQMP_AES_MIN_INPUT_BLK_SIZE ||
	    req->cryptlen % ZYNQMP_AES_WORD_LEN ||
	    req->assoclen % VERSAL_AES_QWORD_LEN) {
		need_fallback = 1;
		goto fallback;
	}
	if (rq_ctx->op == ZYNQMP_AES_DECRYPT &&
	    req->cryptlen <= ZYNQMP_AES_AUTH_SIZE) {
		need_fallback = 1;
		goto fallback;
	}
fallback:
	return need_fallback;
}

static int handle_aes_req(struct crypto_engine *engine, void *req)
{
	struct aead_request *areq =
				container_of(req, struct aead_request, base);
	struct crypto_aead *aead = crypto_aead_reqtfm(req);
	struct zynqmp_aead_tfm_ctx *tfm_ctx = crypto_aead_ctx(aead);
	struct aead_alg *alg = crypto_aead_alg(aead);
	struct xilinx_aead_drv_ctx *drv_ctx;

	struct zynqmp_aead_req_ctx *rq_ctx = aead_request_ctx(areq);
	struct aead_request *subreq = aead_request_ctx(req);
	int need_fallback;
	int err;

<<<<<<< HEAD
	drv_ctx = container_of(alg, struct xilinx_aead_drv_ctx, aead);
=======
	drv_ctx = container_of(alg, struct xilinx_aead_drv_ctx, aead.base);
>>>>>>> 08485d4c
	need_fallback = drv_ctx->fallback_check(tfm_ctx, areq);

	if (need_fallback) {
		aead_request_set_tfm(subreq, tfm_ctx->fbk_cipher);

		aead_request_set_callback(subreq, areq->base.flags,
					  NULL, NULL);
		aead_request_set_crypt(subreq, areq->src, areq->dst,
				       areq->cryptlen, areq->iv);
		aead_request_set_ad(subreq, areq->assoclen);
		if (rq_ctx->op == ZYNQMP_AES_ENCRYPT)
			err = crypto_aead_encrypt(subreq);
		else
			err = crypto_aead_decrypt(subreq);
	} else {
		err = drv_ctx->aes_aead_cipher(areq);
	}

	crypto_finalize_aead_request(engine, areq, err);
	return 0;
}

static int zynqmp_aes_aead_setkey(struct crypto_aead *aead, const u8 *key,
				  unsigned int keylen)
{
	struct crypto_tfm *tfm = crypto_aead_tfm(aead);
	struct zynqmp_aead_tfm_ctx *tfm_ctx =
			(struct zynqmp_aead_tfm_ctx *)crypto_tfm_ctx(tfm);
	unsigned char keysrc;

	if (keylen == ZYNQMP_KEY_SRC_SEL_KEY_LEN) {
		keysrc = *key;
		if (keysrc == ZYNQMP_AES_KUP_KEY ||
		    keysrc == ZYNQMP_AES_DEV_KEY ||
		    keysrc == ZYNQMP_AES_PUF_KEY) {
			tfm_ctx->keysrc = keysrc;
		}
		return 0;
	} else {
		tfm_ctx->keylen = keylen;
		if (keylen == ZYNQMP_AES_KEY_SIZE) {
			tfm_ctx->keysrc = ZYNQMP_AES_KUP_KEY;
			memcpy(tfm_ctx->key, key, keylen);
		}
	}

	tfm_ctx->fbk_cipher->base.crt_flags &= ~CRYPTO_TFM_REQ_MASK;
	tfm_ctx->fbk_cipher->base.crt_flags |= (aead->base.crt_flags &
					CRYPTO_TFM_REQ_MASK);

	return crypto_aead_setkey(tfm_ctx->fbk_cipher, key, keylen);
}

static int versal_aes_aead_setkey(struct crypto_aead *aead, const u8 *key,
				  unsigned int keylen)
{
	struct crypto_tfm *tfm = crypto_aead_tfm(aead);
	struct zynqmp_aead_tfm_ctx *tfm_ctx =
			(struct zynqmp_aead_tfm_ctx *)crypto_tfm_ctx(tfm);

	if (keylen == ZYNQMP_KEY_SRC_SEL_KEY_LEN) {
		unsigned char keysrc = VERSAL_AES_EFUSE_USER_KEY_0;

		keysrc = *key;
		if ((keysrc >= VERSAL_AES_EFUSE_USER_KEY_0 &&
		     keysrc  <= VERSAL_AES_USER_KEY_7) &&
		     keysrc != VERSAL_AES_KUP_KEY) {
			tfm_ctx->keysrc = keysrc;
			return 0;
		}
		return -EINVAL;
	} else {
		tfm_ctx->keylen = keylen;
		if (keylen == XSECURE_AES_KEY_SIZE_256 ||
		    keylen == XSECURE_AES_KEY_SIZE_128) {
			if (tfm_ctx->keysrc >= VERSAL_AES_USER_KEY_0 &&
			    tfm_ctx->keysrc <= VERSAL_AES_USER_KEY_7) {
				memcpy(tfm_ctx->key, key, keylen);
			}
		}

		if (tfm_ctx->keysrc < VERSAL_AES_EFUSE_USER_KEY_0 ||
		    tfm_ctx->keysrc > VERSAL_AES_USER_KEY_7 ||
		    tfm_ctx->keysrc ==  VERSAL_AES_KUP_KEY) {
			tfm_ctx->keysrc = VERSAL_AES_USER_KEY_0;
		}
	}

	tfm_ctx->fbk_cipher->base.crt_flags &= ~CRYPTO_TFM_REQ_MASK;
	tfm_ctx->fbk_cipher->base.crt_flags |= (aead->base.crt_flags &
					CRYPTO_TFM_REQ_MASK);

	return crypto_aead_setkey(tfm_ctx->fbk_cipher, key, keylen);
}

static int zynqmp_aes_aead_setauthsize(struct crypto_aead *aead,
				       unsigned int authsize)
{
	struct crypto_tfm *tfm = crypto_aead_tfm(aead);
	struct zynqmp_aead_tfm_ctx *tfm_ctx =
			(struct zynqmp_aead_tfm_ctx *)crypto_tfm_ctx(tfm);

	tfm_ctx->authsize = authsize;
	return crypto_aead_setauthsize(tfm_ctx->fbk_cipher, authsize);
}

static int zynqmp_aes_aead_encrypt(struct aead_request *req)
{
	struct xilinx_aead_drv_ctx *drv_ctx;
	struct crypto_aead *aead = crypto_aead_reqtfm(req);
	struct aead_alg *alg = crypto_aead_alg(aead);
	struct zynqmp_aead_req_ctx *rq_ctx = aead_request_ctx(req);

	rq_ctx->op = ZYNQMP_AES_ENCRYPT;
<<<<<<< HEAD
	drv_ctx = container_of(alg, struct xilinx_aead_drv_ctx, aead);
=======
	drv_ctx = container_of(alg, struct xilinx_aead_drv_ctx, aead.base);
>>>>>>> 08485d4c

	return crypto_transfer_aead_request_to_engine(drv_ctx->engine, req);
}

static int zynqmp_aes_aead_decrypt(struct aead_request *req)
{
	struct xilinx_aead_drv_ctx *drv_ctx;
	struct crypto_aead *aead = crypto_aead_reqtfm(req);
	struct aead_alg *alg = crypto_aead_alg(aead);
	struct zynqmp_aead_req_ctx *rq_ctx = aead_request_ctx(req);

	rq_ctx->op = ZYNQMP_AES_DECRYPT;
<<<<<<< HEAD
	drv_ctx = container_of(alg, struct xilinx_aead_drv_ctx, aead);
=======
	drv_ctx = container_of(alg, struct xilinx_aead_drv_ctx, aead.base);
>>>>>>> 08485d4c

	return crypto_transfer_aead_request_to_engine(drv_ctx->engine, req);
}

static int aes_aead_init(struct crypto_aead *aead)
{
	struct crypto_tfm *tfm = crypto_aead_tfm(aead);
	struct zynqmp_aead_tfm_ctx *tfm_ctx =
		(struct zynqmp_aead_tfm_ctx *)crypto_tfm_ctx(tfm);
	struct xilinx_aead_drv_ctx *drv_ctx;
	struct aead_alg *alg = crypto_aead_alg(aead);

<<<<<<< HEAD
	drv_ctx = container_of(alg, struct xilinx_aead_drv_ctx, aead);
	tfm_ctx->dev = drv_ctx->dev;

	tfm_ctx->engine_ctx.op.do_one_request = handle_aes_req;
	tfm_ctx->engine_ctx.op.prepare_request = NULL;
	tfm_ctx->engine_ctx.op.unprepare_request = NULL;

	tfm_ctx->fbk_cipher = crypto_alloc_aead(drv_ctx->aead.base.cra_name,
=======
	drv_ctx = container_of(alg, struct xilinx_aead_drv_ctx, aead.base);
	tfm_ctx->dev = drv_ctx->dev;

	tfm_ctx->fbk_cipher = crypto_alloc_aead(drv_ctx->aead.base.base.cra_name,
>>>>>>> 08485d4c
						0,
						CRYPTO_ALG_NEED_FALLBACK);

	if (IS_ERR(tfm_ctx->fbk_cipher)) {
		pr_err("%s() Error: failed to allocate fallback for %s\n",
<<<<<<< HEAD
		       __func__, drv_ctx->aead.base.cra_name);
=======
		       __func__, drv_ctx->aead.base.base.cra_name);
>>>>>>> 08485d4c
		return PTR_ERR(tfm_ctx->fbk_cipher);
	}

	crypto_aead_set_reqsize(aead,
				max(sizeof(struct zynqmp_aead_req_ctx),
				    sizeof(struct aead_request) +
				    crypto_aead_reqsize(tfm_ctx->fbk_cipher)));
	return 0;
}

static void zynqmp_aes_aead_exit(struct crypto_aead *aead)
{
	struct crypto_tfm *tfm = crypto_aead_tfm(aead);
	struct zynqmp_aead_tfm_ctx *tfm_ctx =
			(struct zynqmp_aead_tfm_ctx *)crypto_tfm_ctx(tfm);

	if (tfm_ctx->fbk_cipher) {
		crypto_free_aead(tfm_ctx->fbk_cipher);
		tfm_ctx->fbk_cipher = NULL;
	}
	memzero_explicit(tfm_ctx, sizeof(struct zynqmp_aead_tfm_ctx));
}

static struct xilinx_aead_drv_ctx zynqmp_aes_drv_ctx = {
	.fallback_check = zynqmp_fallback_check,
	.aes_aead_cipher = zynqmp_aes_aead_cipher,
<<<<<<< HEAD
	.aead = {
=======
	.aead.base = {
>>>>>>> 08485d4c
		.setkey		= zynqmp_aes_aead_setkey,
		.setauthsize	= zynqmp_aes_aead_setauthsize,
		.encrypt	= zynqmp_aes_aead_encrypt,
		.decrypt	= zynqmp_aes_aead_decrypt,
		.init		= aes_aead_init,
		.exit		= zynqmp_aes_aead_exit,
		.ivsize		= GCM_AES_IV_SIZE,
		.maxauthsize	= ZYNQMP_AES_AUTH_SIZE,
		.base = {
		.cra_name		= "gcm(aes)",
		.cra_driver_name	= "zynqmp-aes-gcm",
		.cra_priority		= 300,
		.cra_flags		= CRYPTO_ALG_TYPE_AEAD |
					  CRYPTO_ALG_ASYNC |
					  CRYPTO_ALG_ALLOCATES_MEMORY |
					  CRYPTO_ALG_KERN_DRIVER_ONLY |
					  CRYPTO_ALG_NEED_FALLBACK,
		.cra_blocksize		= ZYNQMP_AES_BLK_SIZE,
		.cra_ctxsize		= sizeof(struct zynqmp_aead_tfm_ctx),
		.cra_module		= THIS_MODULE,
		}
	},
	.aead.op = {
		.do_one_request = handle_aes_req,
	},
};

static struct xilinx_aead_drv_ctx versal_aes_drv_ctx = {
	.fallback_check		= versal_fallback_check,
	.aes_aead_cipher	= versal_aes_aead_cipher,
	.aead.base = {
		.setkey		= versal_aes_aead_setkey,
		.setauthsize	= zynqmp_aes_aead_setauthsize,
		.encrypt	= zynqmp_aes_aead_encrypt,
		.decrypt	= zynqmp_aes_aead_decrypt,
		.init		= aes_aead_init,
		.exit		= zynqmp_aes_aead_exit,
		.ivsize		= GCM_AES_IV_SIZE,
		.maxauthsize	= ZYNQMP_AES_AUTH_SIZE,
		.base = {
		.cra_name		= "gcm(aes)",
		.cra_driver_name	= "versal-aes-gcm",
		.cra_priority		= 300,
		.cra_flags		= CRYPTO_ALG_TYPE_AEAD |
					  CRYPTO_ALG_ASYNC |
					  CRYPTO_ALG_ALLOCATES_MEMORY |
					  CRYPTO_ALG_KERN_DRIVER_ONLY |
					  CRYPTO_ALG_NEED_FALLBACK,
		.cra_blocksize		= ZYNQMP_AES_BLK_SIZE,
		.cra_ctxsize		= sizeof(struct zynqmp_aead_tfm_ctx),
		.cra_module		= THIS_MODULE,
		}
	},
	.aead.op = {
		.do_one_request = handle_aes_req,
	},
};

static struct xlnx_feature aes_feature_map[] = {
	{
		.family = ZYNQMP_FAMILY_CODE,
		.subfamily = ALL_SUB_FAMILY_CODE,
		.feature_id = PM_SECURE_AES,
		.data = &zynqmp_aes_drv_ctx,
	},
	{
		.family = VERSAL_FAMILY_CODE,
		.subfamily = VERSAL_SUB_FAMILY_CODE,
		.feature_id = XSECURE_API_AES_OP_INIT,
		.data = &versal_aes_drv_ctx,
	},
	{ /* sentinel */ }
};

static struct xilinx_aead_drv_ctx versal_aes_drv_ctx = {
	.fallback_check		= versal_fallback_check,
	.aes_aead_cipher	= versal_aes_aead_cipher,
	.aead = {
		.setkey		= versal_aes_aead_setkey,
		.setauthsize	= zynqmp_aes_aead_setauthsize,
		.encrypt	= zynqmp_aes_aead_encrypt,
		.decrypt	= zynqmp_aes_aead_decrypt,
		.init		= aes_aead_init,
		.exit		= zynqmp_aes_aead_exit,
		.ivsize		= GCM_AES_IV_SIZE,
		.maxauthsize	= ZYNQMP_AES_AUTH_SIZE,
		.base = {
		.cra_name		= "gcm(aes)",
		.cra_driver_name	= "versal-aes-gcm",
		.cra_priority		= 300,
		.cra_flags		= CRYPTO_ALG_TYPE_AEAD |
					  CRYPTO_ALG_ASYNC |
					  CRYPTO_ALG_ALLOCATES_MEMORY |
					  CRYPTO_ALG_KERN_DRIVER_ONLY |
					  CRYPTO_ALG_NEED_FALLBACK,
		.cra_blocksize		= ZYNQMP_AES_BLK_SIZE,
		.cra_ctxsize		= sizeof(struct zynqmp_aead_tfm_ctx),
		.cra_module		= THIS_MODULE,
		}
	}
};

static struct xlnx_feature aes_feature_map[] = {
	{
		.family = ZYNQMP_FAMILY_CODE,
		.subfamily = ALL_SUB_FAMILY_CODE,
		.feature_id = PM_SECURE_AES,
		.data = &zynqmp_aes_drv_ctx,
	},
	{
		.family = VERSAL_FAMILY_CODE,
		.subfamily = VERSAL_SUB_FAMILY_CODE,
		.feature_id = XSECURE_API_AES_OP_INIT,
		.data = &versal_aes_drv_ctx,
	},
	{ /* sentinel */ }
};

static int zynqmp_aes_aead_probe(struct platform_device *pdev)
{
	struct xilinx_aead_drv_ctx *aes_drv_ctx;
	struct device *dev = &pdev->dev;
	int err;

	/* Verify the hardware is present */
	aes_drv_ctx = xlnx_get_crypto_dev_data(aes_feature_map);
	if (IS_ERR(aes_drv_ctx)) {
		dev_err(dev, "AES is not supported on the platform\n");
		return PTR_ERR(aes_drv_ctx);
	}

	/* ZynqMP AES driver supports only one instance */
	if (!aes_drv_ctx->dev)
		aes_drv_ctx->dev = dev;
	else
		return -ENODEV;

	platform_set_drvdata(pdev, aes_drv_ctx);

	err = dma_set_mask_and_coherent(dev, DMA_BIT_MASK(ZYNQMP_DMA_BIT_MASK));
	if (err < 0) {
		dev_err(dev, "No usable DMA configuration\n");
		return err;
	}

	aes_drv_ctx->engine = crypto_engine_alloc_init(dev, 1);
	if (!aes_drv_ctx->engine) {
		dev_err(dev, "Cannot alloc AES engine\n");
		err = -ENOMEM;
		goto err_engine;
	}

	err = crypto_engine_start(aes_drv_ctx->engine);
	if (err) {
		dev_err(dev, "Cannot start AES engine\n");
		goto err_engine;
	}

<<<<<<< HEAD
	err = crypto_register_aead(&aes_drv_ctx->aead);
=======
	err = crypto_engine_register_aead(&aes_drv_ctx->aead);
>>>>>>> 08485d4c
	if (err < 0) {
		dev_err(dev, "Failed to register AEAD alg.\n");
		goto err_engine;
	}
	return 0;

err_engine:
	if (aes_drv_ctx->engine)
		crypto_engine_exit(aes_drv_ctx->engine);

	return err;
}

static int zynqmp_aes_aead_remove(struct platform_device *pdev)
{
	struct xilinx_aead_drv_ctx *aes_drv_ctx;

	aes_drv_ctx = platform_get_drvdata(pdev);

	crypto_engine_exit(aes_drv_ctx->engine);
<<<<<<< HEAD

	crypto_unregister_aead(&aes_drv_ctx->aead);
=======
	crypto_engine_unregister_aead(&aes_drv_ctx->aead);
>>>>>>> 08485d4c

	return 0;
}

static struct platform_driver zynqmp_aes_driver = {
	.probe	= zynqmp_aes_aead_probe,
	.remove = zynqmp_aes_aead_remove,
	.driver = {
		.name		= "zynqmp-aes",
	},
};

static int __init aes_driver_init(void)
{
	struct platform_device *pdev;
	int ret;

	ret = platform_driver_register(&zynqmp_aes_driver);
	if (ret)
		return ret;

	pdev = platform_device_register_simple(zynqmp_aes_driver.driver.name,
					       0, NULL, 0);
	if (IS_ERR(pdev)) {
		ret = PTR_ERR(pdev);
		platform_driver_unregister(&zynqmp_aes_driver);
	}

	return ret;
}

static void __exit aes_driver_exit(void)
{
	platform_driver_unregister(&zynqmp_aes_driver);
}

device_initcall(aes_driver_init);
module_exit(aes_driver_exit);

MODULE_LICENSE("GPL");<|MERGE_RESOLUTION|>--- conflicted
+++ resolved
@@ -67,8 +67,6 @@
 	VERSAL_AES_USER_KEY_7,
 	VERSAL_AES_EXPANDED_KEYS,
 	VERSAL_AES_ALL_KEYS,
-<<<<<<< HEAD
-=======
 };
 
 enum versal_aead_op {
@@ -98,38 +96,6 @@
 	int (*aes_aead_cipher)(struct aead_request *areq);
 	int (*fallback_check)(struct zynqmp_aead_tfm_ctx *ctx,
 			      struct aead_request *areq);
->>>>>>> 08485d4c
-};
-
-enum versal_aead_op {
-	VERSAL_AES_ENCRYPT = 0,
-	VERSAL_AES_DECRYPT
-};
-
-enum versal_aes_keysize {
-	AES_KEY_SIZE_128 = 0,
-	AES_KEY_SIZE_256 = 2,
-};
-
-<<<<<<< HEAD
-struct zynqmp_aead_tfm_ctx {
-	struct crypto_engine_ctx engine_ctx;
-	struct device *dev;
-	u8 key[ZYNQMP_AES_KEY_SIZE];
-	u8 *iv;
-	u32 keylen;
-	u32 authsize;
-	u8 keysrc;
-	struct crypto_aead *fbk_cipher;
-};
-
-struct xilinx_aead_drv_ctx {
-	struct aead_alg aead;
-	struct device *dev;
-	struct crypto_engine *engine;
-	int (*aes_aead_cipher)(struct aead_request *areq);
-	int (*fallback_check)(struct zynqmp_aead_tfm_ctx *ctx,
-			      struct aead_request *areq);
 };
 
 struct zynqmp_aead_hw_req {
@@ -142,8 +108,6 @@
 	u64 keysrc;
 };
 
-=======
->>>>>>> 08485d4c
 struct zynqmp_aead_req_ctx {
 	enum zynqmp_aead_op op;
 };
@@ -466,11 +430,7 @@
 	int need_fallback;
 	int err;
 
-<<<<<<< HEAD
-	drv_ctx = container_of(alg, struct xilinx_aead_drv_ctx, aead);
-=======
 	drv_ctx = container_of(alg, struct xilinx_aead_drv_ctx, aead.base);
->>>>>>> 08485d4c
 	need_fallback = drv_ctx->fallback_check(tfm_ctx, areq);
 
 	if (need_fallback) {
@@ -585,11 +545,7 @@
 	struct zynqmp_aead_req_ctx *rq_ctx = aead_request_ctx(req);
 
 	rq_ctx->op = ZYNQMP_AES_ENCRYPT;
-<<<<<<< HEAD
-	drv_ctx = container_of(alg, struct xilinx_aead_drv_ctx, aead);
-=======
 	drv_ctx = container_of(alg, struct xilinx_aead_drv_ctx, aead.base);
->>>>>>> 08485d4c
 
 	return crypto_transfer_aead_request_to_engine(drv_ctx->engine, req);
 }
@@ -602,11 +558,7 @@
 	struct zynqmp_aead_req_ctx *rq_ctx = aead_request_ctx(req);
 
 	rq_ctx->op = ZYNQMP_AES_DECRYPT;
-<<<<<<< HEAD
-	drv_ctx = container_of(alg, struct xilinx_aead_drv_ctx, aead);
-=======
 	drv_ctx = container_of(alg, struct xilinx_aead_drv_ctx, aead.base);
->>>>>>> 08485d4c
 
 	return crypto_transfer_aead_request_to_engine(drv_ctx->engine, req);
 }
@@ -619,31 +571,16 @@
 	struct xilinx_aead_drv_ctx *drv_ctx;
 	struct aead_alg *alg = crypto_aead_alg(aead);
 
-<<<<<<< HEAD
-	drv_ctx = container_of(alg, struct xilinx_aead_drv_ctx, aead);
-	tfm_ctx->dev = drv_ctx->dev;
-
-	tfm_ctx->engine_ctx.op.do_one_request = handle_aes_req;
-	tfm_ctx->engine_ctx.op.prepare_request = NULL;
-	tfm_ctx->engine_ctx.op.unprepare_request = NULL;
-
-	tfm_ctx->fbk_cipher = crypto_alloc_aead(drv_ctx->aead.base.cra_name,
-=======
 	drv_ctx = container_of(alg, struct xilinx_aead_drv_ctx, aead.base);
 	tfm_ctx->dev = drv_ctx->dev;
 
 	tfm_ctx->fbk_cipher = crypto_alloc_aead(drv_ctx->aead.base.base.cra_name,
->>>>>>> 08485d4c
 						0,
 						CRYPTO_ALG_NEED_FALLBACK);
 
 	if (IS_ERR(tfm_ctx->fbk_cipher)) {
 		pr_err("%s() Error: failed to allocate fallback for %s\n",
-<<<<<<< HEAD
-		       __func__, drv_ctx->aead.base.cra_name);
-=======
 		       __func__, drv_ctx->aead.base.base.cra_name);
->>>>>>> 08485d4c
 		return PTR_ERR(tfm_ctx->fbk_cipher);
 	}
 
@@ -670,11 +607,7 @@
 static struct xilinx_aead_drv_ctx zynqmp_aes_drv_ctx = {
 	.fallback_check = zynqmp_fallback_check,
 	.aes_aead_cipher = zynqmp_aes_aead_cipher,
-<<<<<<< HEAD
-	.aead = {
-=======
 	.aead.base = {
->>>>>>> 08485d4c
 		.setkey		= zynqmp_aes_aead_setkey,
 		.setauthsize	= zynqmp_aes_aead_setauthsize,
 		.encrypt	= zynqmp_aes_aead_encrypt,
@@ -749,50 +682,6 @@
 	{ /* sentinel */ }
 };
 
-static struct xilinx_aead_drv_ctx versal_aes_drv_ctx = {
-	.fallback_check		= versal_fallback_check,
-	.aes_aead_cipher	= versal_aes_aead_cipher,
-	.aead = {
-		.setkey		= versal_aes_aead_setkey,
-		.setauthsize	= zynqmp_aes_aead_setauthsize,
-		.encrypt	= zynqmp_aes_aead_encrypt,
-		.decrypt	= zynqmp_aes_aead_decrypt,
-		.init		= aes_aead_init,
-		.exit		= zynqmp_aes_aead_exit,
-		.ivsize		= GCM_AES_IV_SIZE,
-		.maxauthsize	= ZYNQMP_AES_AUTH_SIZE,
-		.base = {
-		.cra_name		= "gcm(aes)",
-		.cra_driver_name	= "versal-aes-gcm",
-		.cra_priority		= 300,
-		.cra_flags		= CRYPTO_ALG_TYPE_AEAD |
-					  CRYPTO_ALG_ASYNC |
-					  CRYPTO_ALG_ALLOCATES_MEMORY |
-					  CRYPTO_ALG_KERN_DRIVER_ONLY |
-					  CRYPTO_ALG_NEED_FALLBACK,
-		.cra_blocksize		= ZYNQMP_AES_BLK_SIZE,
-		.cra_ctxsize		= sizeof(struct zynqmp_aead_tfm_ctx),
-		.cra_module		= THIS_MODULE,
-		}
-	}
-};
-
-static struct xlnx_feature aes_feature_map[] = {
-	{
-		.family = ZYNQMP_FAMILY_CODE,
-		.subfamily = ALL_SUB_FAMILY_CODE,
-		.feature_id = PM_SECURE_AES,
-		.data = &zynqmp_aes_drv_ctx,
-	},
-	{
-		.family = VERSAL_FAMILY_CODE,
-		.subfamily = VERSAL_SUB_FAMILY_CODE,
-		.feature_id = XSECURE_API_AES_OP_INIT,
-		.data = &versal_aes_drv_ctx,
-	},
-	{ /* sentinel */ }
-};
-
 static int zynqmp_aes_aead_probe(struct platform_device *pdev)
 {
 	struct xilinx_aead_drv_ctx *aes_drv_ctx;
@@ -833,11 +722,7 @@
 		goto err_engine;
 	}
 
-<<<<<<< HEAD
-	err = crypto_register_aead(&aes_drv_ctx->aead);
-=======
 	err = crypto_engine_register_aead(&aes_drv_ctx->aead);
->>>>>>> 08485d4c
 	if (err < 0) {
 		dev_err(dev, "Failed to register AEAD alg.\n");
 		goto err_engine;
@@ -858,12 +743,7 @@
 	aes_drv_ctx = platform_get_drvdata(pdev);
 
 	crypto_engine_exit(aes_drv_ctx->engine);
-<<<<<<< HEAD
-
-	crypto_unregister_aead(&aes_drv_ctx->aead);
-=======
 	crypto_engine_unregister_aead(&aes_drv_ctx->aead);
->>>>>>> 08485d4c
 
 	return 0;
 }
