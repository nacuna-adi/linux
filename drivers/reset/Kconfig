--- conflicted
+++ resolved
@@ -42,21 +42,6 @@
 config RESET_OXNAS
 	bool
 
-<<<<<<< HEAD
-if RESET_CONTROLLER
-
-config ZYNQMP_RESET_CONTROLLER
-	bool "Xilinx ZYNQMP Reset Controller Support"
-        help
-	  ZYNQMP Reset Controller support.
-
-	  This framework is designed to abstract reset handling of devices
-	  via SoC-internal reset controller modules.
-
-	  If sure, say yes.If unsure, say no.
-
-endif
-=======
 config RESET_PISTACHIO
 	bool "Pistachio Reset Driver" if COMPILE_TEST
 	default MACH_PISTACHIO
@@ -80,7 +65,6 @@
 	default ARCH_SUNXI
 	help
 	  This enables the reset driver for Allwinner SoCs.
->>>>>>> 69973b83
 
 config TI_SYSCON_RESET
 	tristate "TI SYSCON Reset Driver"
@@ -108,6 +92,16 @@
 	help
 	  This enables the reset controller driver for Xilinx Zynq SoCs.
 
+config ZYNQMP_RESET_CONTROLLER
+	bool "Xilinx ZYNQMP Reset Controller Support"
+	help
+	  ZYNQMP Reset Controller support.
+
+	  This framework is designed to abstract reset handling of devices
+	  via SoC-internal reset controller modules.
+
+	  If sure, say yes.If unsure, say no.
+
 source "drivers/reset/sti/Kconfig"
 source "drivers/reset/hisilicon/Kconfig"
 
