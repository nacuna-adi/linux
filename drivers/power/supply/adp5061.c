// SPDX-License-Identifier: GPL-2.0-only
/*
 * ADP5061 I2C Programmable Linear Battery Charger
 *
 * Copyright 2018 Analog Devices Inc.
 */

#include <linux/init.h>
#include <linux/module.h>
#include <linux/slab.h>
#include <linux/i2c.h>
#include <linux/delay.h>
#include <linux/pm.h>
#include <linux/mod_devicetable.h>
#include <linux/power_supply.h>
#include <linux/platform_device.h>
#include <linux/of.h>
#include <linux/regmap.h>

/* ADP5061 registers definition */
#define ADP5061_ID			0x00
#define ADP5061_REV			0x01
#define ADP5061_VINX_SET		0x02
#define ADP5061_TERM_SET		0x03
#define ADP5061_CHG_CURR		0x04
#define ADP5061_VOLTAGE_TH		0x05
#define ADP5061_TIMER_SET		0x06
#define ADP5061_FUNC_SET_1		0x07
#define ADP5061_FUNC_SET_2		0x08
#define ADP5061_INT_EN			0x09
#define ADP5061_INT_ACT			0x0A
#define ADP5061_CHG_STATUS_1		0x0B
#define ADP5061_CHG_STATUS_2		0x0C
#define ADP5061_FAULT			0x0D
#define ADP5061_BATTERY_SHORT		0x10
#define ADP5061_IEND			0x11

/* ADP5061_VINX_SET */
#define ADP5061_VINX_SET_ILIM_MSK		GENMASK(3, 0)
#define ADP5061_VINX_SET_ILIM_MODE(x)		(((x) & 0x0F) << 0)

/* ADP5061_TERM_SET */
#define ADP5061_TERM_SET_VTRM_MSK		GENMASK(7, 2)
#define ADP5061_TERM_SET_VTRM_MODE(x)		(((x) & 0x3F) << 2)
#define ADP5061_TERM_SET_CHG_VLIM_MSK		GENMASK(1, 0)
#define ADP5061_TERM_SET_CHG_VLIM_MODE(x)	(((x) & 0x03) << 0)

/* ADP5061_CHG_CURR */
#define ADP5061_CHG_CURR_ICHG_MSK		GENMASK(6, 2)
#define ADP5061_CHG_CURR_ICHG_MODE(x)		(((x) & 0x1F) << 2)
#define ADP5061_CHG_CURR_ITRK_DEAD_MSK		GENMASK(1, 0)
#define ADP5061_CHG_CURR_ITRK_DEAD_MODE(x)	(((x) & 0x03) << 0)

/* ADP5061_VOLTAGE_TH */
#define ADP5061_VOLTAGE_TH_DIS_RCH_MSK		BIT(7)
#define ADP5061_VOLTAGE_TH_DIS_RCH_MODE(x)	(((x) & 0x01) << 7)
#define ADP5061_VOLTAGE_TH_VRCH_MSK		GENMASK(6, 5)
#define ADP5061_VOLTAGE_TH_VRCH_MODE(x)		(((x) & 0x03) << 5)
#define ADP5061_VOLTAGE_TH_VTRK_DEAD_MSK	GENMASK(4, 3)
#define ADP5061_VOLTAGE_TH_VTRK_DEAD_MODE(x)	(((x) & 0x03) << 3)
#define ADP5061_VOLTAGE_TH_VWEAK_MSK		GENMASK(2, 0)
#define ADP5061_VOLTAGE_TH_VWEAK_MODE(x)	(((x) & 0x07) << 0)

/* ADP5061_CHG_STATUS_1 */
#define ADP5061_CHG_STATUS_1_VIN_OV(x)		(((x) >> 7) & 0x1)
#define ADP5061_CHG_STATUS_1_VIN_OK(x)		(((x) >> 6) & 0x1)
#define ADP5061_CHG_STATUS_1_VIN_ILIM(x)	(((x) >> 5) & 0x1)
#define ADP5061_CHG_STATUS_1_THERM_LIM(x)	(((x) >> 4) & 0x1)
#define ADP5061_CHG_STATUS_1_CHDONE(x)		(((x) >> 3) & 0x1)
#define ADP5061_CHG_STATUS_1_CHG_STATUS(x)	(((x) >> 0) & 0x7)

/* ADP5061_CHG_STATUS_2 */
#define ADP5061_CHG_STATUS_2_THR_STATUS(x)	(((x) >> 5) & 0x7)
#define ADP5061_CHG_STATUS_2_RCH_LIM_INFO(x)	(((x) >> 3) & 0x1)
#define ADP5061_CHG_STATUS_2_BAT_STATUS(x)	(((x) >> 0) & 0x7)

/* ADP5061_FUNC_SET_1 */
#define ADP5061_FUNC_SET_1_EN_CHG_MSK		BIT(0)
#define ADP5061_FUNC_SET_1_EN_CHG_MODE(x)	(((x) & 0x01) << 0)

/* ADP5061_FUNC_SET_2 */
#define ADP5061_FUNC_SET_2_EN_CHG_VLIM_MSK	BIT(5)
#define ADP5061_FUNC_SET_2_EN_CHG_VLIM_MODE(x)	(((x) & 0x01) << 5)

/* ADP5061_IEND */
#define ADP5061_IEND_IEND_MSK			GENMASK(7, 5)
#define ADP5061_IEND_IEND_MODE(x)		(((x) & 0x07) << 5)

#define ADP5061_NO_BATTERY	0x01
#define ADP5061_ICHG_MAX	1300 // mA

enum adp5061_chg_status {
	ADP5061_CHG_OFF,
	ADP5061_CHG_TRICKLE,
	ADP5061_CHG_FAST_CC,
	ADP5061_CHG_FAST_CV,
	ADP5061_CHG_COMPLETE,
	ADP5061_CHG_LDO_MODE,
	ADP5061_CHG_TIMER_EXP,
	ADP5061_CHG_BAT_DET,
};

static const int adp5061_chg_type[4] = {
	[ADP5061_CHG_OFF] = POWER_SUPPLY_CHARGE_TYPE_NONE,
	[ADP5061_CHG_TRICKLE] = POWER_SUPPLY_CHARGE_TYPE_TRICKLE,
	[ADP5061_CHG_FAST_CC] = POWER_SUPPLY_CHARGE_TYPE_FAST,
	[ADP5061_CHG_FAST_CV] = POWER_SUPPLY_CHARGE_TYPE_FAST,
};

static const int adp5061_vweak_th[8] = {
	2700, 2800, 2900, 3000, 3100, 3200, 3300, 3400,
};

static const int adp5061_prechg_current[4] = {
	5, 10, 20, 80,
};

static const int adp5061_vmin[4] = {
	2000, 2500, 2600, 2900,
};

static const int adp5061_const_chg_vmax[4] = {
	3200, 3400, 3700, 3800,
};

static const int adp5061_const_ichg[24] = {
	50, 100, 150, 200, 250, 300, 350, 400, 450, 500, 550, 600, 650,
	700, 750, 800, 850, 900, 950, 1000, 1050, 1100, 1200, 1300,
};

static const int adp5061_vmax[36] = {
	3800, 3820, 3840, 3860, 3880, 3900, 3920, 3940, 3960, 3980,
	4000, 4020, 4040, 4060, 4080, 4100, 4120, 4140, 4160, 4180,
	4200, 4220, 4240, 4260, 4280, 4300, 4320, 4340, 4360, 4380,
	4400, 4420, 4440, 4460, 4480, 4500,
};

static const int adp5061_in_current_lim[16] = {
	100, 150, 200, 250, 300, 400, 500, 600, 700,
	800, 900, 1000, 1200, 1500, 1800, 2100,
};

static const int adp5061_iend[8] = {
	12500, 32500, 52500, 72500, 92500, 117500, 142500, 170000,
};

struct adp5061_state {
	struct i2c_client		*client;
	struct regmap			*regmap;
	struct power_supply		*psy;
};

static int adp5061_get_array_index(const int *array, u8 size, int val)
{
	int i;

	for (i = 1; i < size; i++) {
		if (val < array[i])
			break;
	}

	return i-1;
}

static int adp5061_get_status(struct adp5061_state *st,
			      u8 *status1, u8 *status2)
{
	u8 buf[2];
	int ret;

	/* CHG_STATUS1 and CHG_STATUS2 are adjacent regs */
	ret = regmap_bulk_read(st->regmap, ADP5061_CHG_STATUS_1,
			       &buf[0], 2);
	if (ret < 0)
		return ret;

	*status1 = buf[0];
	*status2 = buf[1];

	return ret;
}

static int adp5061_get_input_current_limit(struct adp5061_state *st,
		union power_supply_propval *val)
{
	unsigned int regval;
	int mode, ret;

	ret = regmap_read(st->regmap, ADP5061_VINX_SET, &regval);
	if (ret < 0)
		return ret;

	mode = ADP5061_VINX_SET_ILIM_MODE(regval);
	val->intval = adp5061_in_current_lim[mode] * 1000;

	return ret;
}

static int adp5061_set_input_current_limit(struct adp5061_state *st, int val)
{
	int index;

	/* Convert from uA to mA */
	val /= 1000;
	index = adp5061_get_array_index(adp5061_in_current_lim,
					ARRAY_SIZE(adp5061_in_current_lim),
					val);
	if (index < 0)
		return index;

	return regmap_update_bits(st->regmap, ADP5061_VINX_SET,
				  ADP5061_VINX_SET_ILIM_MSK,
				  ADP5061_VINX_SET_ILIM_MODE(index));
}

static int adp5061_set_min_voltage(struct adp5061_state *st, int val)
{
	int index;

	/* Convert from uV to mV */
	val /= 1000;
	index = adp5061_get_array_index(adp5061_vmin,
					ARRAY_SIZE(adp5061_vmin),
					val);
	if (index < 0)
		return index;

	return regmap_update_bits(st->regmap, ADP5061_VOLTAGE_TH,
				  ADP5061_VOLTAGE_TH_VTRK_DEAD_MSK,
				  ADP5061_VOLTAGE_TH_VTRK_DEAD_MODE(index));
}

static int adp5061_get_min_voltage(struct adp5061_state *st,
				   union power_supply_propval *val)
{
	unsigned int regval;
	int ret;

	ret = regmap_read(st->regmap, ADP5061_VOLTAGE_TH, &regval);
	if (ret < 0)
		return ret;

	regval = ((regval & ADP5061_VOLTAGE_TH_VTRK_DEAD_MSK) >> 3);
	val->intval = adp5061_vmin[regval] * 1000;

	return ret;
}

static int adp5061_get_chg_volt_lim(struct adp5061_state *st,
				    union power_supply_propval *val)
{
	unsigned int regval;
	int mode, ret;

	ret = regmap_read(st->regmap, ADP5061_TERM_SET, &regval);
	if (ret < 0)
		return ret;

	mode = ADP5061_TERM_SET_CHG_VLIM_MODE(regval);
	val->intval = adp5061_const_chg_vmax[mode] * 1000;

	return ret;
}

static int adp5061_get_max_voltage(struct adp5061_state *st,
				   union power_supply_propval *val)
{
	unsigned int regval;
	int ret;

	ret = regmap_read(st->regmap, ADP5061_TERM_SET, &regval);
	if (ret < 0)
		return ret;

	regval = ((regval & ADP5061_TERM_SET_VTRM_MSK) >> 2) - 0x0F;
	if (regval >= ARRAY_SIZE(adp5061_vmax))
		regval = ARRAY_SIZE(adp5061_vmax) - 1;

	val->intval = adp5061_vmax[regval] * 1000;

	return ret;
}

static int adp5061_set_max_voltage(struct adp5061_state *st, int val)
{
	int vmax_index;

	/* Convert from uV to mV */
	val /= 1000;
	if (val > 4500)
		val = 4500;

	vmax_index = adp5061_get_array_index(adp5061_vmax,
					     ARRAY_SIZE(adp5061_vmax), val);
	if (vmax_index < 0)
		return vmax_index;

	vmax_index += 0x0F;

	return regmap_update_bits(st->regmap, ADP5061_TERM_SET,
				  ADP5061_TERM_SET_VTRM_MSK,
				  ADP5061_TERM_SET_VTRM_MODE(vmax_index));
}

static int adp5061_set_const_chg_vmax(struct adp5061_state *st, int val)
{
	int index;

	/* Convert from uV to mV */
	val /= 1000;
	index = adp5061_get_array_index(adp5061_const_chg_vmax,
					ARRAY_SIZE(adp5061_const_chg_vmax),
					val);
	if (index < 0)
		return index;

	return regmap_update_bits(st->regmap, ADP5061_TERM_SET,
				  ADP5061_TERM_SET_CHG_VLIM_MSK,
				  ADP5061_TERM_SET_CHG_VLIM_MODE(index));
}

static int adp5061_set_const_chg_current(struct adp5061_state *st, int val)
{

	int index;

	/* Convert from uA to mA */
	val /= 1000;
	if (val > ADP5061_ICHG_MAX)
		val = ADP5061_ICHG_MAX;

	index = adp5061_get_array_index(adp5061_const_ichg,
					ARRAY_SIZE(adp5061_const_ichg),
					val);
	if (index < 0)
		return index;

	return regmap_update_bits(st->regmap, ADP5061_CHG_CURR,
				  ADP5061_CHG_CURR_ICHG_MSK,
				  ADP5061_CHG_CURR_ICHG_MODE(index));
}

static int adp5061_get_const_chg_current(struct adp5061_state *st,
		union power_supply_propval *val)
{
	unsigned int regval;
	int ret;

	ret = regmap_read(st->regmap, ADP5061_CHG_CURR, &regval);
	if (ret < 0)
		return ret;

	regval = ((regval & ADP5061_CHG_CURR_ICHG_MSK) >> 2);
	if (regval >= ARRAY_SIZE(adp5061_const_ichg))
		regval = ARRAY_SIZE(adp5061_const_ichg) - 1;

	val->intval = adp5061_const_ichg[regval] * 1000;

	return ret;
}

static int adp5061_get_prechg_current(struct adp5061_state *st,
				      union power_supply_propval *val)
{
	unsigned int regval;
	int ret;

	ret = regmap_read(st->regmap, ADP5061_CHG_CURR, &regval);
	if (ret < 0)
		return ret;

	regval &= ADP5061_CHG_CURR_ITRK_DEAD_MSK;
	val->intval = adp5061_prechg_current[regval] * 1000;

	return ret;
}

static int adp5061_set_prechg_current(struct adp5061_state *st, int val)
{
	int index;

	/* Convert from uA to mA */
	val /= 1000;
	index = adp5061_get_array_index(adp5061_prechg_current,
					ARRAY_SIZE(adp5061_prechg_current),
					val);
	if (index < 0)
		return index;

	return regmap_update_bits(st->regmap, ADP5061_CHG_CURR,
				  ADP5061_CHG_CURR_ITRK_DEAD_MSK,
				  ADP5061_CHG_CURR_ITRK_DEAD_MODE(index));
}

static int adp5061_get_vweak_th(struct adp5061_state *st,
				union power_supply_propval *val)
{
	unsigned int regval;
	int ret;

	ret = regmap_read(st->regmap, ADP5061_VOLTAGE_TH, &regval);
	if (ret < 0)
		return ret;

	regval &= ADP5061_VOLTAGE_TH_VWEAK_MSK;
	val->intval = adp5061_vweak_th[regval] * 1000;

	return ret;
}

static int adp5061_set_vweak_th(struct adp5061_state *st, int val)
{
	int index;

	/* Convert from uV to mV */
	val /= 1000;
	index = adp5061_get_array_index(adp5061_vweak_th,
					ARRAY_SIZE(adp5061_vweak_th),
					val);
	if (index < 0)
		return index;

	return regmap_update_bits(st->regmap, ADP5061_VOLTAGE_TH,
				  ADP5061_VOLTAGE_TH_VWEAK_MSK,
				  ADP5061_VOLTAGE_TH_VWEAK_MODE(index));
}

static int adp5061_get_chg_type(struct adp5061_state *st,
				union power_supply_propval *val)
{
	u8 status1, status2;
	int chg_type, ret;

	ret = adp5061_get_status(st, &status1, &status2);
	if (ret < 0)
		return ret;

	chg_type = ADP5061_CHG_STATUS_1_CHG_STATUS(status1);
	if (chg_type >= ARRAY_SIZE(adp5061_chg_type))
		val->intval = POWER_SUPPLY_STATUS_UNKNOWN;
	else
		val->intval = adp5061_chg_type[chg_type];

	return ret;
}

static int adp5061_get_charger_status(struct adp5061_state *st,
				      union power_supply_propval *val)
{
	u8 status1, status2;
	int ret;

	ret = adp5061_get_status(st, &status1, &status2);
	if (ret < 0)
		return ret;

	switch (ADP5061_CHG_STATUS_1_CHG_STATUS(status1)) {
	case ADP5061_CHG_OFF:
		val->intval = POWER_SUPPLY_STATUS_NOT_CHARGING;
		break;
	case ADP5061_CHG_TRICKLE:
	case ADP5061_CHG_FAST_CC:
	case ADP5061_CHG_FAST_CV:
		val->intval = POWER_SUPPLY_STATUS_CHARGING;
		break;
	case ADP5061_CHG_COMPLETE:
		val->intval = POWER_SUPPLY_STATUS_FULL;
		break;
	case ADP5061_CHG_TIMER_EXP:
		/* The battery must be discharging if there is a charge fault */
		val->intval = POWER_SUPPLY_STATUS_DISCHARGING;
		break;
	default:
		val->intval = POWER_SUPPLY_STATUS_UNKNOWN;
	}

	return ret;
}

static int adp5061_get_battery_status(struct adp5061_state *st,
				      union power_supply_propval *val)
{
	u8 status1, status2;
	int ret;

	ret = adp5061_get_status(st, &status1, &status2);
	if (ret < 0)
		return ret;

	switch (ADP5061_CHG_STATUS_2_BAT_STATUS(status2)) {
	case 0x0: /* Battery monitor off */
	case 0x1: /* No battery */
		val->intval = POWER_SUPPLY_CAPACITY_LEVEL_UNKNOWN;
		break;
	case 0x2: /* VBAT < VTRK */
		val->intval = POWER_SUPPLY_CAPACITY_LEVEL_CRITICAL;
		break;
	case 0x3: /* VTRK < VBAT_SNS < VWEAK */
		val->intval = POWER_SUPPLY_CAPACITY_LEVEL_LOW;
		break;
	case 0x4: /* VBAT_SNS > VWEAK */
		val->intval = POWER_SUPPLY_CAPACITY_LEVEL_NORMAL;
		break;
	default:
		val->intval = POWER_SUPPLY_CAPACITY_LEVEL_UNKNOWN;
		break;
	}

	return ret;
}

static int adp5061_get_termination_current(struct adp5061_state *st,
					   union power_supply_propval *val)
{
	unsigned int regval;
	int ret;

	ret = regmap_read(st->regmap, ADP5061_IEND, &regval);
	if (ret < 0)
		return ret;

	regval = (regval & ADP5061_IEND_IEND_MSK) >> 5;
	val->intval = adp5061_iend[regval];

	return ret;
}

static int adp5061_set_termination_current(struct adp5061_state *st, int val)
{
	int index;

	index = adp5061_get_array_index(adp5061_iend,
					ARRAY_SIZE(adp5061_iend),
					val);
	if (index < 0)
		return index;

	return regmap_update_bits(st->regmap, ADP5061_IEND,
				  ADP5061_IEND_IEND_MSK,
				  ADP5061_IEND_IEND_MODE(index));
}

static int adp5061_get_property(struct power_supply *psy,
				enum power_supply_property psp,
				union power_supply_propval *val)
{
	struct adp5061_state *st = power_supply_get_drvdata(psy);
	u8 status1, status2;
	int mode, ret;

	switch (psp) {
	case POWER_SUPPLY_PROP_PRESENT:
		ret = adp5061_get_status(st, &status1, &status2);
		if (ret < 0)
			return ret;

		mode = ADP5061_CHG_STATUS_2_BAT_STATUS(status2);
		if (mode == ADP5061_NO_BATTERY)
			val->intval = 0;
		else
			val->intval = 1;
		break;
	case POWER_SUPPLY_PROP_CHARGE_TYPE:
		return adp5061_get_chg_type(st, val);
	case POWER_SUPPLY_PROP_INPUT_CURRENT_LIMIT:
		/* This property is used to indicate the input current
		 * limit into VINx (ILIM)
		 */
		return adp5061_get_input_current_limit(st, val);
	case POWER_SUPPLY_PROP_VOLTAGE_MAX:
		/* This property is used to indicate the termination
		 * voltage (VTRM)
		 */
		return adp5061_get_max_voltage(st, val);
	case POWER_SUPPLY_PROP_VOLTAGE_MIN:
		/*
		 * This property is used to indicate the trickle to fast
		 * charge threshold (VTRK_DEAD)
		 */
		return adp5061_get_min_voltage(st, val);
	case POWER_SUPPLY_PROP_CONSTANT_CHARGE_VOLTAGE_MAX:
		/* This property is used to indicate the charging
		 * voltage limit (CHG_VLIM)
		 */
		return adp5061_get_chg_volt_lim(st, val);
	case POWER_SUPPLY_PROP_CONSTANT_CHARGE_CURRENT:
		/*
		 * This property is used to indicate the value of the constant
		 * current charge (ICHG)
		 */
		return adp5061_get_const_chg_current(st, val);
	case POWER_SUPPLY_PROP_PRECHARGE_CURRENT:
		/*
		 * This property is used to indicate the value of the trickle
		 * and weak charge currents (ITRK_DEAD)
		 */
		return adp5061_get_prechg_current(st, val);
	case POWER_SUPPLY_PROP_VOLTAGE_AVG:
		/*
		 * This property is used to set the VWEAK threshold
		 * bellow this value, weak charge mode is entered
		 * above this value, fast chargerge mode is entered
		 */
		return adp5061_get_vweak_th(st, val);
	case POWER_SUPPLY_PROP_STATUS:
		/*
		 * Indicate the charger status in relation to power
		 * supply status property
		 */
		return adp5061_get_charger_status(st, val);
	case POWER_SUPPLY_PROP_CAPACITY_LEVEL:
		/*
		 * Indicate the battery status in relation to power
		 * supply capacity level property
		 */
		return adp5061_get_battery_status(st, val);
	case POWER_SUPPLY_PROP_CHARGE_TERM_CURRENT:
		/* Indicate the values of the termination current */
		return adp5061_get_termination_current(st, val);
	default:
		return -EINVAL;
	}

	return 0;
}

static int adp5061_set_property(struct power_supply *psy,
				enum power_supply_property psp,
				const union power_supply_propval *val)
{
	struct adp5061_state *st = power_supply_get_drvdata(psy);

	switch (psp) {
	case POWER_SUPPLY_PROP_INPUT_CURRENT_LIMIT:
		return adp5061_set_input_current_limit(st, val->intval);
	case POWER_SUPPLY_PROP_VOLTAGE_MAX:
		return adp5061_set_max_voltage(st, val->intval);
	case POWER_SUPPLY_PROP_VOLTAGE_MIN:
		return adp5061_set_min_voltage(st, val->intval);
	case POWER_SUPPLY_PROP_CONSTANT_CHARGE_VOLTAGE_MAX:
		return adp5061_set_const_chg_vmax(st, val->intval);
	case POWER_SUPPLY_PROP_CONSTANT_CHARGE_CURRENT:
		return adp5061_set_const_chg_current(st, val->intval);
	case POWER_SUPPLY_PROP_PRECHARGE_CURRENT:
		return adp5061_set_prechg_current(st, val->intval);
	case POWER_SUPPLY_PROP_VOLTAGE_AVG:
		return adp5061_set_vweak_th(st, val->intval);
	case POWER_SUPPLY_PROP_CHARGE_TERM_CURRENT:
		return adp5061_set_termination_current(st, val->intval);
	default:
		return -EINVAL;
	}

	return 0;
}

static int adp5061_prop_writeable(struct power_supply *psy,
				  enum power_supply_property psp)
{
	switch (psp) {
	case POWER_SUPPLY_PROP_INPUT_CURRENT_LIMIT:
	case POWER_SUPPLY_PROP_VOLTAGE_MAX:
	case POWER_SUPPLY_PROP_VOLTAGE_MIN:
	case POWER_SUPPLY_PROP_CONSTANT_CHARGE_VOLTAGE_MAX:
	case POWER_SUPPLY_PROP_CONSTANT_CHARGE_CURRENT:
	case POWER_SUPPLY_PROP_PRECHARGE_CURRENT:
	case POWER_SUPPLY_PROP_VOLTAGE_AVG:
	case POWER_SUPPLY_PROP_CHARGE_TERM_CURRENT:
		return 1;
	default:
		return 0;
	}
}

static enum power_supply_property adp5061_props[] = {
	POWER_SUPPLY_PROP_PRESENT,
	POWER_SUPPLY_PROP_CHARGE_TYPE,
	POWER_SUPPLY_PROP_INPUT_CURRENT_LIMIT,
	POWER_SUPPLY_PROP_VOLTAGE_MAX,
	POWER_SUPPLY_PROP_VOLTAGE_MIN,
	POWER_SUPPLY_PROP_CONSTANT_CHARGE_VOLTAGE_MAX,
	POWER_SUPPLY_PROP_CONSTANT_CHARGE_CURRENT,
	POWER_SUPPLY_PROP_PRECHARGE_CURRENT,
	POWER_SUPPLY_PROP_VOLTAGE_AVG,
	POWER_SUPPLY_PROP_STATUS,
	POWER_SUPPLY_PROP_CAPACITY_LEVEL,
	POWER_SUPPLY_PROP_CHARGE_TERM_CURRENT,
};

static const struct regmap_config adp5061_regmap_config = {
	.reg_bits = 8,
	.val_bits = 8,
};

static const struct power_supply_desc adp5061_desc = {
	.name			= "adp5061",
	.type			= POWER_SUPPLY_TYPE_USB,
	.get_property		= adp5061_get_property,
	.set_property		= adp5061_set_property,
	.property_is_writeable	= adp5061_prop_writeable,
	.properties		= adp5061_props,
	.num_properties		= ARRAY_SIZE(adp5061_props),
};

<<<<<<< HEAD
static ssize_t adp5061_get_charging_enabled(struct device *dev,
					    struct device_attribute *attr,
					    char *buf)
{
	struct power_supply *psy = dev_get_drvdata(dev);
	struct adp5061_state *st = power_supply_get_drvdata(psy);
	unsigned int regval;
	int ret;

	ret = regmap_read(st->regmap, ADP5061_FUNC_SET_1, &regval);
	if (ret < 0)
		return ret;

	regval &= ADP5061_FUNC_SET_1_EN_CHG_MSK;
	return sprintf(buf, "%d\n", regval);
}

static ssize_t adp5061_set_charging_enabled(struct device *dev,
					    struct device_attribute *attr,
					    const char *buf, size_t count)
{
	struct power_supply *psy = dev_get_drvdata(dev);
	struct adp5061_state *st = power_supply_get_drvdata(psy);
	u8 chg_en;
	int ret;

	ret = kstrtou8(buf, 0, &chg_en);
	if (ret < 0)
		return ret;

	ret = regmap_update_bits(st->regmap, ADP5061_FUNC_SET_1,
				 ADP5061_FUNC_SET_1_EN_CHG_MSK,
				 ADP5061_FUNC_SET_1_EN_CHG_MODE(!!chg_en));

	if (ret < 0)
		return ret;

	return count;
}

static ssize_t adp5061_get_chg_vlim_enabled(struct device *dev,
					    struct device_attribute *attr,
					    char *buf)
{
	struct power_supply *psy = dev_get_drvdata(dev);
	struct adp5061_state *st = power_supply_get_drvdata(psy);
	unsigned int regval;
	int ret;

	ret = regmap_read(st->regmap, ADP5061_FUNC_SET_2, &regval);
	if (ret < 0)
		return ret;

	regval = (regval & ADP5061_FUNC_SET_2_EN_CHG_VLIM_MSK) >> 5;
	return sprintf(buf, "%d\n", regval);
}

static ssize_t adp5061_set_chg_vlim_enabled(struct device *dev,
					    struct device_attribute *attr,
					    const char *buf, size_t count)
{
	struct power_supply *psy = dev_get_drvdata(dev);
	struct adp5061_state *st = power_supply_get_drvdata(psy);
	u8 chg_vlim_en;
	int ret;

	ret = kstrtou8(buf, 0, &chg_vlim_en);
	if (ret < 0)
		return ret;

	ret = regmap_update_bits(st->regmap, ADP5061_FUNC_SET_2,
			ADP5061_FUNC_SET_2_EN_CHG_VLIM_MSK,
			ADP5061_FUNC_SET_2_EN_CHG_VLIM_MODE(!!chg_vlim_en));

	if (ret < 0)
		return ret;

	return count;
}

static DEVICE_ATTR(charging_enabled, 0644, adp5061_get_charging_enabled,
		   adp5061_set_charging_enabled);
static DEVICE_ATTR(charging_vlim_enabled, 0644, adp5061_get_chg_vlim_enabled,
		   adp5061_set_chg_vlim_enabled);

static struct attribute *adp5061_attributes[] = {
	&dev_attr_charging_enabled.attr,
	&dev_attr_charging_vlim_enabled.attr,
	NULL
};

static const struct attribute_group adp5061_attr_group = {
	.attrs = adp5061_attributes,
};

static int adp5061_probe(struct i2c_client *client,
			 const struct i2c_device_id *id)
=======
static int adp5061_probe(struct i2c_client *client)
>>>>>>> e475cc1c
{
	struct power_supply_config psy_cfg = {};
	struct adp5061_state *st;
	int ret;

	st = devm_kzalloc(&client->dev, sizeof(*st), GFP_KERNEL);
	if (!st)
		return -ENOMEM;

	st->client = client;
	st->regmap = devm_regmap_init_i2c(client,
					  &adp5061_regmap_config);
	if (IS_ERR(st->regmap)) {
		dev_err(&client->dev, "Failed to initialize register map\n");
		return -EINVAL;
	}

	i2c_set_clientdata(client, st);
	psy_cfg.drv_data = st;

	st->psy = devm_power_supply_register(&client->dev,
					     &adp5061_desc,
					     &psy_cfg);

	if (IS_ERR(st->psy)) {
		dev_err(&client->dev, "Failed to register power supply\n");
		return PTR_ERR(st->psy);
	}

	ret = sysfs_create_group(&st->psy->dev.kobj, &adp5061_attr_group);
	if (ret < 0) {
		dev_err(&client->dev, "failed to create sysfs group\n");
		return ret;
	}

	return 0;
}

static const struct i2c_device_id adp5061_id[] = {
	{ "adp5061", 0},
	{ }
};
MODULE_DEVICE_TABLE(i2c, adp5061_id);

static struct i2c_driver adp5061_driver = {
	.driver = {
		.name = KBUILD_MODNAME,
	},
	.probe = adp5061_probe,
	.id_table = adp5061_id,
};
module_i2c_driver(adp5061_driver);

MODULE_DESCRIPTION("Analog Devices adp5061 battery charger driver");
MODULE_AUTHOR("Stefan Popa <stefan.popa@analog.com>");
MODULE_LICENSE("GPL v2");<|MERGE_RESOLUTION|>--- conflicted
+++ resolved
@@ -702,7 +702,6 @@
 	.num_properties		= ARRAY_SIZE(adp5061_props),
 };
 
-<<<<<<< HEAD
 static ssize_t adp5061_get_charging_enabled(struct device *dev,
 					    struct device_attribute *attr,
 					    char *buf)
@@ -798,11 +797,7 @@
 	.attrs = adp5061_attributes,
 };
 
-static int adp5061_probe(struct i2c_client *client,
-			 const struct i2c_device_id *id)
-=======
 static int adp5061_probe(struct i2c_client *client)
->>>>>>> e475cc1c
 {
 	struct power_supply_config psy_cfg = {};
 	struct adp5061_state *st;
