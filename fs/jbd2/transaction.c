--- conflicted
+++ resolved
@@ -2482,11 +2482,7 @@
 	} while (bh != head);
 
 	if (!partial_page) {
-<<<<<<< HEAD
-		if (may_free && try_to_free_buffers(&folio->page))
-=======
 		if (may_free && try_to_free_buffers(folio))
->>>>>>> 88084a3d
 			J_ASSERT(!folio_buffers(folio));
 	}
 	return 0;
