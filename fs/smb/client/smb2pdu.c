--- conflicted
+++ resolved
@@ -4841,13 +4841,9 @@
 		if (written > wdata->subreq.len)
 			written &= 0xFFFF;
 
-<<<<<<< HEAD
 		cifs_stats_bytes_written(tcon, written);
 
-		if (written < wdata->subreq.len)
-=======
 		if (written < wdata->subreq.len) {
->>>>>>> 368fcc5d
 			wdata->result = -ENOSPC;
 		} else if (written > 0) {
 			wdata->subreq.len = written;
