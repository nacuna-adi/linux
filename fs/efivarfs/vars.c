--- conflicted
+++ resolved
@@ -396,10 +396,7 @@
 
 	do {
 		variable_name_size = 512;
-<<<<<<< HEAD
-=======
 		BUILD_BUG_ON(EFI_VAR_NAME_LEN < 512);
->>>>>>> 0c383648
 
 		status = efivar_get_next_variable(&variable_name_size,
 						  variable_name,
