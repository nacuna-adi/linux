/*
 *  pNFS client data structures.
 *
 *  Copyright (c) 2002
 *  The Regents of the University of Michigan
 *  All Rights Reserved
 *
 *  Dean Hildebrand <dhildebz@umich.edu>
 *
 *  Permission is granted to use, copy, create derivative works, and
 *  redistribute this software and such derivative works for any purpose,
 *  so long as the name of the University of Michigan is not used in
 *  any advertising or publicity pertaining to the use or distribution
 *  of this software without specific, written prior authorization. If
 *  the above copyright notice or any other identification of the
 *  University of Michigan is included in any copy of any portion of
 *  this software, then the disclaimer below must also be included.
 *
 *  This software is provided as is, without representation or warranty
 *  of any kind either express or implied, including without limitation
 *  the implied warranties of merchantability, fitness for a particular
 *  purpose, or noninfringement.  The Regents of the University of
 *  Michigan shall not be liable for any damages, including special,
 *  indirect, incidental, or consequential damages, with respect to any
 *  claim arising out of or in connection with the use of the software,
 *  even if it has been or is hereafter advised of the possibility of
 *  such damages.
 */

#ifndef FS_NFS_PNFS_H
#define FS_NFS_PNFS_H

#include <linux/nfs_fs.h>
#include <linux/nfs_page.h>
#include <linux/workqueue.h>

enum {
	NFS_LSEG_VALID = 0,	/* cleared when lseg is recalled/returned */
	NFS_LSEG_ROC,		/* roc bit received from server */
	NFS_LSEG_LAYOUTCOMMIT,	/* layoutcommit bit set for layoutcommit */
	NFS_LSEG_LAYOUTRETURN,	/* layoutreturn bit set for layoutreturn */
};

/* Individual ip address */
struct nfs4_pnfs_ds_addr {
	struct sockaddr_storage	da_addr;
	size_t			da_addrlen;
	struct list_head	da_node;  /* nfs4_pnfs_dev_hlist dev_dslist */
	char			*da_remotestr;	/* human readable addr+port */
};

struct nfs4_pnfs_ds {
	struct list_head	ds_node;  /* nfs4_pnfs_dev_hlist dev_dslist */
	char			*ds_remotestr;	/* comma sep list of addrs */
	struct list_head	ds_addrs;
	struct nfs_client	*ds_clp;
	atomic_t		ds_count;
	unsigned long		ds_state;
#define NFS4DS_CONNECTING	0	/* ds is establishing connection */
};

struct pnfs_layout_segment {
	struct list_head pls_list;
	struct list_head pls_lc_list;
	struct pnfs_layout_range pls_range;
	atomic_t pls_refcount;
	unsigned long pls_flags;
	struct pnfs_layout_hdr *pls_layout;
	struct work_struct pls_work;
};

enum pnfs_try_status {
	PNFS_ATTEMPTED     = 0,
	PNFS_NOT_ATTEMPTED = 1,
	PNFS_TRY_AGAIN     = 2,
};

#ifdef CONFIG_NFS_V4_1

#define LAYOUT_NFSV4_1_MODULE_PREFIX "nfs-layouttype4"

/*
 * Default data server connection timeout and retrans vaules.
 * Set by module parameters dataserver_timeo and dataserver_retrans.
 */
#define NFS4_DEF_DS_TIMEO   600 /* in tenths of a second */
#define NFS4_DEF_DS_RETRANS 5

/* error codes for internal use */
#define NFS4ERR_RESET_TO_MDS   12001
#define NFS4ERR_RESET_TO_PNFS  12002

enum {
	NFS_LAYOUT_RO_FAILED = 0,	/* get ro layout failed stop trying */
	NFS_LAYOUT_RW_FAILED,		/* get rw layout failed stop trying */
	NFS_LAYOUT_BULK_RECALL,		/* bulk recall affecting layout */
	NFS_LAYOUT_RETURN,		/* Return this layout ASAP */
	NFS_LAYOUT_RETURN_BEFORE_CLOSE,	/* Return this layout before close */
	NFS_LAYOUT_INVALID_STID,	/* layout stateid id is invalid */
	NFS_LAYOUT_FIRST_LAYOUTGET,	/* Serialize first layoutget */
	NFS_LAYOUT_RETRY_LAYOUTGET,	/* Retry layoutget */
};

enum layoutdriver_policy_flags {
	/* Should the pNFS client commit and return the layout upon truncate to
	 * a smaller size */
	PNFS_LAYOUTRET_ON_SETATTR	= 1 << 0,
	PNFS_LAYOUTRET_ON_ERROR		= 1 << 1,
	PNFS_READ_WHOLE_PAGE		= 1 << 2,
};

struct nfs4_deviceid_node;

/* Per-layout driver specific registration structure */
struct pnfs_layoutdriver_type {
	struct list_head pnfs_tblid;
	const u32 id;
	const char *name;
	struct module *owner;
	unsigned flags;
	unsigned max_deviceinfo_size;

	int (*set_layoutdriver) (struct nfs_server *, const struct nfs_fh *);
	int (*clear_layoutdriver) (struct nfs_server *);

	struct pnfs_layout_hdr * (*alloc_layout_hdr) (struct inode *inode, gfp_t gfp_flags);
	void (*free_layout_hdr) (struct pnfs_layout_hdr *);

	struct pnfs_layout_segment * (*alloc_lseg) (struct pnfs_layout_hdr *layoutid, struct nfs4_layoutget_res *lgr, gfp_t gfp_flags);
	void (*free_lseg) (struct pnfs_layout_segment *lseg);
	void (*add_lseg) (struct pnfs_layout_hdr *layoutid,
			struct pnfs_layout_segment *lseg,
			struct list_head *free_me);

	void (*return_range) (struct pnfs_layout_hdr *lo,
			      struct pnfs_layout_range *range);

	/* test for nfs page cache coalescing */
	const struct nfs_pageio_ops *pg_read_ops;
	const struct nfs_pageio_ops *pg_write_ops;

	struct pnfs_ds_commit_info *(*get_ds_info) (struct inode *inode);
	void (*mark_request_commit) (struct nfs_page *req,
				     struct pnfs_layout_segment *lseg,
				     struct nfs_commit_info *cinfo,
				     u32 ds_commit_idx);
	void (*clear_request_commit) (struct nfs_page *req,
				      struct nfs_commit_info *cinfo);
	int (*scan_commit_lists) (struct nfs_commit_info *cinfo,
				  int max);
	void (*recover_commit_reqs) (struct list_head *list,
				     struct nfs_commit_info *cinfo);
	struct nfs_page * (*search_commit_reqs)(struct nfs_commit_info *cinfo,
						struct page *page);
	int (*commit_pagelist)(struct inode *inode,
			       struct list_head *mds_pages,
			       int how,
			       struct nfs_commit_info *cinfo);

	int (*sync)(struct inode *inode, bool datasync);

	/*
	 * Return PNFS_ATTEMPTED to indicate the layout code has attempted
	 * I/O, else return PNFS_NOT_ATTEMPTED to fall back to normal NFS
	 */
	enum pnfs_try_status (*read_pagelist)(struct nfs_pgio_header *);
	enum pnfs_try_status (*write_pagelist)(struct nfs_pgio_header *, int);

	void (*free_deviceid_node) (struct nfs4_deviceid_node *);
	struct nfs4_deviceid_node * (*alloc_deviceid_node)
			(struct nfs_server *server, struct pnfs_device *pdev,
			gfp_t gfp_flags);

	void (*encode_layoutreturn) (struct pnfs_layout_hdr *layoutid,
				     struct xdr_stream *xdr,
				     const struct nfs4_layoutreturn_args *args);

	void (*cleanup_layoutcommit) (struct nfs4_layoutcommit_data *data);
	int (*prepare_layoutcommit) (struct nfs4_layoutcommit_args *args);
	void (*encode_layoutcommit) (struct pnfs_layout_hdr *lo,
				     struct xdr_stream *xdr,
				     const struct nfs4_layoutcommit_args *args);
	int (*prepare_layoutstats) (struct nfs42_layoutstat_args *args);
	void (*cleanup_layoutstats) (struct nfs42_layoutstat_data *data);
};

struct pnfs_layout_hdr {
	atomic_t		plh_refcount;
	atomic_t		plh_outstanding; /* number of RPCs out */
	struct list_head	plh_layouts;   /* other client layouts */
	struct list_head	plh_bulk_destroy;
	struct list_head	plh_segs;      /* layout segments list */
	unsigned long		plh_block_lgets; /* block LAYOUTGET if >0 */
	unsigned long		plh_retry_timestamp;
	unsigned long		plh_flags;
	nfs4_stateid		plh_stateid;
	u32			plh_barrier; /* ignore lower seqids */
	enum pnfs_iomode	plh_return_iomode;
	loff_t			plh_lwb; /* last write byte for layoutcommit */
	struct rpc_cred		*plh_lc_cred; /* layoutcommit cred */
	struct inode		*plh_inode;
};

struct pnfs_device {
	struct nfs4_deviceid dev_id;
	unsigned int  layout_type;
	unsigned int  mincount;
	unsigned int  maxcount;	/* gdia_maxcount */
	struct page **pages;
	unsigned int  pgbase;
	unsigned int  pglen;	/* reply buffer length */
	unsigned char nocache : 1;/* May not be cached */
};

#define NFS4_PNFS_GETDEVLIST_MAXNUM 16

struct pnfs_devicelist {
	unsigned int		eof;
	unsigned int		num_devs;
	struct nfs4_deviceid	dev_id[NFS4_PNFS_GETDEVLIST_MAXNUM];
};

extern int pnfs_register_layoutdriver(struct pnfs_layoutdriver_type *);
extern void pnfs_unregister_layoutdriver(struct pnfs_layoutdriver_type *);

/* nfs4proc.c */
extern int nfs4_proc_getdeviceinfo(struct nfs_server *server,
				   struct pnfs_device *dev,
				   struct rpc_cred *cred);
extern struct pnfs_layout_segment* nfs4_proc_layoutget(struct nfs4_layoutget *lgp, gfp_t gfp_flags);
extern int nfs4_proc_layoutreturn(struct nfs4_layoutreturn *lrp, bool sync);

/* pnfs.c */
void pnfs_get_layout_hdr(struct pnfs_layout_hdr *lo);
void pnfs_put_lseg(struct pnfs_layout_segment *lseg);
void pnfs_put_lseg_locked(struct pnfs_layout_segment *lseg);

void set_pnfs_layoutdriver(struct nfs_server *, const struct nfs_fh *, u32);
void unset_pnfs_layoutdriver(struct nfs_server *);
void pnfs_generic_pg_init_read(struct nfs_pageio_descriptor *, struct nfs_page *);
int pnfs_generic_pg_readpages(struct nfs_pageio_descriptor *desc);
void pnfs_generic_pg_init_write(struct nfs_pageio_descriptor *pgio,
			        struct nfs_page *req, u64 wb_size);
void pnfs_generic_pg_cleanup(struct nfs_pageio_descriptor *);
int pnfs_generic_pg_writepages(struct nfs_pageio_descriptor *desc);
size_t pnfs_generic_pg_test(struct nfs_pageio_descriptor *pgio,
			    struct nfs_page *prev, struct nfs_page *req);
void pnfs_set_lo_fail(struct pnfs_layout_segment *lseg);
struct pnfs_layout_segment *pnfs_layout_process(struct nfs4_layoutget *lgp);
void pnfs_free_lseg_list(struct list_head *tmp_list);
void pnfs_destroy_layout(struct nfs_inode *);
void pnfs_destroy_all_layouts(struct nfs_client *);
int pnfs_destroy_layouts_byfsid(struct nfs_client *clp,
		struct nfs_fsid *fsid,
		bool is_recall);
int pnfs_destroy_layouts_byclid(struct nfs_client *clp,
		bool is_recall);
void pnfs_put_layout_hdr(struct pnfs_layout_hdr *lo);
void pnfs_set_layout_stateid(struct pnfs_layout_hdr *lo,
			     const nfs4_stateid *new,
			     bool update_barrier);
int pnfs_choose_layoutget_stateid(nfs4_stateid *dst,
				  struct pnfs_layout_hdr *lo,
				  struct pnfs_layout_range *range,
				  struct nfs4_state *open_state);
int pnfs_mark_matching_lsegs_invalid(struct pnfs_layout_hdr *lo,
				struct list_head *tmp_list,
				struct pnfs_layout_range *recall_range);
bool pnfs_roc(struct inode *ino);
void pnfs_roc_release(struct inode *ino);
void pnfs_roc_set_barrier(struct inode *ino, u32 barrier);
void pnfs_roc_get_barrier(struct inode *ino, u32 *barrier);
<<<<<<< HEAD
=======
bool pnfs_wait_on_layoutreturn(struct inode *ino, struct rpc_task *task);
>>>>>>> 9f30a04d
void pnfs_set_layoutcommit(struct inode *, struct pnfs_layout_segment *, loff_t);
void pnfs_cleanup_layoutcommit(struct nfs4_layoutcommit_data *data);
int pnfs_layoutcommit_inode(struct inode *inode, bool sync);
int pnfs_generic_sync(struct inode *inode, bool datasync);
int pnfs_nfs_generic_sync(struct inode *inode, bool datasync);
int _pnfs_return_layout(struct inode *);
int pnfs_commit_and_return_layout(struct inode *);
void pnfs_ld_write_done(struct nfs_pgio_header *);
void pnfs_ld_read_done(struct nfs_pgio_header *);
int pnfs_read_resend_pnfs(struct nfs_pgio_header *);
struct pnfs_layout_segment *pnfs_update_layout(struct inode *ino,
					       struct nfs_open_context *ctx,
					       loff_t pos,
					       u64 count,
					       enum pnfs_iomode iomode,
					       gfp_t gfp_flags);
void pnfs_clear_layoutreturn_waitbit(struct pnfs_layout_hdr *lo);

void pnfs_generic_layout_insert_lseg(struct pnfs_layout_hdr *lo,
		   struct pnfs_layout_segment *lseg,
		   bool (*is_after)(const struct pnfs_layout_range *lseg_range,
			   const struct pnfs_layout_range *old),
		   bool (*do_merge)(struct pnfs_layout_segment *lseg,
			   struct pnfs_layout_segment *old),
		   struct list_head *free_me);

void nfs4_deviceid_mark_client_invalid(struct nfs_client *clp);
int pnfs_read_done_resend_to_mds(struct nfs_pgio_header *);
int pnfs_write_done_resend_to_mds(struct nfs_pgio_header *);
struct nfs4_threshold *pnfs_mdsthreshold_alloc(void);
void pnfs_error_mark_layout_for_return(struct inode *inode,
				       struct pnfs_layout_segment *lseg);
/* nfs4_deviceid_flags */
enum {
	NFS_DEVICEID_INVALID = 0,       /* set when MDS clientid recalled */
	NFS_DEVICEID_UNAVAILABLE,	/* device temporarily unavailable */
	NFS_DEVICEID_NOCACHE,		/* device may not be cached */
};

/* pnfs_dev.c */
struct nfs4_deviceid_node {
	struct hlist_node		node;
	struct hlist_node		tmpnode;
	const struct pnfs_layoutdriver_type *ld;
	const struct nfs_client		*nfs_client;
	unsigned long 			flags;
	unsigned long			timestamp_unavailable;
	struct nfs4_deviceid		deviceid;
	struct rcu_head			rcu;
	atomic_t			ref;
};

struct nfs4_deviceid_node *
nfs4_find_get_deviceid(struct nfs_server *server,
		const struct nfs4_deviceid *id, struct rpc_cred *cred,
		gfp_t gfp_mask);
void nfs4_delete_deviceid(const struct pnfs_layoutdriver_type *, const struct nfs_client *, const struct nfs4_deviceid *);
void nfs4_init_deviceid_node(struct nfs4_deviceid_node *, struct nfs_server *,
			     const struct nfs4_deviceid *);
bool nfs4_put_deviceid_node(struct nfs4_deviceid_node *);
void nfs4_mark_deviceid_unavailable(struct nfs4_deviceid_node *node);
bool nfs4_test_deviceid_unavailable(struct nfs4_deviceid_node *node);
void nfs4_deviceid_purge_client(const struct nfs_client *);

/* pnfs_nfs.c */
void pnfs_generic_clear_request_commit(struct nfs_page *req,
				       struct nfs_commit_info *cinfo);
void pnfs_generic_commit_release(void *calldata);
void pnfs_generic_prepare_to_resend_writes(struct nfs_commit_data *data);
void pnfs_generic_rw_release(void *data);
void pnfs_generic_recover_commit_reqs(struct list_head *dst,
				      struct nfs_commit_info *cinfo);
int pnfs_generic_commit_pagelist(struct inode *inode,
				 struct list_head *mds_pages,
				 int how,
				 struct nfs_commit_info *cinfo,
				 int (*initiate_commit)(struct nfs_commit_data *data,
							int how));
int pnfs_generic_scan_commit_lists(struct nfs_commit_info *cinfo, int max);
void pnfs_generic_write_commit_done(struct rpc_task *task, void *data);
void nfs4_pnfs_ds_put(struct nfs4_pnfs_ds *ds);
struct nfs4_pnfs_ds *nfs4_pnfs_ds_add(struct list_head *dsaddrs,
				      gfp_t gfp_flags);
void nfs4_pnfs_v3_ds_connect_unload(void);
void nfs4_pnfs_ds_connect(struct nfs_server *mds_srv, struct nfs4_pnfs_ds *ds,
			  struct nfs4_deviceid_node *devid, unsigned int timeo,
			  unsigned int retrans, u32 version, u32 minor_version,
			  rpc_authflavor_t au_flavor);
struct nfs4_pnfs_ds_addr *nfs4_decode_mp_ds_addr(struct net *net,
						 struct xdr_stream *xdr,
						 gfp_t gfp_flags);
void pnfs_layout_mark_request_commit(struct nfs_page *req,
				     struct pnfs_layout_segment *lseg,
				     struct nfs_commit_info *cinfo,
				     u32 ds_commit_idx);

static inline bool nfs_have_layout(struct inode *inode)
{
	return NFS_I(inode)->layout != NULL;
}

static inline struct nfs4_deviceid_node *
nfs4_get_deviceid(struct nfs4_deviceid_node *d)
{
	atomic_inc(&d->ref);
	return d;
}

static inline void pnfs_set_retry_layoutget(struct pnfs_layout_hdr *lo)
{
	if (!test_and_set_bit(NFS_LAYOUT_RETRY_LAYOUTGET, &lo->plh_flags))
		atomic_inc(&lo->plh_refcount);
}

static inline void pnfs_clear_retry_layoutget(struct pnfs_layout_hdr *lo)
{
	if (test_and_clear_bit(NFS_LAYOUT_RETRY_LAYOUTGET, &lo->plh_flags)) {
		atomic_dec(&lo->plh_refcount);
		/* wake up waiters for LAYOUTRETURN as that is not needed */
		wake_up_bit(&lo->plh_flags, NFS_LAYOUT_RETURN);
	}
}

static inline bool pnfs_should_retry_layoutget(struct pnfs_layout_hdr *lo)
{
	return test_bit(NFS_LAYOUT_RETRY_LAYOUTGET, &lo->plh_flags);
}

static inline struct pnfs_layout_segment *
pnfs_get_lseg(struct pnfs_layout_segment *lseg)
{
	if (lseg) {
		atomic_inc(&lseg->pls_refcount);
		smp_mb__after_atomic();
	}
	return lseg;
}

/* Return true if a layout driver is being used for this mountpoint */
static inline int pnfs_enabled_sb(struct nfs_server *nfss)
{
	return nfss->pnfs_curr_ld != NULL;
}

static inline int
pnfs_commit_list(struct inode *inode, struct list_head *mds_pages, int how,
		 struct nfs_commit_info *cinfo)
{
	if (cinfo->ds == NULL || cinfo->ds->ncommitting == 0)
		return PNFS_NOT_ATTEMPTED;
	return NFS_SERVER(inode)->pnfs_curr_ld->commit_pagelist(inode, mds_pages, how, cinfo);
}

static inline struct pnfs_ds_commit_info *
pnfs_get_ds_info(struct inode *inode)
{
	struct pnfs_layoutdriver_type *ld = NFS_SERVER(inode)->pnfs_curr_ld;

	if (ld == NULL || ld->get_ds_info == NULL)
		return NULL;
	return ld->get_ds_info(inode);
}

static inline void
pnfs_generic_mark_devid_invalid(struct nfs4_deviceid_node *node)
{
	set_bit(NFS_DEVICEID_INVALID, &node->flags);
}

static inline bool
pnfs_mark_request_commit(struct nfs_page *req, struct pnfs_layout_segment *lseg,
			 struct nfs_commit_info *cinfo, u32 ds_commit_idx)
{
	struct inode *inode = d_inode(req->wb_context->dentry);
	struct pnfs_layoutdriver_type *ld = NFS_SERVER(inode)->pnfs_curr_ld;

	if (lseg == NULL || ld->mark_request_commit == NULL)
		return false;
	ld->mark_request_commit(req, lseg, cinfo, ds_commit_idx);
	return true;
}

static inline bool
pnfs_clear_request_commit(struct nfs_page *req, struct nfs_commit_info *cinfo)
{
	struct inode *inode = d_inode(req->wb_context->dentry);
	struct pnfs_layoutdriver_type *ld = NFS_SERVER(inode)->pnfs_curr_ld;

	if (ld == NULL || ld->clear_request_commit == NULL)
		return false;
	ld->clear_request_commit(req, cinfo);
	return true;
}

static inline int
pnfs_scan_commit_lists(struct inode *inode, struct nfs_commit_info *cinfo,
		       int max)
{
	if (cinfo->ds == NULL || cinfo->ds->nwritten == 0)
		return 0;
	else
		return NFS_SERVER(inode)->pnfs_curr_ld->scan_commit_lists(cinfo, max);
}

static inline struct nfs_page *
pnfs_search_commit_reqs(struct inode *inode, struct nfs_commit_info *cinfo,
			struct page *page)
{
	struct pnfs_layoutdriver_type *ld = NFS_SERVER(inode)->pnfs_curr_ld;

	if (ld == NULL || ld->search_commit_reqs == NULL)
		return NULL;
	return ld->search_commit_reqs(cinfo, page);
}

/* Should the pNFS client commit and return the layout upon a setattr */
static inline bool
pnfs_ld_layoutret_on_setattr(struct inode *inode)
{
	if (!pnfs_enabled_sb(NFS_SERVER(inode)))
		return false;
	return NFS_SERVER(inode)->pnfs_curr_ld->flags &
		PNFS_LAYOUTRET_ON_SETATTR;
}

static inline bool
pnfs_ld_read_whole_page(struct inode *inode)
{
	if (!pnfs_enabled_sb(NFS_SERVER(inode)))
		return false;
	return NFS_SERVER(inode)->pnfs_curr_ld->flags & PNFS_READ_WHOLE_PAGE;
}

static inline int
pnfs_sync_inode(struct inode *inode, bool datasync)
{
	if (!pnfs_enabled_sb(NFS_SERVER(inode)))
		return 0;
	return NFS_SERVER(inode)->pnfs_curr_ld->sync(inode, datasync);
}

static inline bool
pnfs_layoutcommit_outstanding(struct inode *inode)
{
	struct nfs_inode *nfsi = NFS_I(inode);

	return test_bit(NFS_INO_LAYOUTCOMMIT, &nfsi->flags) != 0 ||
		test_bit(NFS_INO_LAYOUTCOMMITTING, &nfsi->flags) != 0;
}

static inline int pnfs_return_layout(struct inode *ino)
{
	struct nfs_inode *nfsi = NFS_I(ino);
	struct nfs_server *nfss = NFS_SERVER(ino);

	if (pnfs_enabled_sb(nfss) && nfsi->layout)
		return _pnfs_return_layout(ino);

	return 0;
}

static inline bool
pnfs_use_threshold(struct nfs4_threshold **dst, struct nfs4_threshold *src,
		   struct nfs_server *nfss)
{
	return (dst && src && src->bm != 0 && nfss->pnfs_curr_ld &&
					nfss->pnfs_curr_ld->id == src->l_type);
}

static inline u64
pnfs_calc_offset_end(u64 offset, u64 len)
{
	if (len == NFS4_MAX_UINT64 || len >= NFS4_MAX_UINT64 - offset)
		return NFS4_MAX_UINT64;
	return offset + len - 1;
}

static inline u64
pnfs_calc_offset_length(u64 offset, u64 end)
{
	if (end == NFS4_MAX_UINT64 || end <= offset)
		return NFS4_MAX_UINT64;
	return 1 + end - offset;
}

extern unsigned int layoutstats_timer;

#ifdef NFS_DEBUG
void nfs4_print_deviceid(const struct nfs4_deviceid *dev_id);
#else
static inline void nfs4_print_deviceid(const struct nfs4_deviceid *dev_id)
{
}

#endif /* NFS_DEBUG */
#else  /* CONFIG_NFS_V4_1 */

static inline bool nfs_have_layout(struct inode *inode)
{
	return false;
}

static inline void pnfs_destroy_all_layouts(struct nfs_client *clp)
{
}

static inline void pnfs_destroy_layout(struct nfs_inode *nfsi)
{
}

static inline struct pnfs_layout_segment *
pnfs_get_lseg(struct pnfs_layout_segment *lseg)
{
	return NULL;
}

static inline void pnfs_put_lseg(struct pnfs_layout_segment *lseg)
{
}

static inline int pnfs_return_layout(struct inode *ino)
{
	return 0;
}

static inline int pnfs_commit_and_return_layout(struct inode *inode)
{
	return 0;
}

static inline bool
pnfs_ld_layoutret_on_setattr(struct inode *inode)
{
	return false;
}

static inline bool
pnfs_ld_read_whole_page(struct inode *inode)
{
	return false;
}

static inline int
pnfs_sync_inode(struct inode *inode, bool datasync)
{
	return 0;
}

static inline bool
pnfs_roc(struct inode *ino)
{
	return false;
}

static inline void
pnfs_roc_release(struct inode *ino)
{
}

static inline void
pnfs_roc_set_barrier(struct inode *ino, u32 barrier)
{
}

static inline void
pnfs_roc_get_barrier(struct inode *ino, u32 *barrier)
<<<<<<< HEAD
=======
{
}

static inline bool
pnfs_wait_on_layoutreturn(struct inode *ino, struct rpc_task *task)
>>>>>>> 9f30a04d
{
}

static inline void set_pnfs_layoutdriver(struct nfs_server *s,
					 const struct nfs_fh *mntfh, u32 id)
{
}

static inline void unset_pnfs_layoutdriver(struct nfs_server *s)
{
}

static inline int
pnfs_commit_list(struct inode *inode, struct list_head *mds_pages, int how,
		 struct nfs_commit_info *cinfo)
{
	return PNFS_NOT_ATTEMPTED;
}

static inline struct pnfs_ds_commit_info *
pnfs_get_ds_info(struct inode *inode)
{
	return NULL;
}

static inline bool
pnfs_mark_request_commit(struct nfs_page *req, struct pnfs_layout_segment *lseg,
			 struct nfs_commit_info *cinfo, u32 ds_commit_idx)
{
	return false;
}

static inline bool
pnfs_clear_request_commit(struct nfs_page *req, struct nfs_commit_info *cinfo)
{
	return false;
}

static inline int
pnfs_scan_commit_lists(struct inode *inode, struct nfs_commit_info *cinfo,
		       int max)
{
	return 0;
}

static inline struct nfs_page *
pnfs_search_commit_reqs(struct inode *inode, struct nfs_commit_info *cinfo,
			struct page *page)
{
	return NULL;
}

static inline int pnfs_layoutcommit_inode(struct inode *inode, bool sync)
{
	return 0;
}

static inline bool
pnfs_use_threshold(struct nfs4_threshold **dst, struct nfs4_threshold *src,
		   struct nfs_server *nfss)
{
	return false;
}

static inline bool
pnfs_layoutcommit_outstanding(struct inode *inode)
{
	return false;
}


static inline struct nfs4_threshold *pnfs_mdsthreshold_alloc(void)
{
	return NULL;
}

static inline void nfs4_pnfs_v3_ds_connect_unload(void)
{
}

#endif /* CONFIG_NFS_V4_1 */

#if IS_ENABLED(CONFIG_NFS_V4_2)
int pnfs_report_layoutstat(struct inode *inode, gfp_t gfp_flags);
#else
static inline int
pnfs_report_layoutstat(struct inode *inode, gfp_t gfp_flags)
{
	return 0;
}
#endif

#endif /* FS_NFS_PNFS_H */<|MERGE_RESOLUTION|>--- conflicted
+++ resolved
@@ -270,10 +270,7 @@
 void pnfs_roc_release(struct inode *ino);
 void pnfs_roc_set_barrier(struct inode *ino, u32 barrier);
 void pnfs_roc_get_barrier(struct inode *ino, u32 *barrier);
-<<<<<<< HEAD
-=======
 bool pnfs_wait_on_layoutreturn(struct inode *ino, struct rpc_task *task);
->>>>>>> 9f30a04d
 void pnfs_set_layoutcommit(struct inode *, struct pnfs_layout_segment *, loff_t);
 void pnfs_cleanup_layoutcommit(struct nfs4_layoutcommit_data *data);
 int pnfs_layoutcommit_inode(struct inode *inode, bool sync);
@@ -640,15 +637,13 @@
 
 static inline void
 pnfs_roc_get_barrier(struct inode *ino, u32 *barrier)
-<<<<<<< HEAD
-=======
 {
 }
 
 static inline bool
 pnfs_wait_on_layoutreturn(struct inode *ino, struct rpc_task *task)
->>>>>>> 9f30a04d
-{
+{
+	return false;
 }
 
 static inline void set_pnfs_layoutdriver(struct nfs_server *s,
