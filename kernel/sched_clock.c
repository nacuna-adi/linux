--- conflicted
+++ resolved
@@ -127,11 +127,7 @@
 	clock = wrap_max(clock, min_clock);
 	clock = wrap_min(clock, max_clock);
 
-<<<<<<< HEAD
-	if (cmpxchg(&scd->clock, old_clock, clock) != old_clock)
-=======
 	if (cmpxchg64(&scd->clock, old_clock, clock) != old_clock)
->>>>>>> ad1cd745
 		goto again;
 
 	return clock;
@@ -167,11 +163,7 @@
 		val = remote_clock;
 	}
 
-<<<<<<< HEAD
-	if (cmpxchg(ptr, old_val, val) != old_val)
-=======
 	if (cmpxchg64(ptr, old_val, val) != old_val)
->>>>>>> ad1cd745
 		goto again;
 
 	return val;
