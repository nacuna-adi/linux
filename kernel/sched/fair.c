--- conflicted
+++ resolved
@@ -3266,6 +3266,15 @@
 
 	if (cfs_rq->avg.runnable_sum)
 		return false;
+
+	/*
+	 * _avg must be null when _sum are null because _avg = _sum / divider
+	 * Make sure that rounding and/or propagation of PELT values never
+	 * break this.
+	 */
+	SCHED_WARN_ON(cfs_rq->avg.load_avg ||
+		      cfs_rq->avg.util_avg ||
+		      cfs_rq->avg.runnable_avg);
 
 	return true;
 }
@@ -8061,35 +8070,6 @@
 
 #ifdef CONFIG_FAIR_GROUP_SCHED
 
-<<<<<<< HEAD
-static inline bool cfs_rq_is_decayed(struct cfs_rq *cfs_rq)
-{
-	if (cfs_rq->load.weight)
-		return false;
-
-	if (cfs_rq->avg.load_sum)
-		return false;
-
-	if (cfs_rq->avg.util_sum)
-		return false;
-
-	if (cfs_rq->avg.runnable_sum)
-		return false;
-
-	/*
-	 * _avg must be null when _sum are null because _avg = _sum / divider
-	 * Make sure that rounding and/or propagation of PELT values never
-	 * break this.
-	 */
-	SCHED_WARN_ON(cfs_rq->avg.load_avg ||
-		      cfs_rq->avg.util_avg ||
-		      cfs_rq->avg.runnable_avg);
-
-	return true;
-}
-
-=======
->>>>>>> a7b359fc
 static bool __update_blocked_fair(struct rq *rq, bool *done)
 {
 	struct cfs_rq *cfs_rq, *pos;
