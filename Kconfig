# SPDX-License-Identifier: GPL-2.0
#
# For a description of the syntax of this configuration file,
# see Documentation/kbuild/kconfig-language.rst.
#
mainmenu "Linux/$(ARCH) $(KERNELVERSION) Kernel Configuration"

<<<<<<< HEAD
comment "Compiler: $(CC_VERSION_TEXT)"

source "Kconfig.adi"

=======
>>>>>>> 256af411
source "scripts/Kconfig.include"

source "init/Kconfig"

source "kernel/Kconfig.freezer"

source "fs/Kconfig.binfmt"

source "mm/Kconfig"

source "net/Kconfig"

source "drivers/Kconfig"

source "fs/Kconfig"

source "security/Kconfig"

source "crypto/Kconfig"

source "lib/Kconfig"

source "lib/Kconfig.debug"

source "Documentation/Kconfig"<|MERGE_RESOLUTION|>--- conflicted
+++ resolved
@@ -5,13 +5,8 @@
 #
 mainmenu "Linux/$(ARCH) $(KERNELVERSION) Kernel Configuration"
 
-<<<<<<< HEAD
-comment "Compiler: $(CC_VERSION_TEXT)"
-
 source "Kconfig.adi"
 
-=======
->>>>>>> 256af411
 source "scripts/Kconfig.include"
 
 source "init/Kconfig"
