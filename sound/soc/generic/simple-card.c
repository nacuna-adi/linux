--- conflicted
+++ resolved
@@ -27,12 +27,9 @@
 	.shutdown	= asoc_simple_shutdown,
 	.hw_params	= asoc_simple_hw_params,
 };
-<<<<<<< HEAD
 
 static int asoc_simple_parse_dai(struct device_node *node,
 				 struct snd_soc_dai_link_component *dlc,
-				 struct device_node **dai_of_node,
-				 const char **dai_name,
 				 int *is_single_link)
 {
 	struct of_phandle_args args;
@@ -40,17 +37,6 @@
 
 	if (!node)
 		return 0;
-
-	/*
-	 * Use snd_soc_dai_link_component instead of legacy style.
-	 * It is only for codec, but cpu will be supported in the future.
-	 * see
-	 *	soc-core.c :: snd_soc_init_multicodec()
-	 */
-	if (dlc) {
-		dai_name	= &dlc->dai_name;
-		dai_of_node	= &dlc->of_node;
-	}
 
 	/*
 	 * Get node via "sound-dai = <&phandle port>"
@@ -61,41 +47,9 @@
 		return ret;
 
 	/* Get dai->name */
-	if (dai_name) {
-		ret = snd_soc_of_get_dai_name(node, dai_name);
-		if (ret < 0)
-			return ret;
-	}
-
-	*dai_of_node = args.np;
-
-	if (is_single_link)
-		*is_single_link = !args.args_count;
-=======
-
-static int asoc_simple_parse_dai(struct device_node *node,
-				 struct snd_soc_dai_link_component *dlc,
-				 int *is_single_link)
-{
-	struct of_phandle_args args;
-	int ret;
-
-	if (!node)
-		return 0;
-
-	/*
-	 * Get node via "sound-dai = <&phandle port>"
-	 * it will be used as xxx_of_node on soc_bind_dai_link()
-	 */
-	ret = of_parse_phandle_with_args(node, DAI, CELL, 0, &args);
-	if (ret)
-		return ret;
-
-	/* Get dai->name */
 	ret = snd_soc_of_get_dai_name(node, &dlc->dai_name);
 	if (ret < 0)
 		return ret;
->>>>>>> 4ff96fb5
 
 	dlc->of_node = args.np;
 
@@ -201,11 +155,7 @@
 
 		ret = asoc_simple_set_dailink_name(dev, dai_link,
 						   "fe.%s",
-<<<<<<< HEAD
-						   dai_link->cpu_dai_name);
-=======
 						   cpus->dai_name);
->>>>>>> 4ff96fb5
 		if (ret < 0)
 			return ret;
 
@@ -356,11 +306,7 @@
 
 	ret = asoc_simple_set_dailink_name(dev, dai_link,
 					   "%s-%s",
-<<<<<<< HEAD
-					   dai_link->cpu_dai_name,
-=======
 					   dai_link->cpus->dai_name,
->>>>>>> 4ff96fb5
 					   dai_link->codecs->dai_name);
 	if (ret < 0)
 		goto dai_link_of_err;
